#!/usr/bin/env python
# coding: utf-8

# Copyright (c) Jupyter Development Team.
# Distributed under the terms of the Modified BSD License.
import os
from os.path import join as pjoin
from pathlib import Path

from setuptools import setup

from setupbase import HERE
from setupbase import combine_commands
from setupbase import create_cmdclass
from setupbase import ensure_targets
from setupbase import install_npm

nb_path = pjoin(HERE, "src", "evidently", "nbextension", "static")

# Representative files that should exist after a successful build
jstargets = [
    pjoin(nb_path, "index.js"),
]

package_data_spec = {
    "evidently": [
        "nbextension/static/*.*js*",
        "nbextension/static/*.*woff2*",
        "ui/assets/*",
        "ui/assets/static/css/*",
        "ui/assets/static/js/*",
        "ui/assets/static/img/*",
    ]
}

data_files_spec = [
    ("share/jupyter/nbextensions/evidently", nb_path, "*.js*"),
    ("share/jupyter/nbextensions/evidently", nb_path, "*.woff2"),
    ("etc/jupyter/nbconfig/notebook.d", HERE, "evidently.json"),
]

cmdclass = create_cmdclass("jsdeps", package_data_spec=package_data_spec, data_files_spec=data_files_spec)
cmdclass["jsdeps"] = combine_commands(
    install_npm(os.path.join(HERE, "ui"), build_cmd="build"),
    ensure_targets(jstargets),
)
setup_args = dict(
    cmdclass=cmdclass,
    author_email="emeli.dral@gmail.com",
    long_description=(Path(__file__).parent / "README.md").read_text("utf8"),
    long_description_content_type="text/markdown",
    include_package_data=True,
    install_requires=[
        "plotly>=5.10.0",
        "statsmodels>=0.12.2",
        "scikit-learn>=1.0.1",
        "pandas[parquet]>=1.3.5",
        "numpy>=1.22.0,<2.1",
        "nltk>=3.6.7",
        "scipy>=1.10.0",
        "requests>=2.32.0",
        "PyYAML>=5.4",
        "pydantic>=1.10.13",
        "litestar>=2.8.3",
        "typing-inspect>=0.9.0",
        "uvicorn[standard]>=0.22.0",
        "watchdog>=3.0.0",
        "typer>=0.3",
        "rich>=13",
        "iterative-telemetry>=0.0.5",
        "dynaconf>=3.2.4",
        "certifi>=2024.7.4",
        "urllib3>=1.26.19",
        "fsspec>=2024.6.1",
        "ujson>=5.4.0",
        "deprecation>=2.1.0",
        "uuid6>=2024.7.10",
        "cryptography>=43.0.1",
    ],
    extras_require={
        "dev": [
            "pip-audit>=2.7.2",
            "wheel==0.38.1",
            "setuptools==65.5.1; python_version < '3.12'",
            "setuptools==68.2.2; python_version >= '3.12'",
            "jupyter==1.0.0",
            "mypy==0.981",
            "pytest==7.4.4",
            "types-PyYAML==6.0.1",
            "types-requests==2.26.0",
            "types-dataclasses==0.6",
            "types-python-dateutil==2.8.19",
            "types-ujson>=5.4.0",
            "pillow==10.3.0",
            "httpx==0.27.0",
            "ruff==0.3.7",
            "pre-commit==3.5.0",
            "pytest-asyncio==0.23.7",
        ],
        "llm": [
            "openai>=1.16.2",
            "evaluate>=0.4.1",
            "transformers[torch]>=4.39.3",
            "sentence-transformers>=2.7.0",
<<<<<<< HEAD
            "sqlvalidator>=0.0.20",
=======
            "chromadb>=0.4.0",
>>>>>>> 4bd1c130
        ],
        "spark": ["pyspark>=3.4.0"],
        "fsspec": [
            "s3fs>=2024.9.0",
            "gcsfs>=2024.9.0",
            # dependencies from fsspec[full]
        ],
    },
    entry_points={"console_scripts": ["evidently=evidently.cli:app"]},
)


if __name__ == "__main__":
    setup(**setup_args)<|MERGE_RESOLUTION|>--- conflicted
+++ resolved
@@ -102,11 +102,8 @@
             "evaluate>=0.4.1",
             "transformers[torch]>=4.39.3",
             "sentence-transformers>=2.7.0",
-<<<<<<< HEAD
             "sqlvalidator>=0.0.20",
-=======
             "chromadb>=0.4.0",
->>>>>>> 4bd1c130
         ],
         "spark": ["pyspark>=3.4.0"],
         "fsspec": [
