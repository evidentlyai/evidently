#!/usr/bin/env python
# coding: utf-8

# Copyright (c) Jupyter Development Team.
# Distributed under the terms of the Modified BSD License.
import os
from os.path import join as pjoin

from setupbase import HERE
from setupbase import combine_commands
from setupbase import create_cmdclass
from setupbase import ensure_targets
from setupbase import install_npm
from setuptools import setup

nb_path = pjoin(HERE, "src", "evidently", "nbextension", "static")

# Representative files that should exist after a successful build
jstargets = [
    pjoin(nb_path, "index.js"),
]

package_data_spec = {
    "evidently": [
        "nbextension/static/*.*js*",
        "nbextension/static/*.*woff2*",
        "ui/ui/*",
        "ui/ui/static/css/*",
        "ui/ui/static/js/*",
        "ui/ui/static/img/*",
    ]
}

data_files_spec = [
    ("share/jupyter/nbextensions/evidently", nb_path, "*.js*"),
    ("share/jupyter/nbextensions/evidently", nb_path, "*.woff2"),
    ("etc/jupyter/nbconfig/notebook.d", HERE, "evidently.json"),
]

cmdclass = create_cmdclass("jsdeps", package_data_spec=package_data_spec, data_files_spec=data_files_spec)
cmdclass["jsdeps"] = combine_commands(
    install_npm(os.path.join(HERE, "ui"), build_cmd="build"),
    ensure_targets(jstargets),
)

setup_args = dict(
    cmdclass=cmdclass,
    author_email="emeli.dral@gmail.com",
    include_package_data=True,
    install_requires=[
        "plotly>=5.5.0",
        "statsmodels>=0.12.2",
        "scikit-learn>=0.24.0",
        "pandas[parquet]>=1.3.5",
        "numpy>=1.19.5",
        "nltk>=3.6.7",
        "scipy>=1.5.4",
        "requests>=2.21.0",
        "PyYAML>=5.1",
        "pydantic<2",
        "fastapi>=0.100.0",
        "fastapi-restful>=0.5.0",
        "typing-inspect>=0.9.0",
        "uvicorn>=0.22.0",
        "watchdog>=3",
        "typer>=0.3",
        "rich>=13",
        "iterative-telemetry>=0.0.5",
<<<<<<< HEAD
        "pyarrow<15",
        "fsspec>=2021.04.0"
=======
>>>>>>> 43da43a1
    ],
    extras_require={
        "dev": [
            "wheel==0.35.1",
            "setuptools==50.3.2",
            "flake8==4.0.1",
            "jupyter==1.0.0",
            "mypy==0.910",
            "pytest==6.2.5",
            "types-PyYAML==6.0.1",
            "types-requests==2.26.0",
            "types-dataclasses==0.6",
            "types-python-dateutil==2.8.19",
            "pillow==9.5.0",
            "black==22.8.0",
            "isort==5.10.1",
            "httpx==0.24.1"
        ],
        "spark": [
            "pyspark"
        ],
        "fsspec": [
            "fsspec[full]"
        ]
    },
    entry_points={
        "console_scripts": ["evidently=evidently.cli:app"]
    },
)

if __name__ == "__main__":
    setup(**setup_args)<|MERGE_RESOLUTION|>--- conflicted
+++ resolved
@@ -66,11 +66,8 @@
         "typer>=0.3",
         "rich>=13",
         "iterative-telemetry>=0.0.5",
-<<<<<<< HEAD
         "pyarrow<15",
         "fsspec>=2021.04.0"
-=======
->>>>>>> 43da43a1
     ],
     extras_require={
         "dev": [
