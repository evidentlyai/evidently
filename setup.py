#!/usr/bin/env python
# coding: utf-8

# Copyright (c) Jupyter Development Team.
# Distributed under the terms of the Modified BSD License.
import os
from os.path import join as pjoin

from setuptools import setup

from setupbase import HERE
from setupbase import combine_commands
from setupbase import create_cmdclass
from setupbase import ensure_targets
from setupbase import install_npm

nb_path = pjoin(HERE, "src", "evidently", "nbextension", "static")

# Representative files that should exist after a successful build
jstargets = [
    pjoin(nb_path, "index.js"),
]

package_data_spec = {
    "evidently": [
        "nbextension/static/*.*js*",
        "nbextension/static/*.*woff2*",
        "ui/assets/*",
        "ui/assets/static/css/*",
        "ui/assets/static/js/*",
        "ui/assets/static/img/*",
    ]
}

data_files_spec = [
    ("share/jupyter/nbextensions/evidently", nb_path, "*.js*"),
    ("share/jupyter/nbextensions/evidently", nb_path, "*.woff2"),
    ("etc/jupyter/nbconfig/notebook.d", HERE, "evidently.json"),
]

cmdclass = create_cmdclass("jsdeps", package_data_spec=package_data_spec, data_files_spec=data_files_spec)
cmdclass["jsdeps"] = combine_commands(
    install_npm(os.path.join(HERE, "ui"), build_cmd="build"),
    ensure_targets(jstargets),
)

setup_args = dict(
    cmdclass=cmdclass,
    author_email="emeli.dral@gmail.com",
    long_description=open("README.md").read(),
    long_description_content_type="text/markdown",
    include_package_data=True,
    install_requires=[
        "plotly>=5.10.0",
        "statsmodels>=0.12.2",
        "scikit-learn>=1.0.1",
        "pandas[parquet]>=1.3.5",
<<<<<<< HEAD
        "numpy>=1.22.0,<2.0.0",
=======
        "numpy>=1.22.0,<2",
>>>>>>> 580dd975
        "nltk>=3.6.7",
        "scipy>=1.10.0",
        "requests>=2.32.0",
        "PyYAML>=5.4",
        "pydantic>=1.10.13",
        "litestar>=2.8.3",
        "typing-inspect>=0.9.0",
        "uvicorn[standard]>=0.22.0",
        "watchdog>=3",
        "typer>=0.3",
        "rich>=13",
        "iterative-telemetry>=0.0.5",
        "dynaconf>=3.2.4",
        "certifi>=2023.07.22",
        "urllib3>=1.26.18",
        "fsspec>=2024.2.0",
        "ujson>=5.4.0",
    ],
    extras_require={
        "dev": [
            "pip-audit>=2.7.2",
            "wheel==0.38.1",
            "setuptools==65.5.1; python_version < '3.12'",
            "setuptools==68.2.2; python_version >= '3.12'",
            "jupyter==1.0.0",
            "mypy==0.981",
            "pytest==7.4.4",
            "types-PyYAML==6.0.1",
            "types-requests==2.26.0",
            "types-dataclasses==0.6",
            "types-python-dateutil==2.8.19",
            "types-ujson>=5.4.0",
            "pillow==10.3.0",
            "httpx==0.24.1",
            "ruff==0.3.7",
            "pre-commit==3.5.0",
        ],
        "llm": [
            "openai>=1.16.2",
            "evaluate>=0.4.1",
            "transformers[torch]>=4.39.3",
            "sentence-transformers>=2.7.0",
        ],
        "spark": ["pyspark>=3.4.0"],
        "fsspec": ["fsspec[full]>=2024.2.0"],
    },
    entry_points={"console_scripts": ["evidently=evidently.cli:app"]},
)

if __name__ == "__main__":
    setup(**setup_args)<|MERGE_RESOLUTION|>--- conflicted
+++ resolved
@@ -55,11 +55,7 @@
         "statsmodels>=0.12.2",
         "scikit-learn>=1.0.1",
         "pandas[parquet]>=1.3.5",
-<<<<<<< HEAD
-        "numpy>=1.22.0,<2.0.0",
-=======
         "numpy>=1.22.0,<2",
->>>>>>> 580dd975
         "nltk>=3.6.7",
         "scipy>=1.10.0",
         "requests>=2.32.0",
