--- conflicted
+++ resolved
@@ -69,12 +69,8 @@
         "iterative-telemetry>=0.0.5",
         "dynaconf>=3.2.4",
         "certifi>=2023.07.22",
-<<<<<<< HEAD
-        "fsspec",
-=======
         "urllib3>=1.26.18",
         "fsspec>=2024.2.0",
->>>>>>> 39584082
     ],
     extras_require={
         "dev": [
