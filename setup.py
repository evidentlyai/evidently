#!/usr/bin/env python
# coding: utf-8

# Copyright (c) Jupyter Development Team.
# Distributed under the terms of the Modified BSD License.
import os
from os.path import join as pjoin
from pathlib import Path

from setuptools import setup

from setupbase import HERE
from setupbase import combine_commands
from setupbase import create_cmdclass
from setupbase import ensure_targets
from setupbase import install_npm

nb_path = pjoin(HERE, "src", "evidently", "nbextension", "static")

# Representative files that should exist after a successful build
jstargets = [
    pjoin(nb_path, "index.js"),
]

package_data_spec = {
    "evidently": [
        "nbextension/static/*.*js*",
        "nbextension/static/*.*woff2*",
        "ui/assets/*",
        "ui/assets/static/css/*",
        "ui/assets/static/js/*",
        "ui/assets/static/img/*",
    ]
}

data_files_spec = [
    ("share/jupyter/nbextensions/evidently", nb_path, "*.js*"),
    ("share/jupyter/nbextensions/evidently", nb_path, "*.woff2"),
    ("etc/jupyter/nbconfig/notebook.d", HERE, "evidently.json"),
]

cmdclass = create_cmdclass("jsdeps", package_data_spec=package_data_spec, data_files_spec=data_files_spec)
cmdclass["jsdeps"] = combine_commands(
    install_npm(os.path.join(HERE, "ui"), build_cmd="build"),
    ensure_targets(jstargets),
)
setup_args = dict(
    cmdclass=cmdclass,
    author_email="emeli.dral@gmail.com",
    long_description=(Path(__file__).parent / "README.md").read_text("utf8"),
    long_description_content_type="text/markdown",
    include_package_data=True,
    install_requires=[
        "plotly>=5.10.0",
        "statsmodels>=0.12.2",
        "scikit-learn>=1.0.1",
        "pandas[parquet]>=1.3.5",
        "numpy>=1.22.0,<2.1",
<<<<<<< HEAD
        "nltk>=3.6.7,<3.9",
=======
        "nltk>=3.6.7,<=3.8.1",
>>>>>>> bb182aaf
        "scipy>=1.10.0",
        "requests>=2.32.0",
        "PyYAML>=5.4",
        "pydantic>=1.10.13",
        "litestar>=2.8.3",
        "typing-inspect>=0.9.0",
        "uvicorn[standard]>=0.22.0",
        "watchdog>=3.0.0",
        "typer>=0.3",
        "rich>=13",
        "iterative-telemetry>=0.0.5",
        "dynaconf>=3.2.4",
        "certifi>=2024.7.4",
        "urllib3>=1.26.19",
        "fsspec>=2024.2.0",
        "ujson>=5.4.0",
        "deprecation>=2.1.0",
        "opentelemetry-api>=1.25.0",
        "opentelemetry-sdk>=1.25.0",
        "opentelemetry-proto>=1.25.0",
        "opentelemetry-exporter-otlp-proto-grpc>=1.25.0",
        "opentelemetry-exporter-otlp-proto-http>=1.25.0",
    ],
    extras_require={
        "dev": [
            "pip-audit>=2.7.2",
            "wheel==0.38.1",
            "setuptools==65.5.1; python_version < '3.12'",
            "setuptools==68.2.2; python_version >= '3.12'",
            "jupyter==1.0.0",
            "mypy==0.981",
            "pytest==7.4.4",
            "types-PyYAML==6.0.1",
            "types-requests==2.26.0",
            "types-dataclasses==0.6",
            "types-python-dateutil==2.8.19",
            "types-ujson>=5.4.0",
            "pillow==10.3.0",
            "httpx==0.24.1",
            "ruff==0.3.7",
            "pre-commit==3.5.0",
            "pytest-asyncio==0.23.7",
        ],
        "llm": [
            "openai>=1.16.2",
            "evaluate>=0.4.1",
            "transformers[torch]>=4.39.3",
            "sentence-transformers>=2.7.0",
        ],
        "spark": ["pyspark>=3.4.0"],
        "fsspec": ["fsspec[full]>=2024.2.0"],
    },
    entry_points={"console_scripts": ["evidently=evidently.cli:app"]},
)


if __name__ == "__main__":
    setup(**setup_args)<|MERGE_RESOLUTION|>--- conflicted
+++ resolved
@@ -56,11 +56,7 @@
         "scikit-learn>=1.0.1",
         "pandas[parquet]>=1.3.5",
         "numpy>=1.22.0,<2.1",
-<<<<<<< HEAD
-        "nltk>=3.6.7,<3.9",
-=======
         "nltk>=3.6.7,<=3.8.1",
->>>>>>> bb182aaf
         "scipy>=1.10.0",
         "requests>=2.32.0",
         "PyYAML>=5.4",
