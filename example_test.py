import os
import sys

excludes = [
<<<<<<< HEAD
    'historical_drift_visualization.py',
    'mlflow_integration.py',
    'ibm_hr_attrition_model_validation.py',
    'bicycle_demand_monitoring_setup.py'
=======
    "historical_drift_visualization.py",
    "mlflow_integration.py",
    "ibm_hr_attrition_model_validation.py",
    "bicycle_demand_monitoring_setup.py",
>>>>>>> 59931334
]


if __name__ == "__main__":
    failed_scripts = []

    for entry, _, files in os.walk("example_scripts"):
        for file in files:
            if file.endswith(".py"):
                if file in excludes:
                    continue
                result = os.system(f"python example_scripts/{file}")
                if result != 0:
                    failed_scripts.append((file, result))

    if failed_scripts:
        for fail, errcode in failed_scripts:
            print(f"Script {fail} failed with error code {errcode}", file=sys.stderr)
        sys.exit(len(failed_scripts))<|MERGE_RESOLUTION|>--- conflicted
+++ resolved
@@ -2,17 +2,10 @@
 import sys
 
 excludes = [
-<<<<<<< HEAD
-    'historical_drift_visualization.py',
-    'mlflow_integration.py',
-    'ibm_hr_attrition_model_validation.py',
-    'bicycle_demand_monitoring_setup.py'
-=======
     "historical_drift_visualization.py",
     "mlflow_integration.py",
     "ibm_hr_attrition_model_validation.py",
     "bicycle_demand_monitoring_setup.py",
->>>>>>> 59931334
 ]
 
 
