--- conflicted
+++ resolved
@@ -105,10 +105,6 @@
 [mypy-sqlvalidator.*]
 ignore_missing_imports = True
 
-<<<<<<< HEAD
-
-=======
->>>>>>> 0bbcb2d0
 [mypy-llama_index.*]
 ignore_missing_imports = True
 
