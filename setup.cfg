--- conflicted
+++ resolved
@@ -106,9 +106,9 @@
 [mypy-litellm.*]
 ignore_missing_imports = True
 
-<<<<<<< HEAD
 [mypy-sqlvalidator.*]
-=======
+ignore_missing_imports = True
+
 [mypy-chromadb.*]
 ignore_missing_imports = True
 
@@ -116,7 +116,6 @@
 ignore_missing_imports = True
 
 [mypy-pypdf.*]
->>>>>>> 4bd1c130
 ignore_missing_imports = True
 
 [tool:pytest]
