#!/usr/bin/env python
# coding: utf-8
import collections
<<<<<<< HEAD
from typing import Dict, List, Optional, Tuple
=======
from typing import Optional
>>>>>>> e50f2d3f

import pandas as pd
import numpy as np
from dataclasses import dataclass

from evidently import ColumnMapping
from evidently.analyzers.base_analyzer import Analyzer
from evidently.options import DataDriftOptions
from evidently.analyzers.stattests import chi_stat_test, ks_stat_test, z_stat_test
from evidently.analyzers.utils import process_columns, DatasetUtilityColumns


def dataset_drift_evaluation(p_values, drift_share=0.5) -> Tuple[int, float, bool]:
    n_drifted_features = sum([1 if x.p_value < (1. - x.confidence) else 0 for _, x in p_values.items()])
    share_drifted_features = n_drifted_features / len(p_values)
    dataset_drift = bool(share_drifted_features >= drift_share)
    return n_drifted_features, share_drifted_features, dataset_drift


PValueWithConfidence = collections.namedtuple("PValueWithConfidence", ["p_value", "confidence"])


@dataclass
class DataDriftAnalyzerFeatureMetrics:
    current_small_hist: list
    ref_small_hist: list
    feature_type: str
    p_value: float


@dataclass
class DataDriftAnalyzerMetrics:
    n_features: int
    n_drifted_features: int
    share_drifted_features: float
    dataset_drift: bool
    features: Dict[str, DataDriftAnalyzerFeatureMetrics]


@dataclass
class DataDriftAnalyzerResults:
    utility_columns: DatasetUtilityColumns
    cat_feature_names: List[str]
    num_feature_names: List[str]
    target_names: Optional[List[str]]
    options: DataDriftOptions
    metrics: DataDriftAnalyzerMetrics

    def get_all_features_list(self) -> List[str]:
        """List all features names"""
        return self.cat_feature_names + self.num_feature_names


class DataDriftAnalyzer(Analyzer):
<<<<<<< HEAD
    @staticmethod
    def get_results(analyzer_results) -> DataDriftAnalyzerResults:
        return analyzer_results[DataDriftAnalyzer]

    def calculate(
            self, reference_data: pd.DataFrame, current_data: pd.DataFrame, column_mapping: ColumnMapping
    ) -> DataDriftAnalyzerResults:
        options = self.options_provider.get(DataDriftOptions)
        columns = process_columns(reference_data, column_mapping)
=======
    def calculate(self,
                  reference_data: pd.DataFrame,
                  current_data: Optional[pd.DataFrame],
                  column_mapping: ColumnMapping):
        options = self.options_provider.get(DataDriftOptions)
        columns = process_columns(reference_data, column_mapping)
        if current_data is None:
            raise ValueError("current_data should be present")
        result = columns.as_dict()

>>>>>>> e50f2d3f
        num_feature_names = columns.num_feature_names
        cat_feature_names = columns.cat_feature_names
        drift_share = options.drift_share

        # calculate result
        features_metrics = {}
        p_values = {}

        for feature_name in num_feature_names:
            confidence = options.get_confidence(feature_name)
            func = options.get_feature_stattest_func(feature_name, ks_stat_test)
            p_value = func(reference_data[feature_name], current_data[feature_name])
            p_values[feature_name] = PValueWithConfidence(p_value, confidence)
            current_nbinsx = options.get_nbinsx(feature_name)
            features_metrics[feature_name] = DataDriftAnalyzerFeatureMetrics(
                current_small_hist=[t.tolist() for t in
                                    np.histogram(current_data[feature_name][np.isfinite(current_data[feature_name])],
                                                 bins=current_nbinsx, density=True)],
                ref_small_hist=[t.tolist() for t in
                                np.histogram(reference_data[feature_name][np.isfinite(reference_data[feature_name])],
                                             bins=current_nbinsx, density=True)],
                feature_type='num',
                p_value=p_value
            )

        for feature_name in cat_feature_names:
            confidence = options.get_confidence(feature_name)
            func = options.get_feature_stattest_func(feature_name, ks_stat_test)
            keys = set(list(reference_data[feature_name][np.isfinite(reference_data[feature_name])].unique()) +
                       list(current_data[feature_name][np.isfinite(current_data[feature_name])].unique()))

            if len(keys) > 2:
                # CHI2 to be implemented for cases with different categories
                func = chi_stat_test if func is None else func
                p_value = func(reference_data[feature_name], current_data[feature_name])
            else:
                func = z_stat_test if func is None else func
                p_value = func(reference_data[feature_name], current_data[feature_name])

            p_values[feature_name] = PValueWithConfidence(p_value, confidence)

            current_nbinsx = options.get_nbinsx(feature_name)
            features_metrics[feature_name] = DataDriftAnalyzerFeatureMetrics(
                current_small_hist=[t.tolist() for t in
                                    np.histogram(current_data[feature_name][np.isfinite(current_data[feature_name])],
                                                 bins=current_nbinsx, density=True)],
                ref_small_hist=[t.tolist() for t in
                                np.histogram(reference_data[feature_name][np.isfinite(reference_data[feature_name])],
                                             bins=current_nbinsx, density=True)],
                feature_type='cat',
                p_value=p_value
            )

        n_drifted_features, share_drifted_features, dataset_drift = dataset_drift_evaluation(p_values, drift_share)
        result_metrics = DataDriftAnalyzerMetrics(
            n_features=len(num_feature_names) + len(cat_feature_names),
            n_drifted_features=n_drifted_features,
            share_drifted_features=share_drifted_features,
            dataset_drift=dataset_drift,
            features=features_metrics,
        )
        result = DataDriftAnalyzerResults(
            utility_columns=columns.utility_columns,
            cat_feature_names=columns.cat_feature_names,
            num_feature_names=columns.num_feature_names,
            target_names=columns.target_names,
            options=options,
            metrics=result_metrics,
        )
        return result<|MERGE_RESOLUTION|>--- conflicted
+++ resolved
@@ -1,11 +1,7 @@
 #!/usr/bin/env python
 # coding: utf-8
 import collections
-<<<<<<< HEAD
 from typing import Dict, List, Optional, Tuple
-=======
-from typing import Optional
->>>>>>> e50f2d3f
 
 import pandas as pd
 import numpy as np
@@ -60,28 +56,18 @@
 
 
 class DataDriftAnalyzer(Analyzer):
-<<<<<<< HEAD
     @staticmethod
     def get_results(analyzer_results) -> DataDriftAnalyzerResults:
         return analyzer_results[DataDriftAnalyzer]
 
     def calculate(
-            self, reference_data: pd.DataFrame, current_data: pd.DataFrame, column_mapping: ColumnMapping
+            self, reference_data: pd.DataFrame, current_data: Optional[pd.DataFrame], column_mapping: ColumnMapping
     ) -> DataDriftAnalyzerResults:
-        options = self.options_provider.get(DataDriftOptions)
-        columns = process_columns(reference_data, column_mapping)
-=======
-    def calculate(self,
-                  reference_data: pd.DataFrame,
-                  current_data: Optional[pd.DataFrame],
-                  column_mapping: ColumnMapping):
         options = self.options_provider.get(DataDriftOptions)
         columns = process_columns(reference_data, column_mapping)
         if current_data is None:
             raise ValueError("current_data should be present")
-        result = columns.as_dict()
 
->>>>>>> e50f2d3f
         num_feature_names = columns.num_feature_names
         cat_feature_names = columns.cat_feature_names
         drift_share = options.drift_share
