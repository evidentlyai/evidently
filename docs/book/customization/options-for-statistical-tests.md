--- conflicted
+++ resolved
@@ -164,13 +164,11 @@
   - only for numerical features
   - returns `p_value`
   - drift detected when `p_value < threshold`
-<<<<<<< HEAD
+- `cramer_von_mises` - Cramer-Von-Mises test
+  - only for numerical features
+  - returns `p-value`
+  - drift detected when `p_value < threshold`
 - `mannw` - Mann-Whitney U-rank test
   - only for numerical features
   - returns `p_value`
-=======
-- `cramer_von_mises` - Cramer-Von-Mises test
-  - only for numerical features
-  - returns `p-value`
->>>>>>> f610750e
   - drift detected when `p_value < threshold`