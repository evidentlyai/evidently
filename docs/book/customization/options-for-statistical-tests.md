--- conflicted
+++ resolved
@@ -168,9 +168,6 @@
   - only for numerical features
   - returns `p-value`
   - drift detected when `p_value < threshold`
-<<<<<<< HEAD
-- `es` - Epps-Singleton test
-=======
 - `g-test` - G-test
   - only for categorical features
   - returns `p-value`
@@ -180,7 +177,10 @@
   - returns `distance`
   - drift detected when `distance >= threshold`
 - `mannw` - Mann-Whitney U-rank test
->>>>>>> 31671acc
+  - only for numerical features
+  - returns `p_value`
+  - drift detected when `p_value < threshold`
+- `es` - Epps-Singleton test
   - only for numerical features
   - returns `p_value`
   - drift detected when `p_value < threshold`