--- conflicted
+++ resolved
@@ -167,12 +167,8 @@
 - `cramer_von_mises` - Cramer-Von-Mises test
   - only for numerical features
   - returns `p-value`
-<<<<<<< HEAD
   - drift detected when `p_value < threshold`
 - `hellinger` - Hellinger Distance (normed)
   - for numerical and categorical features
   - returns `distance`
-  - drift detected when `distance >= threshold`
-=======
-  - drift detected when `p_value < threshold`
->>>>>>> e956f473
+  - drift detected when `distance >= threshold`