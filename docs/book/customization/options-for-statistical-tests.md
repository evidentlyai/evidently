--- conflicted
+++ resolved
@@ -184,14 +184,11 @@
   - only for numerical features
   - returns `p_value`
   - drift detected when `p_value < threshold`
-<<<<<<< HEAD
-- `es` - Epps-Singleton test
-  - only for numerical features
-  - returns `p_value`
-  - drift detected when `p_value < threshold`
-=======
 - `ed` - Energy distance
   - only for numerical features
   - returns `distance`
   - drift detected when `distance >= threshold`
->>>>>>> ef8764d8
+- `es` - Epps-Singleton test
+  - only for numerical features
+  - returns `p_value`
+  - drift detected when `p_value < threshold`