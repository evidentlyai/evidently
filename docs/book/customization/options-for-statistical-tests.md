---
description: You can modify the statistical tests used to calculate Data and Target Drift.
---

# Options for Statistical Tests

## Available Options

- (deprecated)`feature_stattest_func` (default: `None`): define the Statistical Test for features in the DataDrift Dashboard or Profile:
  - `None` - use default Statistical Tests for all features (based on internal logic)
  - You can define a Statistical Test to be used for all the features in the dataset:
    - `str` - the name of StatTest to use across all features (see the available names below)
    - `Callable[[pd.Series, pd.Series, str, float], Tuple[float, bool]]` - custom StatTest function added (see the requirements for the custom StatTest function below)
    - `StatTest` - an instance of `StatTest`
  - You can define a Statistical Test to be used for individual features by passing a `dict` object where the key is a feature name and the value is one from the previous options (`str`, `Callable` or `StatTest`)
  - **Deprecated:** Use `all_features_stattest` or `per_feature_statttest` options.
- `all_features_stattest`(default: `None`): defines a custom statistical test for all features in DataDrift Dashboard or Profile.
- `cat_features_stattest` (default: `None`): defines a custom statistical test for categorical features in DataDrift Dashboard or Profile.
- `num_features_stattest` (default: `None`): defines a custom statistical test for numerical features in DataDrift Dashboard or Profile.
- `per_feature_stattest` (default: `None`): defines a custom statistical test per feature in DataDrift Dashboard or Profile as `dict` object where key is feature name and values is statistical test. 
- `cat_target_stattest_func` (default: `None`): defines a custom statistical test to detect target drift in the Categorical Target Drift report. It follows the same logic as the `feature_stattest_func`, but without the `dict` option. 
- `num_target_stattest_func` (default: `None`): defines a custom statistical test to detect target drift in the Numerical Target Drift report. It follows the same logic as the `feature_stattest_func`, but without the `dict` option. 

### Example:
Change the StatTest for all the features in the Data Drift report:
```python
from evidently.options.data_drift import DataDriftOptions

options = DataDriftOptions(
  feature_stattest_func="ks",
) 
```

Change the StatTest for a single feature to a Custom (user-defined) function:
```python
from evidently.options.data_drift import DataDriftOptions


def my_stat_test(reference_data, current_data, feature_type, threshold):
  return 0.0, False


options = DataDriftOptions(
  feature_stattest_func={"feature_1": my_stat_test },
)
```

Change the StatTest for a single feature to Custom function (using a StatTest object):

```python
from evidently.calculations.stattests import StatTest
from evidently.options.data_drift import DataDriftOptions


def _my_stat_test(reference_data, current_data, feature_type, threshold):
  return 0.0, False


my_stat_test = StatTest(
  name="my_stat_test",
  display_name="My Stat Test",
  func=_my_stat_test,
  allowed_feature_types=["cat"],
)

options = DataDriftOptions(
  feature_stattest_func={"feature_1": my_stat_test},
)
```


## Custom StatTest function requirements:

The StatTest function should match `(reference_data: pd.Series, current_data: pd.Series, threshold: float) -> Tuple[float, bool]` signature:
- `reference_data: pd.Series` - reference data series
- `current_data: pd.Series` - current data series to compare
- `feature_type: str` - feature type
- `threshold: float` - Stat Test threshold for drift detection

Returns:
- `score: float` - Stat Test score (actual value)
- `drift_detected: bool` - indicates is drift detected with given threshold

### Example:

```python
from typing import Tuple

import numpy as np
import pandas as pd
from scipy.stats import anderson_ksamp


def anderson_stat_test(reference_data: pd.Series, current_data: pd.Series, _feature_type: str, threshold: float) -> Tuple[float, bool]:
  p_value = anderson_ksamp(np.array([reference_data, current_data]))[2]
  return p_value, p_value < threshold
```


## StatTest meta information (StatTest class):

To use the StatTest function, we recommended writing a specific instance of the StatTest class for that function:

To create the instance of the `StatTest` class, you need:
- `name: str` - a short name used to reference the Stat Test from the options (the StatTest should be registered globally) 
- `display_name: str` - a long name displayed in the Dashboard and Profile 
- `func: Callable` - a StatTest function
- `allowed_feature_types: List[str]` - the list of allowed feature types to which this function can be applied (available values: `cat`, `num`)


### Example:

```python
from evidently.calculations.stattests import StatTest


def example_stat_test(reference_data, current_data, feature_type, threshold):
  return 0.1, False


example_stat_test = StatTest(
  name="example_test",
  display_name="Example Stat Test (score)",
  func=example_stat_test,
  allowed_feature_types=["cat"],
)
```


## Available StatTest Functions:

- `ks` - Kolmogorov–Smirnov (K-S) test
  - default for numerical features
  - only for numerical features
  - returns `p_value`
  - drift detected when `p_value < threshold`
- `chisquare` - Chi-Square test
  - default for categorical features if the number of labels for feature > 2
  - only for categorical features
  - returns `p_value`
  - drift detected when `p_value < threshold`
- `z` - Z-test
  - default for categorical features if the number of labels for feature <= 2
  - only for categorical features
  - returns `p_value`
  - drift detected when `p_value < threshold`
- `wasserstein` - Wasserstein distance (normed)
  - only for numerical features
  - returns `distance`
  - drift detected when `distance >= threshold`
- `kl_div` - Kullback-Leibler divergence
  - for numerical and categorical features
  - returns `divergence`
  - drift detected when `divergence >= threshold`
- `psi` - Population Stability Index (PSI)
  - for numerical and categorical features
  - returns `psi_value`
  - drift detected when `psi_value >= threshold`
- `jensenshannon` - Jensen-Shannon distance
  - for numerical and categorical features
  - returns `distance`
  - drift detected when `distance >= threshold`
- `anderson` - Anderson-Darling test
  - only for numerical features
  - returns `p_value`
  - drift detected when `p_value < threshold`
- `fisher` - Fisher's Exact test
  - only for categorical features
  - returns `p_value`
  - drift detected when `p_value < threshold`
- `cramer_von_mises` - Cramer-Von-Mises test
  - only for numerical features
  - returns `p-value`
  - drift detected when `p_value < threshold`
<<<<<<< HEAD
=======
- `hellinger` - Hellinger Distance (normed)
  - for numerical and categorical features
  - returns `distance`
  - drift detected when `distance >= threshold`
>>>>>>> 2e715973
<|MERGE_RESOLUTION|>--- conflicted
+++ resolved
@@ -164,7 +164,7 @@
   - only for numerical features
   - returns `p_value`
   - drift detected when `p_value < threshold`
-- `fisher` - Fisher's Exact test
+- `fisher_exact` - Fisher's Exact test
   - only for categorical features
   - returns `p_value`
   - drift detected when `p_value < threshold`
@@ -172,10 +172,7 @@
   - only for numerical features
   - returns `p-value`
   - drift detected when `p_value < threshold`
-<<<<<<< HEAD
-=======
 - `hellinger` - Hellinger Distance (normed)
   - for numerical and categorical features
   - returns `distance`
-  - drift detected when `distance >= threshold`
->>>>>>> 2e715973
+  - drift detected when `distance >= threshold`