--- conflicted
+++ resolved
@@ -126,14 +126,11 @@
   - only for numerical features
   - returns `p-value`
   - drift detected when `p_value < threshold`
-<<<<<<< HEAD
 - `emperical_mmd` - Emperical-MMD
   - only for numerical features
   - returns `p_value`
   -drift detected when `p_value < threshold`
-=======
 - `TVD` - Total-Variation-Distance
   - only for categorical features
   - returns `p-value`
-  - drift detected when `p_value < threshold`
->>>>>>> da9004ef
+  - drift detected when `p_value < threshold`