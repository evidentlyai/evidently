--- conflicted
+++ resolved
@@ -75,15 +75,8 @@
 import numpy as np
 
 from sklearn.datasets import fetch_california_housing
-<<<<<<< HEAD
  
 from evidently import ColumnMapping
- 
-=======
-
-from evidently.pipeline.column_mapping import ColumnMapping
-
->>>>>>> e5f1b730
 from evidently.report import Report
 from evidently.metric_preset import DataDriftPreset
 from evidently.metric_preset import NumTargetDrift
