lockfileVersion: '6.0'

settings:
  autoInstallPeers: true
  excludeLinksFromLockfile: false

importers:

  .: {}

  packages/evidently-ui-lib:
    dependencies:
      '@emotion/react':
        specifier: ^11.11.1
        version: 11.11.1(@types/react@18.2.0)(react@18.2.0)
      '@emotion/styled':
        specifier: ^11.11.0
        version: 11.11.0(@emotion/react@11.11.1)(@types/react@18.2.0)(react@18.2.0)
      '@hookform/resolvers':
        specifier: ^3.3.1
        version: 3.3.1(react-hook-form@7.47.0)
      '@material-table/core':
        specifier: ^6.2.11
        version: 6.2.11(@mui/system@5.14.12)(@types/react-dom@18.2.0)(@types/react@18.2.0)(dayjs@1.11.10)(react-dom@18.2.0)(react@18.2.0)
      '@mui/icons-material':
        specifier: ^5.14.12
        version: 5.14.12(@mui/material@5.14.12)(@types/react@18.2.0)(react@18.2.0)
      '@mui/material':
        specifier: ^5.14.12
        version: 5.14.12(@emotion/react@11.11.1)(@emotion/styled@11.11.0)(@types/react@18.2.0)(react-dom@18.2.0)(react@18.2.0)
      '@mui/x-date-pickers':
        specifier: ^6.16.2
        version: 6.16.2(@emotion/react@11.11.1)(@emotion/styled@11.11.0)(@mui/material@5.14.12)(@mui/system@5.14.12)(@types/react@18.2.0)(dayjs@1.11.10)(react-dom@18.2.0)(react@18.2.0)
      '@nivo/bar':
        specifier: ^0.84.0
        version: 0.84.0(prop-types@15.8.1)(react-dom@18.2.0)(react@18.2.0)
      '@nivo/core':
        specifier: ^0.84.0
        version: 0.84.0(prop-types@15.8.1)(react-dom@18.2.0)(react@18.2.0)
      '@nivo/line':
        specifier: ^0.84.0
        version: 0.84.0(react-dom@18.2.0)(react@18.2.0)
      '@nivo/scatterplot':
        specifier: ^0.84.0
        version: 0.84.0(prop-types@15.8.1)(react-dom@18.2.0)(react@18.2.0)
      '@uidotdev/usehooks':
        specifier: ^2.4.1
        version: 2.4.1(react-dom@18.2.0)(react@18.2.0)
      dayjs:
        specifier: ^1.11.10
        version: 1.11.10
      plotly.js:
        specifier: ^2.26.2
        version: 2.26.2
      plotly.js-cartesian-dist-min:
        specifier: ^2.26.2
        version: 2.26.2
      react:
        specifier: ^18.2.0
        version: 18.2.0
      react-dom:
        specifier: ^18.2.0
        version: 18.2.0(react@18.2.0)
      react-hook-form:
        specifier: ^7.47.0
        version: 7.47.0(react@18.2.0)
      react-markdown:
        specifier: ^9.0.0
        version: 9.0.0(@types/react@18.2.0)(react@18.2.0)
      react-plotly.js:
        specifier: ^2.6.0
        version: 2.6.0(plotly.js@2.26.2)(react@18.2.0)
      react-router-dom:
        specifier: ^6.16.0
        version: 6.16.0(react-dom@18.2.0)(react@18.2.0)
      react18-json-view:
        specifier: ^0.2.6
        version: 0.2.6(react@18.2.0)
      tiny-invariant:
        specifier: ^1.3.1
        version: 1.3.1
      zod:
        specifier: ^3.22.4
        version: 3.22.4
    devDependencies:
      '@types/plotly.js':
        specifier: ^2.12.27
        version: 2.12.27
      '@types/plotly.js-cartesian-dist-min':
        specifier: npm:@types/plotly.js-dist-min@^2.3.2
        version: /@types/plotly.js-dist-min@2.3.2
      '@types/react':
        specifier: ^18.2.0
        version: 18.2.0
      '@types/react-dom':
        specifier: ^18.2.0
        version: 18.2.0
      '@types/react-plotly.js':
        specifier: ^2.6.1
        version: 2.6.1
      '@typescript-eslint/eslint-plugin':
        specifier: ^6.0.0
        version: 6.0.0(@typescript-eslint/parser@6.0.0)(eslint@8.45.0)(typescript@5.0.2)
      '@typescript-eslint/parser':
        specifier: ^6.0.0
        version: 6.0.0(eslint@8.45.0)(typescript@5.0.2)
      eslint:
        specifier: ^8.45.0
        version: 8.45.0
      eslint-plugin-react-hooks:
        specifier: ^4.6.0
        version: 4.6.0(eslint@8.45.0)
      eslint-plugin-react-refresh:
        specifier: ^0.4.3
        version: 0.4.3(eslint@8.45.0)
      typescript:
        specifier: ^5.0.2
        version: 5.0.2

  service:
    dependencies:
      '@emotion/react':
        specifier: ^11.11.1
        version: 11.11.1(@types/react@18.2.0)(react@18.2.0)
      '@emotion/styled':
        specifier: ^11.11.0
        version: 11.11.0(@emotion/react@11.11.1)(@types/react@18.2.0)(react@18.2.0)
      '@mui/material':
        specifier: ^5.14.12
        version: 5.14.12(@emotion/react@11.11.1)(@emotion/styled@11.11.0)(@types/react@18.2.0)(react-dom@18.2.0)(react@18.2.0)
      evidently-ui-lib:
        specifier: workspace:*
        version: link:../packages/evidently-ui-lib
      react:
        specifier: ^18.2.0
        version: 18.2.0
      react-dom:
        specifier: ^18.2.0
        version: 18.2.0(react@18.2.0)
      react-router-dom:
        specifier: ^6.16.0
        version: 6.16.0(react-dom@18.2.0)(react@18.2.0)
    devDependencies:
      '@playwright/test':
        specifier: ^1.39.0
        version: 1.40.0
      '@types/react':
        specifier: ^18.2.0
        version: 18.2.0
      '@types/react-dom':
        specifier: ^18.2.0
        version: 18.2.0
      '@typescript-eslint/eslint-plugin':
        specifier: ^6.0.0
        version: 6.0.0(@typescript-eslint/parser@6.0.0)(eslint@8.45.0)(typescript@5.0.2)
      '@typescript-eslint/parser':
        specifier: ^6.0.0
        version: 6.0.0(eslint@8.45.0)(typescript@5.0.2)
      '@vitejs/plugin-react-swc':
        specifier: ^3.3.2
        version: 3.3.2(vite@4.4.5)
      eslint:
        specifier: ^8.45.0
        version: 8.45.0
      eslint-plugin-react-hooks:
        specifier: ^4.6.0
        version: 4.6.0(eslint@8.45.0)
      eslint-plugin-react-refresh:
        specifier: ^0.4.3
        version: 0.4.3(eslint@8.45.0)
      typescript:
        specifier: ^5.0.2
        version: 5.0.2
      vite:
        specifier: ^4.4.5
        version: 4.4.5
      vite-tsconfig-paths:
        specifier: ^4.2.1
        version: 4.2.1(typescript@5.0.2)(vite@4.4.5)
      wait-on:
        specifier: ^7.1.0
        version: 7.2.0

  standalone:
    dependencies:
      '@emotion/react':
        specifier: ^11.11.1
        version: 11.11.1(@types/react@18.2.0)(react@18.2.0)
      '@emotion/styled':
        specifier: ^11.11.0
        version: 11.11.0(@emotion/react@11.11.1)(@types/react@18.2.0)(react@18.2.0)
      '@mui/icons-material':
        specifier: ^5.14.12
        version: 5.14.12(@mui/material@5.14.12)(@types/react@18.2.0)(react@18.2.0)
      '@mui/material':
        specifier: ^5.14.12
        version: 5.14.12(@emotion/react@11.11.1)(@emotion/styled@11.11.0)(@types/react@18.2.0)(react-dom@18.2.0)(react@18.2.0)
      evidently-ui-lib:
        specifier: workspace:*
        version: link:../packages/evidently-ui-lib
      react:
        specifier: ^18.2.0
        version: 18.2.0
      react-dom:
        specifier: ^18.2.0
        version: 18.2.0(react@18.2.0)
    devDependencies:
      '@types/react':
        specifier: ^18.2.0
        version: 18.2.0
      '@types/react-dom':
        specifier: ^18.2.0
        version: 18.2.0
      '@typescript-eslint/eslint-plugin':
        specifier: ^6.0.0
        version: 6.0.0(@typescript-eslint/parser@6.0.0)(eslint@8.45.0)(typescript@5.0.2)
      '@typescript-eslint/parser':
        specifier: ^6.0.0
        version: 6.0.0(eslint@8.45.0)(typescript@5.0.2)
      '@vitejs/plugin-react-swc':
        specifier: ^3.3.2
        version: 3.3.2(vite@4.4.5)
      eslint:
        specifier: ^8.45.0
        version: 8.45.0
      eslint-plugin-react-hooks:
        specifier: ^4.6.0
        version: 4.6.0(eslint@8.45.0)
      eslint-plugin-react-refresh:
        specifier: ^0.4.3
        version: 0.4.3(eslint@8.45.0)
      typescript:
        specifier: ^5.0.2
        version: 5.0.2
      vite:
        specifier: ^4.4.5
        version: 4.4.5
      vite-tsconfig-paths:
        specifier: ^4.2.1
        version: 4.2.1(typescript@5.0.2)(vite@4.4.5)

packages:

  /@aashutoshrathi/word-wrap@1.2.6:
    resolution: {integrity: sha512-1Yjs2SvM8TflER/OD3cOjhWWOZb58A2t7wpE2S9XfBYTiIl+XFhQG2bjy4Pu1I+EAlCNUzRDYDdFwFYUKvXcIA==}
    engines: {node: '>=0.10.0'}
    dev: true

  /@babel/code-frame@7.22.13:
    resolution: {integrity: sha512-XktuhWlJ5g+3TJXc5upd9Ks1HutSArik6jf2eAjYFyIOf4ej3RN+184cZbzDvbPnuTJIUhPKKJE3cIsYTiAT3w==}
    engines: {node: '>=6.9.0'}
    dependencies:
      '@babel/highlight': 7.22.20
      chalk: 2.4.2
    dev: false

  /@babel/helper-module-imports@7.22.15:
    resolution: {integrity: sha512-0pYVBnDKZO2fnSPCrgM/6WMc7eS20Fbok+0r88fp+YtWVLZrp4CkafFGIp+W0VKw4a22sgebPT99y+FDNMdP4w==}
    engines: {node: '>=6.9.0'}
    dependencies:
      '@babel/types': 7.23.0
    dev: false

  /@babel/helper-string-parser@7.22.5:
    resolution: {integrity: sha512-mM4COjgZox8U+JcXQwPijIZLElkgEpO5rsERVDJTc2qfCDfERyob6k5WegS14SX18IIjv+XD+GrqNumY5JRCDw==}
    engines: {node: '>=6.9.0'}
    dev: false

  /@babel/helper-validator-identifier@7.22.20:
    resolution: {integrity: sha512-Y4OZ+ytlatR8AI+8KZfKuL5urKp7qey08ha31L8b3BwewJAoJamTzyvxPR/5D+KkdJCGPq/+8TukHBlY10FX9A==}
    engines: {node: '>=6.9.0'}
    dev: false

  /@babel/highlight@7.22.20:
    resolution: {integrity: sha512-dkdMCN3py0+ksCgYmGG8jKeGA/8Tk+gJwSYYlFGxG5lmhfKNoAy004YpLxpS1W2J8m/EK2Ew+yOs9pVRwO89mg==}
    engines: {node: '>=6.9.0'}
    dependencies:
      '@babel/helper-validator-identifier': 7.22.20
      chalk: 2.4.2
      js-tokens: 4.0.0
    dev: false

  /@babel/runtime@7.23.1:
    resolution: {integrity: sha512-hC2v6p8ZSI/W0HUzh3V8C5g+NwSKzKPtJwSpTjwl0o297GP9+ZLQSkdvHz46CM3LqyoXxq+5G9komY+eSqSO0g==}
    engines: {node: '>=6.9.0'}
    dependencies:
      regenerator-runtime: 0.14.0
    dev: false

  /@babel/types@7.23.0:
    resolution: {integrity: sha512-0oIyUfKoI3mSqMvsxBdclDwxXKXAUA8v/apZbc+iSyARYou1o8ZGDxbUYyLFoW2arqS2jDGqJuZvv1d/io1axg==}
    engines: {node: '>=6.9.0'}
    dependencies:
      '@babel/helper-string-parser': 7.22.5
      '@babel/helper-validator-identifier': 7.22.20
      to-fast-properties: 2.0.0
    dev: false

  /@choojs/findup@0.2.1:
    resolution: {integrity: sha512-YstAqNb0MCN8PjdLCDfRsBcGVRN41f3vgLvaI0IrIcBp4AqILRSS0DeWNGkicC+f/zRIPJLc+9RURVSepwvfBw==}
    hasBin: true
    dependencies:
      commander: 2.20.3
    dev: false

  /@date-io/core@2.17.0:
    resolution: {integrity: sha512-+EQE8xZhRM/hsY0CDTVyayMDDY5ihc4MqXCrPxooKw19yAzUIC6uUqsZeaOFNL9YKTNxYKrJP5DFgE8o5xRCOw==}
    dev: false

  /@date-io/date-fns@2.17.0(date-fns@2.30.0):
    resolution: {integrity: sha512-L0hWZ/mTpy3Gx/xXJ5tq5CzHo0L7ry6KEO9/w/JWiFWFLZgiNVo3ex92gOl3zmzjHqY/3Ev+5sehAr8UnGLEng==}
    peerDependencies:
      date-fns: ^2.0.0
    peerDependenciesMeta:
      date-fns:
        optional: true
    dependencies:
      '@date-io/core': 2.17.0
      date-fns: 2.30.0
    dev: false

  /@date-io/dayjs@2.17.0(dayjs@1.11.10):
    resolution: {integrity: sha512-Iq1wjY5XzBh0lheFA0it6Dsyv94e8mTiNR8vuTai+KopxDkreL3YjwTmZHxkgB7/vd0RMIACStzVgWvPATnDCA==}
    peerDependencies:
      dayjs: ^1.8.17
    peerDependenciesMeta:
      dayjs:
        optional: true
    dependencies:
      '@date-io/core': 2.17.0
      dayjs: 1.11.10
    dev: false

  /@date-io/luxon@2.17.0:
    resolution: {integrity: sha512-l712Vdm/uTddD2XWt9TlQloZUiTiRQtY5TCOG45MQ/8u0tu8M17BD6QYHar/3OrnkGybALAMPzCy1r5D7+0HBg==}
    peerDependencies:
      luxon: ^1.21.3 || ^2.x || ^3.x
    peerDependenciesMeta:
      luxon:
        optional: true
    dependencies:
      '@date-io/core': 2.17.0
    dev: false

  /@date-io/moment@2.17.0:
    resolution: {integrity: sha512-e4nb4CDZU4k0WRVhz1Wvl7d+hFsedObSauDHKtZwU9kt7gdYEAzKgnrSCTHsEaXrDumdrkCYTeZ0Tmyk7uV4tw==}
    peerDependencies:
      moment: ^2.24.0
    peerDependenciesMeta:
      moment:
        optional: true
    dependencies:
      '@date-io/core': 2.17.0
    dev: false

  /@emotion/babel-plugin@11.11.0:
    resolution: {integrity: sha512-m4HEDZleaaCH+XgDDsPF15Ht6wTLsgDTeR3WYj9Q/k76JtWhrJjcP4+/XlG8LGT/Rol9qUfOIztXeA84ATpqPQ==}
    dependencies:
      '@babel/helper-module-imports': 7.22.15
      '@babel/runtime': 7.23.1
      '@emotion/hash': 0.9.1
      '@emotion/memoize': 0.8.1
      '@emotion/serialize': 1.1.2
      babel-plugin-macros: 3.1.0
      convert-source-map: 1.9.0
      escape-string-regexp: 4.0.0
      find-root: 1.1.0
      source-map: 0.5.7
      stylis: 4.2.0
    dev: false

  /@emotion/cache@11.11.0:
    resolution: {integrity: sha512-P34z9ssTCBi3e9EI1ZsWpNHcfY1r09ZO0rZbRO2ob3ZQMnFI35jB536qoXbkdesr5EUhYi22anuEJuyxifaqAQ==}
    dependencies:
      '@emotion/memoize': 0.8.1
      '@emotion/sheet': 1.2.2
      '@emotion/utils': 1.2.1
      '@emotion/weak-memoize': 0.3.1
      stylis: 4.2.0
    dev: false

  /@emotion/core@11.0.0:
    resolution: {integrity: sha512-w4sE3AmHmyG6RDKf6mIbtHpgJUSJ2uGvPQb8VXFL7hFjMPibE8IiehG8cMX3Ztm4svfCQV6KqusQbeIOkurBcA==}
    dev: false

  /@emotion/hash@0.9.1:
    resolution: {integrity: sha512-gJB6HLm5rYwSLI6PQa+X1t5CFGrv1J1TWG+sOyMCeKz2ojaj6Fnl/rZEspogG+cvqbt4AE/2eIyD2QfLKTBNlQ==}
    dev: false

  /@emotion/is-prop-valid@1.2.1:
    resolution: {integrity: sha512-61Mf7Ufx4aDxx1xlDeOm8aFFigGHE4z+0sKCa+IHCeZKiyP9RLD0Mmx7m8b9/Cf37f7NAvQOOJAbQQGVr5uERw==}
    dependencies:
      '@emotion/memoize': 0.8.1
    dev: false

  /@emotion/memoize@0.8.1:
    resolution: {integrity: sha512-W2P2c/VRW1/1tLox0mVUalvnWXxavmv/Oum2aPsRcoDJuob75FC3Y8FbpfLwUegRcxINtGUMPq0tFCvYNTBXNA==}
    dev: false

  /@emotion/react@11.11.1(@types/react@18.2.0)(react@18.2.0):
    resolution: {integrity: sha512-5mlW1DquU5HaxjLkfkGN1GA/fvVGdyHURRiX/0FHl2cfIfRxSOfmxEH5YS43edp0OldZrZ+dkBKbngxcNCdZvA==}
    peerDependencies:
      '@types/react': '*'
      react: '>=16.8.0'
    peerDependenciesMeta:
      '@types/react':
        optional: true
    dependencies:
      '@babel/runtime': 7.23.1
      '@emotion/babel-plugin': 11.11.0
      '@emotion/cache': 11.11.0
      '@emotion/serialize': 1.1.2
      '@emotion/use-insertion-effect-with-fallbacks': 1.0.1(react@18.2.0)
      '@emotion/utils': 1.2.1
      '@emotion/weak-memoize': 0.3.1
      '@types/react': 18.2.0
      hoist-non-react-statics: 3.3.2
      react: 18.2.0
    dev: false

  /@emotion/serialize@1.1.2:
    resolution: {integrity: sha512-zR6a/fkFP4EAcCMQtLOhIgpprZOwNmCldtpaISpvz348+DP4Mz8ZoKaGGCQpbzepNIUWbq4w6hNZkwDyKoS+HA==}
    dependencies:
      '@emotion/hash': 0.9.1
      '@emotion/memoize': 0.8.1
      '@emotion/unitless': 0.8.1
      '@emotion/utils': 1.2.1
      csstype: 3.1.2
    dev: false

  /@emotion/sheet@1.2.2:
    resolution: {integrity: sha512-0QBtGvaqtWi+nx6doRwDdBIzhNdZrXUppvTM4dtZZWEGTXL/XE/yJxLMGlDT1Gt+UHH5IX1n+jkXyytE/av7OA==}
    dev: false

  /@emotion/styled@11.11.0(@emotion/react@11.11.1)(@types/react@18.2.0)(react@18.2.0):
    resolution: {integrity: sha512-hM5Nnvu9P3midq5aaXj4I+lnSfNi7Pmd4EWk1fOZ3pxookaQTNew6bp4JaCBYM4HVFZF9g7UjJmsUmC2JlxOng==}
    peerDependencies:
      '@emotion/react': ^11.0.0-rc.0
      '@types/react': '*'
      react: '>=16.8.0'
    peerDependenciesMeta:
      '@types/react':
        optional: true
    dependencies:
      '@babel/runtime': 7.23.1
      '@emotion/babel-plugin': 11.11.0
      '@emotion/is-prop-valid': 1.2.1
      '@emotion/react': 11.11.1(@types/react@18.2.0)(react@18.2.0)
      '@emotion/serialize': 1.1.2
      '@emotion/use-insertion-effect-with-fallbacks': 1.0.1(react@18.2.0)
      '@emotion/utils': 1.2.1
      '@types/react': 18.2.0
      react: 18.2.0
    dev: false

  /@emotion/unitless@0.8.1:
    resolution: {integrity: sha512-KOEGMu6dmJZtpadb476IsZBclKvILjopjUii3V+7MnXIQCYh8W3NgNcgwo21n9LXZX6EDIKvqfjYxXebDwxKmQ==}
    dev: false

  /@emotion/use-insertion-effect-with-fallbacks@1.0.1(react@18.2.0):
    resolution: {integrity: sha512-jT/qyKZ9rzLErtrjGgdkMBn2OP8wl0G3sQlBb3YPryvKHsjvINUhVaPFfP+fpBcOkmrVOVEEHQFJ7nbj2TH2gw==}
    peerDependencies:
      react: '>=16.8.0'
    dependencies:
      react: 18.2.0
    dev: false

  /@emotion/utils@1.2.1:
    resolution: {integrity: sha512-Y2tGf3I+XVnajdItskUCn6LX+VUDmP6lTL4fcqsXAv43dnlbZiuW4MWQW38rW/BVWSE7Q/7+XQocmpnRYILUmg==}
    dev: false

  /@emotion/weak-memoize@0.3.1:
    resolution: {integrity: sha512-EsBwpc7hBUJWAsNPBmJy4hxWx12v6bshQsldrVmjxJoc3isbxhOrF2IcCpaXxfvq03NwkI7sbsOLXbYuqF/8Ww==}
    dev: false

  /@esbuild/android-arm64@0.18.20:
    resolution: {integrity: sha512-Nz4rJcchGDtENV0eMKUNa6L12zz2zBDXuhj/Vjh18zGqB44Bi7MBMSXjgunJgjRhCmKOjnPuZp4Mb6OKqtMHLQ==}
    engines: {node: '>=12'}
    cpu: [arm64]
    os: [android]
    requiresBuild: true
    dev: true
    optional: true

  /@esbuild/android-arm@0.18.20:
    resolution: {integrity: sha512-fyi7TDI/ijKKNZTUJAQqiG5T7YjJXgnzkURqmGj13C6dCqckZBLdl4h7bkhHt/t0WP+zO9/zwroDvANaOqO5Sw==}
    engines: {node: '>=12'}
    cpu: [arm]
    os: [android]
    requiresBuild: true
    dev: true
    optional: true

  /@esbuild/android-x64@0.18.20:
    resolution: {integrity: sha512-8GDdlePJA8D6zlZYJV/jnrRAi6rOiNaCC/JclcXpB+KIuvfBN4owLtgzY2bsxnx666XjJx2kDPUmnTtR8qKQUg==}
    engines: {node: '>=12'}
    cpu: [x64]
    os: [android]
    requiresBuild: true
    dev: true
    optional: true

  /@esbuild/darwin-arm64@0.18.20:
    resolution: {integrity: sha512-bxRHW5kHU38zS2lPTPOyuyTm+S+eobPUnTNkdJEfAddYgEcll4xkT8DB9d2008DtTbl7uJag2HuE5NZAZgnNEA==}
    engines: {node: '>=12'}
    cpu: [arm64]
    os: [darwin]
    requiresBuild: true
    dev: true
    optional: true

  /@esbuild/darwin-x64@0.18.20:
    resolution: {integrity: sha512-pc5gxlMDxzm513qPGbCbDukOdsGtKhfxD1zJKXjCCcU7ju50O7MeAZ8c4krSJcOIJGFR+qx21yMMVYwiQvyTyQ==}
    engines: {node: '>=12'}
    cpu: [x64]
    os: [darwin]
    requiresBuild: true
    dev: true
    optional: true

  /@esbuild/freebsd-arm64@0.18.20:
    resolution: {integrity: sha512-yqDQHy4QHevpMAaxhhIwYPMv1NECwOvIpGCZkECn8w2WFHXjEwrBn3CeNIYsibZ/iZEUemj++M26W3cNR5h+Tw==}
    engines: {node: '>=12'}
    cpu: [arm64]
    os: [freebsd]
    requiresBuild: true
    dev: true
    optional: true

  /@esbuild/freebsd-x64@0.18.20:
    resolution: {integrity: sha512-tgWRPPuQsd3RmBZwarGVHZQvtzfEBOreNuxEMKFcd5DaDn2PbBxfwLcj4+aenoh7ctXcbXmOQIn8HI6mCSw5MQ==}
    engines: {node: '>=12'}
    cpu: [x64]
    os: [freebsd]
    requiresBuild: true
    dev: true
    optional: true

  /@esbuild/linux-arm64@0.18.20:
    resolution: {integrity: sha512-2YbscF+UL7SQAVIpnWvYwM+3LskyDmPhe31pE7/aoTMFKKzIc9lLbyGUpmmb8a8AixOL61sQ/mFh3jEjHYFvdA==}
    engines: {node: '>=12'}
    cpu: [arm64]
    os: [linux]
    requiresBuild: true
    dev: true
    optional: true

  /@esbuild/linux-arm@0.18.20:
    resolution: {integrity: sha512-/5bHkMWnq1EgKr1V+Ybz3s1hWXok7mDFUMQ4cG10AfW3wL02PSZi5kFpYKrptDsgb2WAJIvRcDm+qIvXf/apvg==}
    engines: {node: '>=12'}
    cpu: [arm]
    os: [linux]
    requiresBuild: true
    dev: true
    optional: true

  /@esbuild/linux-ia32@0.18.20:
    resolution: {integrity: sha512-P4etWwq6IsReT0E1KHU40bOnzMHoH73aXp96Fs8TIT6z9Hu8G6+0SHSw9i2isWrD2nbx2qo5yUqACgdfVGx7TA==}
    engines: {node: '>=12'}
    cpu: [ia32]
    os: [linux]
    requiresBuild: true
    dev: true
    optional: true

  /@esbuild/linux-loong64@0.18.20:
    resolution: {integrity: sha512-nXW8nqBTrOpDLPgPY9uV+/1DjxoQ7DoB2N8eocyq8I9XuqJ7BiAMDMf9n1xZM9TgW0J8zrquIb/A7s3BJv7rjg==}
    engines: {node: '>=12'}
    cpu: [loong64]
    os: [linux]
    requiresBuild: true
    dev: true
    optional: true

  /@esbuild/linux-mips64el@0.18.20:
    resolution: {integrity: sha512-d5NeaXZcHp8PzYy5VnXV3VSd2D328Zb+9dEq5HE6bw6+N86JVPExrA6O68OPwobntbNJ0pzCpUFZTo3w0GyetQ==}
    engines: {node: '>=12'}
    cpu: [mips64el]
    os: [linux]
    requiresBuild: true
    dev: true
    optional: true

  /@esbuild/linux-ppc64@0.18.20:
    resolution: {integrity: sha512-WHPyeScRNcmANnLQkq6AfyXRFr5D6N2sKgkFo2FqguP44Nw2eyDlbTdZwd9GYk98DZG9QItIiTlFLHJHjxP3FA==}
    engines: {node: '>=12'}
    cpu: [ppc64]
    os: [linux]
    requiresBuild: true
    dev: true
    optional: true

  /@esbuild/linux-riscv64@0.18.20:
    resolution: {integrity: sha512-WSxo6h5ecI5XH34KC7w5veNnKkju3zBRLEQNY7mv5mtBmrP/MjNBCAlsM2u5hDBlS3NGcTQpoBvRzqBcRtpq1A==}
    engines: {node: '>=12'}
    cpu: [riscv64]
    os: [linux]
    requiresBuild: true
    dev: true
    optional: true

  /@esbuild/linux-s390x@0.18.20:
    resolution: {integrity: sha512-+8231GMs3mAEth6Ja1iK0a1sQ3ohfcpzpRLH8uuc5/KVDFneH6jtAJLFGafpzpMRO6DzJ6AvXKze9LfFMrIHVQ==}
    engines: {node: '>=12'}
    cpu: [s390x]
    os: [linux]
    requiresBuild: true
    dev: true
    optional: true

  /@esbuild/linux-x64@0.18.20:
    resolution: {integrity: sha512-UYqiqemphJcNsFEskc73jQ7B9jgwjWrSayxawS6UVFZGWrAAtkzjxSqnoclCXxWtfwLdzU+vTpcNYhpn43uP1w==}
    engines: {node: '>=12'}
    cpu: [x64]
    os: [linux]
    requiresBuild: true
    dev: true
    optional: true

  /@esbuild/netbsd-x64@0.18.20:
    resolution: {integrity: sha512-iO1c++VP6xUBUmltHZoMtCUdPlnPGdBom6IrO4gyKPFFVBKioIImVooR5I83nTew5UOYrk3gIJhbZh8X44y06A==}
    engines: {node: '>=12'}
    cpu: [x64]
    os: [netbsd]
    requiresBuild: true
    dev: true
    optional: true

  /@esbuild/openbsd-x64@0.18.20:
    resolution: {integrity: sha512-e5e4YSsuQfX4cxcygw/UCPIEP6wbIL+se3sxPdCiMbFLBWu0eiZOJ7WoD+ptCLrmjZBK1Wk7I6D/I3NglUGOxg==}
    engines: {node: '>=12'}
    cpu: [x64]
    os: [openbsd]
    requiresBuild: true
    dev: true
    optional: true

  /@esbuild/sunos-x64@0.18.20:
    resolution: {integrity: sha512-kDbFRFp0YpTQVVrqUd5FTYmWo45zGaXe0X8E1G/LKFC0v8x0vWrhOWSLITcCn63lmZIxfOMXtCfti/RxN/0wnQ==}
    engines: {node: '>=12'}
    cpu: [x64]
    os: [sunos]
    requiresBuild: true
    dev: true
    optional: true

  /@esbuild/win32-arm64@0.18.20:
    resolution: {integrity: sha512-ddYFR6ItYgoaq4v4JmQQaAI5s7npztfV4Ag6NrhiaW0RrnOXqBkgwZLofVTlq1daVTQNhtI5oieTvkRPfZrePg==}
    engines: {node: '>=12'}
    cpu: [arm64]
    os: [win32]
    requiresBuild: true
    dev: true
    optional: true

  /@esbuild/win32-ia32@0.18.20:
    resolution: {integrity: sha512-Wv7QBi3ID/rROT08SABTS7eV4hX26sVduqDOTe1MvGMjNd3EjOz4b7zeexIR62GTIEKrfJXKL9LFxTYgkyeu7g==}
    engines: {node: '>=12'}
    cpu: [ia32]
    os: [win32]
    requiresBuild: true
    dev: true
    optional: true

  /@esbuild/win32-x64@0.18.20:
    resolution: {integrity: sha512-kTdfRcSiDfQca/y9QIkng02avJ+NCaQvrMejlsB3RRv5sE9rRoeBPISaZpKxHELzRxZyLvNts1P27W3wV+8geQ==}
    engines: {node: '>=12'}
    cpu: [x64]
    os: [win32]
    requiresBuild: true
    dev: true
    optional: true

  /@eslint-community/eslint-utils@4.4.0(eslint@8.45.0):
    resolution: {integrity: sha512-1/sA4dwrzBAyeUoQ6oxahHKmrZvsnLCg4RfxW3ZFGGmQkSNQPFNLV9CUEFQP1x9EYXHTo5p6xdhZM1Ne9p/AfA==}
    engines: {node: ^12.22.0 || ^14.17.0 || >=16.0.0}
    peerDependencies:
      eslint: ^6.0.0 || ^7.0.0 || >=8.0.0
    dependencies:
      eslint: 8.45.0
      eslint-visitor-keys: 3.4.3
    dev: true

  /@eslint-community/regexpp@4.9.1:
    resolution: {integrity: sha512-Y27x+MBLjXa+0JWDhykM3+JE+il3kHKAEqabfEWq3SDhZjLYb6/BHL/JKFnH3fe207JaXkyDo685Oc2Glt6ifA==}
    engines: {node: ^12.0.0 || ^14.0.0 || >=16.0.0}
    dev: true

  /@eslint/eslintrc@2.1.2:
    resolution: {integrity: sha512-+wvgpDsrB1YqAMdEUCcnTlpfVBH7Vqn6A/NT3D8WVXFIaKMlErPIZT3oCIAVCOtarRpMtelZLqJeU3t7WY6X6g==}
    engines: {node: ^12.22.0 || ^14.17.0 || >=16.0.0}
    dependencies:
      ajv: 6.12.6
      debug: 4.3.4
      espree: 9.6.1
      globals: 13.23.0
      ignore: 5.2.4
      import-fresh: 3.3.0
      js-yaml: 4.1.0
      minimatch: 3.1.2
      strip-json-comments: 3.1.1
    transitivePeerDependencies:
      - supports-color
    dev: true

  /@eslint/js@8.44.0:
    resolution: {integrity: sha512-Ag+9YM4ocKQx9AarydN0KY2j0ErMHNIocPDrVo8zAE44xLTjEtz81OdR68/cydGtk6m6jDb5Za3r2useMzYmSw==}
    engines: {node: ^12.22.0 || ^14.17.0 || >=16.0.0}
    dev: true

  /@floating-ui/core@1.5.0:
    resolution: {integrity: sha512-kK1h4m36DQ0UHGj5Ah4db7R0rHemTqqO0QLvUqi1/mUUp3LuAWbWxdxSIf/XsnH9VS6rRVPLJCncjRzUvyCLXg==}
    dependencies:
      '@floating-ui/utils': 0.1.6
    dev: false

  /@floating-ui/dom@1.5.3:
    resolution: {integrity: sha512-ClAbQnEqJAKCJOEbbLo5IUlZHkNszqhuxS4fHAVxRPXPya6Ysf2G8KypnYcOTpx6I8xcgF9bbHb6g/2KpbV8qA==}
    dependencies:
      '@floating-ui/core': 1.5.0
      '@floating-ui/utils': 0.1.6
    dev: false

  /@floating-ui/react-dom@2.0.2(react-dom@18.2.0)(react@18.2.0):
    resolution: {integrity: sha512-5qhlDvjaLmAst/rKb3VdlCinwTF4EYMiVxuuc/HVUjs46W0zgtbMmAZ1UTsDrRTxRmUEzl92mOtWbeeXL26lSQ==}
    peerDependencies:
      react: '>=16.8.0'
      react-dom: '>=16.8.0'
    dependencies:
      '@floating-ui/dom': 1.5.3
      react: 18.2.0
      react-dom: 18.2.0(react@18.2.0)
    dev: false

  /@floating-ui/utils@0.1.6:
    resolution: {integrity: sha512-OfX7E2oUDYxtBvsuS4e/jSn4Q9Qb6DzgeYtsAdkPZ47znpoNsMgZw0+tVijiv3uGNR6dgNlty6r9rzIzHjtd/A==}
    dev: false

  /@hapi/hoek@9.3.0:
    resolution: {integrity: sha512-/c6rf4UJlmHlC9b5BaNvzAcFv7HZ2QHaV0D4/HNlBdvFnvQq8RI4kYdhyPCl7Xj+oWvTWQ8ujhqS53LIgAe6KQ==}
    dev: true

  /@hapi/topo@5.1.0:
    resolution: {integrity: sha512-foQZKJig7Ob0BMAYBfcJk8d77QtOe7Wo4ox7ff1lQYoNNAb6jwcY1ncdoy2e9wQZzvNy7ODZCYJkK8kzmcAnAg==}
    dependencies:
      '@hapi/hoek': 9.3.0
    dev: true

  /@hello-pangea/dnd@16.3.0(@types/react-dom@18.2.0)(@types/react@18.2.0)(react-dom@18.2.0)(react@18.2.0):
    resolution: {integrity: sha512-RYQ/K8shtJoyNPvFWz0gfXIK7HF3P3mL9UZFGMuHB0ljRSXVgMjVFI/FxcZmakMzw6tO7NflWLriwTNBow/4vw==}
    peerDependencies:
      react: ^16.8.5 || ^17.0.0 || ^18.0.0
      react-dom: ^16.8.5 || ^17.0.0 || ^18.0.0
    dependencies:
      '@babel/runtime': 7.23.1
      css-box-model: 1.2.1
      memoize-one: 6.0.0
      raf-schd: 4.0.3
      react: 18.2.0
      react-dom: 18.2.0(react@18.2.0)
      react-redux: 8.1.3(@types/react-dom@18.2.0)(@types/react@18.2.0)(react-dom@18.2.0)(react@18.2.0)(redux@4.2.1)
      redux: 4.2.1
      use-memo-one: 1.1.3(react@18.2.0)
    transitivePeerDependencies:
      - '@types/react'
      - '@types/react-dom'
      - react-native
    dev: false

  /@hookform/resolvers@3.3.1(react-hook-form@7.47.0):
    resolution: {integrity: sha512-K7KCKRKjymxIB90nHDQ7b9nli474ru99ZbqxiqDAWYsYhOsU3/4qLxW91y+1n04ic13ajjZ66L3aXbNef8PELQ==}
    peerDependencies:
      react-hook-form: ^7.0.0
    dependencies:
      react-hook-form: 7.47.0(react@18.2.0)
    dev: false

  /@humanwhocodes/config-array@0.11.11:
    resolution: {integrity: sha512-N2brEuAadi0CcdeMXUkhbZB84eskAc8MEX1By6qEchoVywSgXPIjou4rYsl0V3Hj0ZnuGycGCjdNgockbzeWNA==}
    engines: {node: '>=10.10.0'}
    dependencies:
      '@humanwhocodes/object-schema': 1.2.1
      debug: 4.3.4
      minimatch: 3.1.2
    transitivePeerDependencies:
      - supports-color
    dev: true

  /@humanwhocodes/module-importer@1.0.1:
    resolution: {integrity: sha512-bxveV4V8v5Yb4ncFTT3rPSgZBOpCkjfK0y4oVVVJwIuDVBRMDXrPyXRL988i5ap9m9bnyEEjWfm5WkBmtffLfA==}
    engines: {node: '>=12.22'}
    dev: true

  /@humanwhocodes/object-schema@1.2.1:
    resolution: {integrity: sha512-ZnQMnLV4e7hDlUvw8H+U8ASL02SS2Gn6+9Ac3wGGLIe7+je2AeAOxPY+izIPJDfFDb7eDjev0Us8MO1iFRN8hA==}
    dev: true

  /@mapbox/geojson-rewind@0.5.2:
    resolution: {integrity: sha512-tJaT+RbYGJYStt7wI3cq4Nl4SXxG8W7JDG5DMJu97V25RnbNg3QtQtf+KD+VLjNpWKYsRvXDNmNrBgEETr1ifA==}
    hasBin: true
    dependencies:
      get-stream: 6.0.1
      minimist: 1.2.8
    dev: false

  /@mapbox/geojson-types@1.0.2:
    resolution: {integrity: sha512-e9EBqHHv3EORHrSfbR9DqecPNn+AmuAoQxV6aL8Xu30bJMJR1o8PZLZzpk1Wq7/NfCbuhmakHTPYRhoqLsXRnw==}
    dev: false

  /@mapbox/jsonlint-lines-primitives@2.0.2:
    resolution: {integrity: sha512-rY0o9A5ECsTQRVhv7tL/OyDpGAoUB4tTvLiW1DSzQGq4bvTPhNw1VpSNjDJc5GFZ2XuyOtSWSVN05qOtcD71qQ==}
    engines: {node: '>= 0.6'}
    dev: false

  /@mapbox/mapbox-gl-supported@1.5.0(mapbox-gl@1.10.1):
    resolution: {integrity: sha512-/PT1P6DNf7vjEEiPkVIRJkvibbqWtqnyGaBz3nfRdcxclNSnSdaLU5tfAgcD7I8Yt5i+L19s406YLl1koLnLbg==}
    peerDependencies:
      mapbox-gl: '>=0.32.1 <2.0.0'
    dependencies:
      mapbox-gl: 1.10.1
    dev: false

  /@mapbox/point-geometry@0.1.0:
    resolution: {integrity: sha512-6j56HdLTwWGO0fJPlrZtdU/B13q8Uwmo18Ck2GnGgN9PCFyKTZ3UbXeEdRFh18i9XQ92eH2VdtpJHpBD3aripQ==}
    dev: false

  /@mapbox/tiny-sdf@1.2.5:
    resolution: {integrity: sha512-cD8A/zJlm6fdJOk6DqPUV8mcpyJkRz2x2R+/fYcWDYG3oWbG7/L7Yl/WqQ1VZCjnL9OTIMAn6c+BC5Eru4sQEw==}
    dev: false

  /@mapbox/unitbezier@0.0.0:
    resolution: {integrity: sha512-HPnRdYO0WjFjRTSwO3frz1wKaU649OBFPX3Zo/2WZvuRi6zMiRGui8SnPQiQABgqCf8YikDe5t3HViTVw1WUzA==}
    dev: false

  /@mapbox/vector-tile@1.3.1:
    resolution: {integrity: sha512-MCEddb8u44/xfQ3oD+Srl/tNcQoqTw3goGk2oLsrFxOTc3dUp+kAnby3PvAeeBYSMSjSPD1nd1AJA6W49WnoUw==}
    dependencies:
      '@mapbox/point-geometry': 0.1.0
    dev: false

  /@mapbox/whoots-js@3.1.0:
    resolution: {integrity: sha512-Es6WcD0nO5l+2BOQS4uLfNPYQaNDfbot3X1XUoloz+x0mPDS3eeORZJl06HXjwBG1fOGwCRnzK88LMdxKRrd6Q==}
    engines: {node: '>=6.0.0'}
    dev: false

  /@material-table/core@6.2.11(@mui/system@5.14.12)(@types/react-dom@18.2.0)(@types/react@18.2.0)(dayjs@1.11.10)(react-dom@18.2.0)(react@18.2.0):
    resolution: {integrity: sha512-ErvpDT/tucUsGwb+vUsHIlHX/ec+aIxwPSSkgz5Ie4SqEKurOpE5R8vCXTFWJ+kV3fgnRtg9jFXfI6dL67N99g==}
    peerDependencies:
      '@mui/system': '>=5.10.7'
      react: '>=16.8.0'
      react-dom: '>=16.8.0'
    dependencies:
      '@babel/runtime': 7.23.1
      '@date-io/core': 2.17.0
      '@date-io/date-fns': 2.17.0(date-fns@2.30.0)
      '@emotion/core': 11.0.0
      '@emotion/react': 11.11.1(@types/react@18.2.0)(react@18.2.0)
      '@emotion/styled': 11.11.0(@emotion/react@11.11.1)(@types/react@18.2.0)(react@18.2.0)
      '@hello-pangea/dnd': 16.3.0(@types/react-dom@18.2.0)(@types/react@18.2.0)(react-dom@18.2.0)(react@18.2.0)
      '@mui/icons-material': 5.14.12(@mui/material@5.14.12)(@types/react@18.2.0)(react@18.2.0)
      '@mui/material': 5.14.12(@emotion/react@11.11.1)(@emotion/styled@11.11.0)(@types/react@18.2.0)(react-dom@18.2.0)(react@18.2.0)
      '@mui/system': 5.14.12(@emotion/react@11.11.1)(@emotion/styled@11.11.0)(@types/react@18.2.0)(react@18.2.0)
      '@mui/x-date-pickers': 5.0.20(@emotion/react@11.11.1)(@emotion/styled@11.11.0)(@mui/material@5.14.12)(@mui/system@5.14.12)(@types/react@18.2.0)(date-fns@2.30.0)(dayjs@1.11.10)(react-dom@18.2.0)(react@18.2.0)
      classnames: 2.3.2
      date-fns: 2.30.0
      debounce: 1.2.1
      deep-eql: 4.1.3
      deepmerge: 4.3.1
      prop-types: 15.8.1
      react: 18.2.0
      react-dom: 18.2.0(react@18.2.0)
      react-double-scrollbar: 0.0.15(react@18.2.0)
      uuid: 9.0.1
      zustand: 4.4.3(@types/react@18.2.0)(react@18.2.0)
    transitivePeerDependencies:
      - '@types/react'
      - '@types/react-dom'
      - dayjs
      - immer
      - luxon
      - moment
      - react-native
    dev: false

  /@mui/base@5.0.0-beta.18(@types/react@18.2.0)(react-dom@18.2.0)(react@18.2.0):
    resolution: {integrity: sha512-e9ZCy/ndhyt5MTshAS3qAUy/40UiO0jX+kAo6a+XirrPJE+rrQW+mKPSI0uyp+5z4Vh+z0pvNoJ2S2gSrNz3BQ==}
    engines: {node: '>=12.0.0'}
    peerDependencies:
      '@types/react': ^17.0.0 || ^18.0.0
      react: ^17.0.0 || ^18.0.0
      react-dom: ^17.0.0 || ^18.0.0
    peerDependenciesMeta:
      '@types/react':
        optional: true
    dependencies:
      '@babel/runtime': 7.23.1
      '@floating-ui/react-dom': 2.0.2(react-dom@18.2.0)(react@18.2.0)
      '@mui/types': 7.2.5(@types/react@18.2.0)
      '@mui/utils': 5.14.12(@types/react@18.2.0)(react@18.2.0)
      '@popperjs/core': 2.11.8
      '@types/react': 18.2.0
      clsx: 2.0.0
      prop-types: 15.8.1
      react: 18.2.0
      react-dom: 18.2.0(react@18.2.0)
    dev: false

  /@mui/core-downloads-tracker@5.14.12:
    resolution: {integrity: sha512-WZhCkKqhrXaSVBzoC6LNcVkIawS000OOt7gmnp4g9HhyvN0PSclRXc/JrkC7EwfzUAZJh+hiK2LaVsbtOpNuOg==}
    dev: false

  /@mui/icons-material@5.14.12(@mui/material@5.14.12)(@types/react@18.2.0)(react@18.2.0):
    resolution: {integrity: sha512-aFm6g/AIB3RQN9h/4MKoBoBybLZXeR3aDHWNx6KzemEpIlElUxv5uXRX5Qk1VC6v/YPkhbaPsiLLjsRSTiZF3w==}
    engines: {node: '>=12.0.0'}
    peerDependencies:
      '@mui/material': ^5.0.0
      '@types/react': ^17.0.0 || ^18.0.0
      react: ^17.0.0 || ^18.0.0
    peerDependenciesMeta:
      '@types/react':
        optional: true
    dependencies:
      '@babel/runtime': 7.23.1
      '@mui/material': 5.14.12(@emotion/react@11.11.1)(@emotion/styled@11.11.0)(@types/react@18.2.0)(react-dom@18.2.0)(react@18.2.0)
      '@types/react': 18.2.0
      react: 18.2.0
    dev: false

  /@mui/material@5.14.12(@emotion/react@11.11.1)(@emotion/styled@11.11.0)(@types/react@18.2.0)(react-dom@18.2.0)(react@18.2.0):
    resolution: {integrity: sha512-EelF2L46VcVqhg3KjzIGBBpOtcBgRh0MMy9Efuk6Do81QdcZsFC9RebCVAflo5jIdbHiBmxBs5/l5Q9NjONozg==}
    engines: {node: '>=12.0.0'}
    peerDependencies:
      '@emotion/react': ^11.5.0
      '@emotion/styled': ^11.3.0
      '@types/react': ^17.0.0 || ^18.0.0
      react: ^17.0.0 || ^18.0.0
      react-dom: ^17.0.0 || ^18.0.0
    peerDependenciesMeta:
      '@emotion/react':
        optional: true
      '@emotion/styled':
        optional: true
      '@types/react':
        optional: true
    dependencies:
      '@babel/runtime': 7.23.1
      '@emotion/react': 11.11.1(@types/react@18.2.0)(react@18.2.0)
      '@emotion/styled': 11.11.0(@emotion/react@11.11.1)(@types/react@18.2.0)(react@18.2.0)
      '@mui/base': 5.0.0-beta.18(@types/react@18.2.0)(react-dom@18.2.0)(react@18.2.0)
      '@mui/core-downloads-tracker': 5.14.12
      '@mui/system': 5.14.12(@emotion/react@11.11.1)(@emotion/styled@11.11.0)(@types/react@18.2.0)(react@18.2.0)
      '@mui/types': 7.2.5(@types/react@18.2.0)
      '@mui/utils': 5.14.12(@types/react@18.2.0)(react@18.2.0)
      '@types/react': 18.2.0
      '@types/react-transition-group': 4.4.7
      clsx: 2.0.0
      csstype: 3.1.2
      prop-types: 15.8.1
      react: 18.2.0
      react-dom: 18.2.0(react@18.2.0)
      react-is: 18.2.0
      react-transition-group: 4.4.5(react-dom@18.2.0)(react@18.2.0)
    dev: false

  /@mui/private-theming@5.14.12(@types/react@18.2.0)(react@18.2.0):
    resolution: {integrity: sha512-TWwm+9+BgHFpoR3w04FG+IqID4ALa74A27RuKq2CEaWgxliBZB24EVeI6djfjFt5t4FYmIb8BMw2ZJEir7YjLQ==}
    engines: {node: '>=12.0.0'}
    peerDependencies:
      '@types/react': ^17.0.0 || ^18.0.0
      react: ^17.0.0 || ^18.0.0
    peerDependenciesMeta:
      '@types/react':
        optional: true
    dependencies:
      '@babel/runtime': 7.23.1
      '@mui/utils': 5.14.12(@types/react@18.2.0)(react@18.2.0)
      '@types/react': 18.2.0
      prop-types: 15.8.1
      react: 18.2.0
    dev: false

  /@mui/styled-engine@5.14.12(@emotion/react@11.11.1)(@emotion/styled@11.11.0)(react@18.2.0):
    resolution: {integrity: sha512-bocxt1nDmXfB3gpLfCCmFCyJ7sVmscFs+PuheO210QagZwHVp47UIRT1AiswLDYSQo1ZqmVGn7KLEJEYK0d4Xw==}
    engines: {node: '>=12.0.0'}
    peerDependencies:
      '@emotion/react': ^11.4.1
      '@emotion/styled': ^11.3.0
      react: ^17.0.0 || ^18.0.0
    peerDependenciesMeta:
      '@emotion/react':
        optional: true
      '@emotion/styled':
        optional: true
    dependencies:
      '@babel/runtime': 7.23.1
      '@emotion/cache': 11.11.0
      '@emotion/react': 11.11.1(@types/react@18.2.0)(react@18.2.0)
      '@emotion/styled': 11.11.0(@emotion/react@11.11.1)(@types/react@18.2.0)(react@18.2.0)
      csstype: 3.1.2
      prop-types: 15.8.1
      react: 18.2.0
    dev: false

  /@mui/system@5.14.12(@emotion/react@11.11.1)(@emotion/styled@11.11.0)(@types/react@18.2.0)(react@18.2.0):
    resolution: {integrity: sha512-6DXfjjLhW0/ia5qU3Crke7j+MnfDbMBOHlLIrqbrEqNs0AuSBv8pXniEGb+kqO0H804NJreRTEJRjCngwOX5CA==}
    engines: {node: '>=12.0.0'}
    peerDependencies:
      '@emotion/react': ^11.5.0
      '@emotion/styled': ^11.3.0
      '@types/react': ^17.0.0 || ^18.0.0
      react: ^17.0.0 || ^18.0.0
    peerDependenciesMeta:
      '@emotion/react':
        optional: true
      '@emotion/styled':
        optional: true
      '@types/react':
        optional: true
    dependencies:
      '@babel/runtime': 7.23.1
      '@emotion/react': 11.11.1(@types/react@18.2.0)(react@18.2.0)
      '@emotion/styled': 11.11.0(@emotion/react@11.11.1)(@types/react@18.2.0)(react@18.2.0)
      '@mui/private-theming': 5.14.12(@types/react@18.2.0)(react@18.2.0)
      '@mui/styled-engine': 5.14.12(@emotion/react@11.11.1)(@emotion/styled@11.11.0)(react@18.2.0)
      '@mui/types': 7.2.5(@types/react@18.2.0)
      '@mui/utils': 5.14.12(@types/react@18.2.0)(react@18.2.0)
      '@types/react': 18.2.0
      clsx: 2.0.0
      csstype: 3.1.2
      prop-types: 15.8.1
      react: 18.2.0
    dev: false

  /@mui/types@7.2.5(@types/react@18.2.0):
    resolution: {integrity: sha512-S2BwfNczr7VwS6ki8GoAXJyARoeSJDLuxOEPs3vEMyTALlf9PrdHv+sluX7kk3iKrCg/ML2mIWwapZvWbkMCQA==}
    peerDependencies:
      '@types/react': ^17.0.0 || ^18.0.0
    peerDependenciesMeta:
      '@types/react':
        optional: true
    dependencies:
      '@types/react': 18.2.0
    dev: false

  /@mui/utils@5.14.12(@types/react@18.2.0)(react@18.2.0):
    resolution: {integrity: sha512-RFNXnhKQlzIkIUig6mmv0r5VbtjPdWoaBPYicq25LETdZux59HAqoRdWw15T7lp3c7gXOoE8y67+hTB8C64m2g==}
    engines: {node: '>=12.0.0'}
    peerDependencies:
      '@types/react': ^17.0.0 || ^18.0.0
      react: ^17.0.0 || ^18.0.0
    peerDependenciesMeta:
      '@types/react':
        optional: true
    dependencies:
      '@babel/runtime': 7.23.1
      '@types/prop-types': 15.7.8
      '@types/react': 18.2.0
      prop-types: 15.8.1
      react: 18.2.0
      react-is: 18.2.0
    dev: false

  /@mui/x-date-pickers@5.0.20(@emotion/react@11.11.1)(@emotion/styled@11.11.0)(@mui/material@5.14.12)(@mui/system@5.14.12)(@types/react@18.2.0)(date-fns@2.30.0)(dayjs@1.11.10)(react-dom@18.2.0)(react@18.2.0):
    resolution: {integrity: sha512-ERukSeHIoNLbI1C2XRhF9wRhqfsr+Q4B1SAw2ZlU7CWgcG8UBOxgqRKDEOVAIoSWL+DWT6GRuQjOKvj6UXZceA==}
    engines: {node: '>=12.0.0'}
    peerDependencies:
      '@emotion/react': ^11.9.0
      '@emotion/styled': ^11.8.1
      '@mui/material': ^5.4.1
      '@mui/system': ^5.4.1
      date-fns: ^2.25.0
      dayjs: ^1.10.7
      luxon: ^1.28.0 || ^2.0.0 || ^3.0.0
      moment: ^2.29.1
      react: ^17.0.2 || ^18.0.0
      react-dom: ^17.0.2 || ^18.0.0
    peerDependenciesMeta:
      '@emotion/react':
        optional: true
      '@emotion/styled':
        optional: true
      date-fns:
        optional: true
      dayjs:
        optional: true
      luxon:
        optional: true
      moment:
        optional: true
    dependencies:
      '@babel/runtime': 7.23.1
      '@date-io/core': 2.17.0
      '@date-io/date-fns': 2.17.0(date-fns@2.30.0)
      '@date-io/dayjs': 2.17.0(dayjs@1.11.10)
      '@date-io/luxon': 2.17.0
      '@date-io/moment': 2.17.0
      '@emotion/react': 11.11.1(@types/react@18.2.0)(react@18.2.0)
      '@emotion/styled': 11.11.0(@emotion/react@11.11.1)(@types/react@18.2.0)(react@18.2.0)
      '@mui/material': 5.14.12(@emotion/react@11.11.1)(@emotion/styled@11.11.0)(@types/react@18.2.0)(react-dom@18.2.0)(react@18.2.0)
      '@mui/system': 5.14.12(@emotion/react@11.11.1)(@emotion/styled@11.11.0)(@types/react@18.2.0)(react@18.2.0)
      '@mui/utils': 5.14.12(@types/react@18.2.0)(react@18.2.0)
      '@types/react-transition-group': 4.4.7
      clsx: 1.2.1
      date-fns: 2.30.0
      dayjs: 1.11.10
      prop-types: 15.8.1
      react: 18.2.0
      react-dom: 18.2.0(react@18.2.0)
      react-transition-group: 4.4.5(react-dom@18.2.0)(react@18.2.0)
      rifm: 0.12.1(react@18.2.0)
    transitivePeerDependencies:
      - '@types/react'
    dev: false

  /@mui/x-date-pickers@6.16.2(@emotion/react@11.11.1)(@emotion/styled@11.11.0)(@mui/material@5.14.12)(@mui/system@5.14.12)(@types/react@18.2.0)(dayjs@1.11.10)(react-dom@18.2.0)(react@18.2.0):
    resolution: {integrity: sha512-JFrDUeBkiKtfJ0WqwyPBICEP1U+Ujfsily3ZQ/Hv4zAOleG/5769EgS7TOO4cVgnuhtvQ/pqx2gmuCn8/gcC5w==}
    engines: {node: '>=14.0.0'}
    peerDependencies:
      '@emotion/react': ^11.9.0
      '@emotion/styled': ^11.8.1
      '@mui/material': ^5.8.6
      '@mui/system': ^5.8.0
      date-fns: ^2.25.0
      date-fns-jalali: ^2.13.0-0
      dayjs: ^1.10.7
      luxon: ^3.0.2
      moment: ^2.29.4
      moment-hijri: ^2.1.2
      moment-jalaali: ^0.7.4 || ^0.8.0 || ^0.9.0 || ^0.10.0
      react: ^17.0.0 || ^18.0.0
      react-dom: ^17.0.0 || ^18.0.0
    peerDependenciesMeta:
      '@emotion/react':
        optional: true
      '@emotion/styled':
        optional: true
      date-fns:
        optional: true
      date-fns-jalali:
        optional: true
      dayjs:
        optional: true
      luxon:
        optional: true
      moment:
        optional: true
      moment-hijri:
        optional: true
      moment-jalaali:
        optional: true
    dependencies:
      '@babel/runtime': 7.23.1
      '@emotion/react': 11.11.1(@types/react@18.2.0)(react@18.2.0)
      '@emotion/styled': 11.11.0(@emotion/react@11.11.1)(@types/react@18.2.0)(react@18.2.0)
      '@mui/base': 5.0.0-beta.18(@types/react@18.2.0)(react-dom@18.2.0)(react@18.2.0)
      '@mui/material': 5.14.12(@emotion/react@11.11.1)(@emotion/styled@11.11.0)(@types/react@18.2.0)(react-dom@18.2.0)(react@18.2.0)
      '@mui/system': 5.14.12(@emotion/react@11.11.1)(@emotion/styled@11.11.0)(@types/react@18.2.0)(react@18.2.0)
      '@mui/utils': 5.14.12(@types/react@18.2.0)(react@18.2.0)
      '@types/react-transition-group': 4.4.7
      clsx: 2.0.0
      dayjs: 1.11.10
      prop-types: 15.8.1
      react: 18.2.0
      react-dom: 18.2.0(react@18.2.0)
      react-transition-group: 4.4.5(react-dom@18.2.0)(react@18.2.0)
    transitivePeerDependencies:
      - '@types/react'
    dev: false

  /@nivo/annotations@0.84.0(react-dom@18.2.0)(react@18.2.0):
    resolution: {integrity: sha512-g3n+WaZgRza7fZVQZrrxq1cLS+6vmjhWGmQqEynFmKM2f11F7gdkHLhGMYosayjZ0Sb/bMUXvBSkUbyKli7NVw==}
    peerDependencies:
      react: '>= 16.14.0 < 19.0.0'
    dependencies:
      '@nivo/colors': 0.84.0(react-dom@18.2.0)(react@18.2.0)
      '@nivo/core': 0.84.0(prop-types@15.8.1)(react-dom@18.2.0)(react@18.2.0)
      '@react-spring/web': 9.7.3(react-dom@18.2.0)(react@18.2.0)
      '@types/prop-types': 15.7.8
      lodash: 4.17.21
      prop-types: 15.8.1
      react: 18.2.0
    transitivePeerDependencies:
      - react-dom
    dev: false

  /@nivo/axes@0.84.0(react-dom@18.2.0)(react@18.2.0):
    resolution: {integrity: sha512-bC9Rx5ixGJiupTRXSnATIVRLPcx0HR8yXGBuO8GTy6K1DDnhaNWfhErnBLYbB9Sq13WQGrS2he6uvLVLd23CtA==}
    peerDependencies:
      react: '>= 16.14.0 < 19.0.0'
    dependencies:
      '@nivo/core': 0.84.0(prop-types@15.8.1)(react-dom@18.2.0)(react@18.2.0)
      '@nivo/scales': 0.84.0
      '@react-spring/web': 9.7.3(react-dom@18.2.0)(react@18.2.0)
      '@types/d3-format': 1.4.5
      '@types/d3-time-format': 2.3.4
      '@types/prop-types': 15.7.8
      d3-format: 1.4.5
      d3-time-format: 3.0.0
      prop-types: 15.8.1
      react: 18.2.0
    transitivePeerDependencies:
      - react-dom
    dev: false

  /@nivo/bar@0.84.0(prop-types@15.8.1)(react-dom@18.2.0)(react@18.2.0):
    resolution: {integrity: sha512-sOiC980VKS+SOnVSGPlG/nd2ssmz4b6iqIZY/POvwSkB8gvUFz6Bk6lBGXlVNxh1xHaYplVhyl1Tp2NpIWPcAA==}
    peerDependencies:
      react: '>= 16.14.0 < 19.0.0'
    dependencies:
      '@nivo/annotations': 0.84.0(react-dom@18.2.0)(react@18.2.0)
      '@nivo/axes': 0.84.0(react-dom@18.2.0)(react@18.2.0)
      '@nivo/colors': 0.84.0(react-dom@18.2.0)(react@18.2.0)
      '@nivo/core': 0.84.0(prop-types@15.8.1)(react-dom@18.2.0)(react@18.2.0)
      '@nivo/legends': 0.84.0(react-dom@18.2.0)(react@18.2.0)
      '@nivo/scales': 0.84.0
      '@nivo/tooltip': 0.84.0(prop-types@15.8.1)(react-dom@18.2.0)(react@18.2.0)
      '@react-spring/web': 9.7.3(react-dom@18.2.0)(react@18.2.0)
      '@types/d3-scale': 3.3.5
      '@types/d3-shape': 2.1.7
      d3-scale: 3.3.0
      d3-shape: 1.3.7
      lodash: 4.17.21
      react: 18.2.0
    transitivePeerDependencies:
      - prop-types
      - react-dom
    dev: false

  /@nivo/colors@0.84.0(react-dom@18.2.0)(react@18.2.0):
    resolution: {integrity: sha512-wNG1uYyDP5Owc1Pdkz0zesdZCrPAywmSssNzQ2Aju7nVs7Ru7iHNBIvOAGgyXTe2gcrIO9VSasXWR+jEYyxN2Q==}
    peerDependencies:
      react: '>= 16.14.0 < 19.0.0'
    dependencies:
      '@nivo/core': 0.84.0(prop-types@15.8.1)(react-dom@18.2.0)(react@18.2.0)
      '@types/d3-color': 2.0.6
      '@types/d3-scale': 3.3.5
      '@types/d3-scale-chromatic': 2.0.4
      '@types/prop-types': 15.7.8
      d3-color: 3.1.0
      d3-scale: 3.3.0
      d3-scale-chromatic: 2.0.0
      lodash: 4.17.21
      prop-types: 15.8.1
      react: 18.2.0
    transitivePeerDependencies:
      - react-dom
    dev: false

  /@nivo/core@0.84.0(prop-types@15.8.1)(react-dom@18.2.0)(react@18.2.0):
    resolution: {integrity: sha512-HyQM4x4B7d4X9+xLPKkPxqIxhSDzbJUywGTDWHWx1daeX9VP8O+MqkTBsNsoB+tjxrbKrRJ0+ceS2w89JB+qrA==}
    peerDependencies:
      prop-types: '>= 15.5.10 < 16.0.0'
      react: '>= 16.14.0 < 19.0.0'
    dependencies:
      '@nivo/recompose': 0.84.0(react@18.2.0)
      '@nivo/tooltip': 0.84.0(prop-types@15.8.1)(react-dom@18.2.0)(react@18.2.0)
      '@react-spring/web': 9.7.3(react-dom@18.2.0)(react@18.2.0)
      '@types/d3-shape': 2.1.7
      d3-color: 3.1.0
      d3-format: 1.4.5
      d3-interpolate: 3.0.1
      d3-scale: 3.3.0
      d3-scale-chromatic: 3.0.0
      d3-shape: 1.3.7
      d3-time-format: 3.0.0
      lodash: 4.17.21
      prop-types: 15.8.1
      react: 18.2.0
    transitivePeerDependencies:
      - react-dom
    dev: false

  /@nivo/legends@0.84.0(react-dom@18.2.0)(react@18.2.0):
    resolution: {integrity: sha512-o0s1cXoIH6Km9A2zoKB8Ey99Oc1w5nymz0j8s7hR2B0EHo5HgVbYjSs2sZD7NSwLt3QM57Nzxw9VzJ+sqfV30Q==}
    peerDependencies:
      react: '>= 16.14.0 < 19.0.0'
    dependencies:
      '@nivo/colors': 0.84.0(react-dom@18.2.0)(react@18.2.0)
      '@nivo/core': 0.84.0(prop-types@15.8.1)(react-dom@18.2.0)(react@18.2.0)
      '@types/d3-scale': 3.3.5
      '@types/prop-types': 15.7.8
      d3-scale: 3.3.0
      prop-types: 15.8.1
      react: 18.2.0
    transitivePeerDependencies:
      - react-dom
    dev: false

  /@nivo/line@0.84.0(react-dom@18.2.0)(react@18.2.0):
    resolution: {integrity: sha512-QE0JwZ7oIwMnsDQeSr1Q6iyqD2UBVLtBMdfMsJLhnlI3V62VkY98/L3o8M7+7Wy/V2UiEMJ+14C2qhXd+XLgsA==}
    peerDependencies:
      react: '>= 16.14.0 < 19.0.0'
    dependencies:
      '@nivo/annotations': 0.84.0(react-dom@18.2.0)(react@18.2.0)
      '@nivo/axes': 0.84.0(react-dom@18.2.0)(react@18.2.0)
      '@nivo/colors': 0.84.0(react-dom@18.2.0)(react@18.2.0)
      '@nivo/core': 0.84.0(prop-types@15.8.1)(react-dom@18.2.0)(react@18.2.0)
      '@nivo/legends': 0.84.0(react-dom@18.2.0)(react@18.2.0)
      '@nivo/scales': 0.84.0
      '@nivo/tooltip': 0.84.0(prop-types@15.8.1)(react-dom@18.2.0)(react@18.2.0)
      '@nivo/voronoi': 0.84.0(prop-types@15.8.1)(react-dom@18.2.0)(react@18.2.0)
      '@react-spring/web': 9.7.3(react-dom@18.2.0)(react@18.2.0)
      d3-shape: 1.3.7
      prop-types: 15.8.1
      react: 18.2.0
    transitivePeerDependencies:
      - react-dom
    dev: false

  /@nivo/recompose@0.84.0(react@18.2.0):
    resolution: {integrity: sha512-Odb+r0pEmGt4RV020jwvngF7PxBgxS1e1sy8bWlZKc5qkm6k3eVlZNuYU+zGbDxHMigImvrx5KfUv5iUqtQBZA==}
    peerDependencies:
      react: '>= 16.14.0 < 19.0.0'
    dependencies:
      '@types/prop-types': 15.7.8
      '@types/react-lifecycles-compat': 3.0.4
      prop-types: 15.8.1
      react: 18.2.0
      react-lifecycles-compat: 3.0.4
    dev: false

  /@nivo/scales@0.84.0:
    resolution: {integrity: sha512-Cayo9jFMpoF7Ha7eqOAucHLUG6zZLGpxiAtyZ/vTUCkRZPHmd/YMvrm8E6OyQCTBVf+aRtOKk9tQnMv8E9fWiw==}
    dependencies:
      '@types/d3-scale': 3.3.5
      '@types/d3-time': 1.1.4
      '@types/d3-time-format': 3.0.4
      d3-scale: 3.3.0
      d3-time: 1.1.0
      d3-time-format: 3.0.0
      lodash: 4.17.21
    dev: false

  /@nivo/scatterplot@0.84.0(prop-types@15.8.1)(react-dom@18.2.0)(react@18.2.0):
    resolution: {integrity: sha512-E4AE0vspLo/7CwTNbL/lAO1K//51CpJhtWTbZwWcmjdo/SKv559CA4PPqXBgS6QgdzzE6Kn3hgp2io76UqIZvQ==}
    peerDependencies:
      react: '>= 16.14.0 < 19.0.0'
    dependencies:
      '@nivo/annotations': 0.84.0(react-dom@18.2.0)(react@18.2.0)
      '@nivo/axes': 0.84.0(react-dom@18.2.0)(react@18.2.0)
      '@nivo/colors': 0.84.0(react-dom@18.2.0)(react@18.2.0)
      '@nivo/core': 0.84.0(prop-types@15.8.1)(react-dom@18.2.0)(react@18.2.0)
      '@nivo/legends': 0.84.0(react-dom@18.2.0)(react@18.2.0)
      '@nivo/scales': 0.84.0
      '@nivo/tooltip': 0.84.0(prop-types@15.8.1)(react-dom@18.2.0)(react@18.2.0)
      '@nivo/voronoi': 0.84.0(prop-types@15.8.1)(react-dom@18.2.0)(react@18.2.0)
      '@react-spring/web': 9.7.3(react-dom@18.2.0)(react@18.2.0)
      '@types/d3-scale': 3.3.5
      '@types/d3-shape': 2.1.7
      d3-scale: 3.3.0
      d3-shape: 1.3.7
      lodash: 4.17.21
      react: 18.2.0
    transitivePeerDependencies:
      - prop-types
      - react-dom
    dev: false

  /@nivo/tooltip@0.84.0(prop-types@15.8.1)(react-dom@18.2.0)(react@18.2.0):
    resolution: {integrity: sha512-x/6Vk4RXKHkG9q5dk4uFYwEfbMoIvJd5ahhVQ6bskuLks5FZoS6bkKoNggjxwmHbIWOVITGUXuykOfC54EWSpw==}
    dependencies:
      '@nivo/core': 0.84.0(prop-types@15.8.1)(react-dom@18.2.0)(react@18.2.0)
      '@react-spring/web': 9.7.3(react-dom@18.2.0)(react@18.2.0)
    transitivePeerDependencies:
      - prop-types
      - react
      - react-dom
    dev: false

  /@nivo/voronoi@0.84.0(prop-types@15.8.1)(react-dom@18.2.0)(react@18.2.0):
    resolution: {integrity: sha512-CJTb0sQWYNbfjjrCEK3W0jt1v+hqAd4fDUNJxB3SNRHEEQtF+MCr2EG3p/CWyxIb3avjF4N53/03tQpnuDwBvQ==}
    peerDependencies:
      react: '>= 16.14.0 < 19.0.0'
    dependencies:
      '@nivo/core': 0.84.0(prop-types@15.8.1)(react-dom@18.2.0)(react@18.2.0)
      '@types/d3-delaunay': 5.3.4
      '@types/d3-scale': 3.3.5
      d3-delaunay: 5.3.0
      d3-scale: 3.3.0
      react: 18.2.0
    transitivePeerDependencies:
      - prop-types
      - react-dom
    dev: false

  /@nodelib/fs.scandir@2.1.5:
    resolution: {integrity: sha512-vq24Bq3ym5HEQm2NKCr3yXDwjc7vTsEThRDnkp2DK9p1uqLR+DHurm/NOTo0KG7HYHU7eppKZj3MyqYuMBf62g==}
    engines: {node: '>= 8'}
    dependencies:
      '@nodelib/fs.stat': 2.0.5
      run-parallel: 1.2.0
    dev: true

  /@nodelib/fs.stat@2.0.5:
    resolution: {integrity: sha512-RkhPPp2zrqDAQA/2jNhnztcPAlv64XdhIp7a7454A5ovI7Bukxgt7MX7udwAu3zg1DcpPU0rz3VV1SeaqvY4+A==}
    engines: {node: '>= 8'}
    dev: true

  /@nodelib/fs.walk@1.2.8:
    resolution: {integrity: sha512-oGB+UxlgWcgQkgwo8GcEGwemoTFt3FIO9ababBmaGwXIoBKZ+GTy0pP185beGg7Llih/NSHSV2XAs1lnznocSg==}
    engines: {node: '>= 8'}
    dependencies:
      '@nodelib/fs.scandir': 2.1.5
      fastq: 1.15.0
    dev: true

  /@playwright/test@1.40.0:
    resolution: {integrity: sha512-PdW+kn4eV99iP5gxWNSDQCbhMaDVej+RXL5xr6t04nbKLCBwYtA046t7ofoczHOm8u6c+45hpDKQVZqtqwkeQg==}
    engines: {node: '>=16'}
    hasBin: true
    dependencies:
      playwright: 1.40.0
    dev: true

  /@plotly/d3-sankey-circular@0.33.1:
    resolution: {integrity: sha512-FgBV1HEvCr3DV7RHhDsPXyryknucxtfnLwPtCKKxdolKyTFYoLX/ibEfX39iFYIL7DYbVeRtP43dbFcrHNE+KQ==}
    dependencies:
      d3-array: 1.2.4
      d3-collection: 1.0.7
      d3-shape: 1.3.7
      elementary-circuits-directed-graph: 1.3.1
    dev: false

  /@plotly/d3-sankey@0.7.2:
    resolution: {integrity: sha512-2jdVos1N3mMp3QW0k2q1ph7Gd6j5PY1YihBrwpkFnKqO+cqtZq3AdEYUeSGXMeLsBDQYiqTVcihYfk8vr5tqhw==}
    dependencies:
      d3-array: 1.2.4
      d3-collection: 1.0.7
      d3-shape: 1.3.7
    dev: false

  /@plotly/d3@3.8.1:
    resolution: {integrity: sha512-x49ThEu1FRA00kTso4Jdfyf2byaCPLBGmLjAYQz5OzaPyLUhHesX3/Nfv2OHEhynhdy2UB39DLXq6thYe2L2kg==}
    dev: false

  /@plotly/point-cluster@3.1.9:
    resolution: {integrity: sha512-MwaI6g9scKf68Orpr1pHZ597pYx9uP8UEFXLPbsCmuw3a84obwz6pnMXGc90VhgDNeNiLEdlmuK7CPo+5PIxXw==}
    dependencies:
      array-bounds: 1.0.1
      binary-search-bounds: 2.0.5
      clamp: 1.0.1
      defined: 1.0.1
      dtype: 2.0.0
      flatten-vertex-data: 1.0.2
      is-obj: 1.0.1
      math-log2: 1.0.1
      parse-rect: 1.2.0
      pick-by-alias: 1.2.0
    dev: false

  /@plotly/regl@2.1.2:
    resolution: {integrity: sha512-Mdk+vUACbQvjd0m/1JJjOOafmkp/EpmHjISsopEz5Av44CBq7rPC05HHNbYGKVyNUF2zmEoBS/TT0pd0SPFFyw==}
    dev: false

  /@popperjs/core@2.11.8:
    resolution: {integrity: sha512-P1st0aksCrn9sGZhp8GMYwBnQsbvAWsZAX44oXNNvLHGqAOcoVxmjZiohstwQ7SqKnbR47akdNi+uleWD8+g6A==}
    dev: false

  /@react-spring/animated@9.7.3(react@18.2.0):
    resolution: {integrity: sha512-5CWeNJt9pNgyvuSzQH+uy2pvTg8Y4/OisoscZIR8/ZNLIOI+CatFBhGZpDGTF/OzdNFsAoGk3wiUYTwoJ0YIvw==}
    peerDependencies:
      react: ^16.8.0 || ^17.0.0 || ^18.0.0
    dependencies:
      '@react-spring/shared': 9.7.3(react@18.2.0)
      '@react-spring/types': 9.7.3
      react: 18.2.0
    dev: false

  /@react-spring/core@9.7.3(react@18.2.0):
    resolution: {integrity: sha512-IqFdPVf3ZOC1Cx7+M0cXf4odNLxDC+n7IN3MDcVCTIOSBfqEcBebSv+vlY5AhM0zw05PDbjKrNmBpzv/AqpjnQ==}
    peerDependencies:
      react: ^16.8.0 || ^17.0.0 || ^18.0.0
    dependencies:
      '@react-spring/animated': 9.7.3(react@18.2.0)
      '@react-spring/shared': 9.7.3(react@18.2.0)
      '@react-spring/types': 9.7.3
      react: 18.2.0
    dev: false

  /@react-spring/shared@9.7.3(react@18.2.0):
    resolution: {integrity: sha512-NEopD+9S5xYyQ0pGtioacLhL2luflh6HACSSDUZOwLHoxA5eku1UPuqcJqjwSD6luKjjLfiLOspxo43FUHKKSA==}
    peerDependencies:
      react: ^16.8.0 || ^17.0.0 || ^18.0.0
    dependencies:
      '@react-spring/types': 9.7.3
      react: 18.2.0
    dev: false

  /@react-spring/types@9.7.3:
    resolution: {integrity: sha512-Kpx/fQ/ZFX31OtlqVEFfgaD1ACzul4NksrvIgYfIFq9JpDHFwQkMVZ10tbo0FU/grje4rcL4EIrjekl3kYwgWw==}
    dev: false

  /@react-spring/web@9.7.3(react-dom@18.2.0)(react@18.2.0):
    resolution: {integrity: sha512-BXt6BpS9aJL/QdVqEIX9YoUy8CE6TJrU0mNCqSoxdXlIeNcEBWOfIyE6B14ENNsyQKS3wOWkiJfco0tCr/9tUg==}
    peerDependencies:
      react: ^16.8.0 || ^17.0.0 || ^18.0.0
      react-dom: ^16.8.0 || ^17.0.0 || ^18.0.0
    dependencies:
      '@react-spring/animated': 9.7.3(react@18.2.0)
      '@react-spring/core': 9.7.3(react@18.2.0)
      '@react-spring/shared': 9.7.3(react@18.2.0)
      '@react-spring/types': 9.7.3
      react: 18.2.0
      react-dom: 18.2.0(react@18.2.0)
    dev: false

  /@remix-run/router@1.9.0:
    resolution: {integrity: sha512-bV63itrKBC0zdT27qYm6SDZHlkXwFL1xMBuhkn+X7l0+IIhNaH5wuuvZKp6eKhCD4KFhujhfhCT1YxXW6esUIA==}
    engines: {node: '>=14.0.0'}
    dev: false

  /@sideway/address@4.1.4:
    resolution: {integrity: sha512-7vwq+rOHVWjyXxVlR76Agnvhy8I9rpzjosTESvmhNeXOXdZZB15Fl+TI9x1SiHZH5Jv2wTGduSxFDIaq0m3DUw==}
    dependencies:
      '@hapi/hoek': 9.3.0
    dev: true

  /@sideway/formula@3.0.1:
    resolution: {integrity: sha512-/poHZJJVjx3L+zVD6g9KgHfYnb443oi7wLu/XKojDviHy6HOEOA6z1Trk5aR1dGcmPenJEgb2sK2I80LeS3MIg==}
    dev: true

  /@sideway/pinpoint@2.0.0:
    resolution: {integrity: sha512-RNiOoTPkptFtSVzQevY/yWtZwf/RxyVnPy/OcA9HBM3MlGDnBEYL5B41H0MTn0Uec8Hi+2qUtTfG2WWZBmMejQ==}
    dev: true

  /@swc/core-darwin-arm64@1.3.92:
    resolution: {integrity: sha512-v7PqZUBtIF6Q5Cp48gqUiG8zQQnEICpnfNdoiY3xjQAglCGIQCjJIDjreZBoeZQZspB27lQN4eZ43CX18+2SnA==}
    engines: {node: '>=10'}
    cpu: [arm64]
    os: [darwin]
    requiresBuild: true
    dev: true
    optional: true

  /@swc/core-darwin-x64@1.3.92:
    resolution: {integrity: sha512-Q3XIgQfXyxxxms3bPN+xGgvwk0TtG9l89IomApu+yTKzaIIlf051mS+lGngjnh9L0aUiCp6ICyjDLtutWP54fw==}
    engines: {node: '>=10'}
    cpu: [x64]
    os: [darwin]
    requiresBuild: true
    dev: true
    optional: true

  /@swc/core-linux-arm-gnueabihf@1.3.92:
    resolution: {integrity: sha512-tnOCoCpNVXC+0FCfG84PBZJyLlz0Vfj9MQhyhCvlJz9hQmvpf8nTdKH7RHrOn8VfxtUBLdVi80dXgIFgbvl7qA==}
    engines: {node: '>=10'}
    cpu: [arm]
    os: [linux]
    requiresBuild: true
    dev: true
    optional: true

  /@swc/core-linux-arm64-gnu@1.3.92:
    resolution: {integrity: sha512-lFfGhX32w8h1j74Iyz0Wv7JByXIwX11OE9UxG+oT7lG0RyXkF4zKyxP8EoxfLrDXse4Oop434p95e3UNC3IfCw==}
    engines: {node: '>=10'}
    cpu: [arm64]
    os: [linux]
    requiresBuild: true
    dev: true
    optional: true

  /@swc/core-linux-arm64-musl@1.3.92:
    resolution: {integrity: sha512-rOZtRcLj57MSAbiecMsqjzBcZDuaCZ8F6l6JDwGkQ7u1NYR57cqF0QDyU7RKS1Jq27Z/Vg21z5cwqoH5fLN+Sg==}
    engines: {node: '>=10'}
    cpu: [arm64]
    os: [linux]
    requiresBuild: true
    dev: true
    optional: true

  /@swc/core-linux-x64-gnu@1.3.92:
    resolution: {integrity: sha512-qptoMGnBL6v89x/Qpn+l1TH1Y0ed+v0qhNfAEVzZvCvzEMTFXphhlhYbDdpxbzRmCjH6GOGq7Y+xrWt9T1/ARg==}
    engines: {node: '>=10'}
    cpu: [x64]
    os: [linux]
    requiresBuild: true
    dev: true
    optional: true

  /@swc/core-linux-x64-musl@1.3.92:
    resolution: {integrity: sha512-g2KrJ43bZkCZHH4zsIV5ErojuV1OIpUHaEyW1gf7JWKaFBpWYVyubzFPvPkjcxHGLbMsEzO7w/NVfxtGMlFH/Q==}
    engines: {node: '>=10'}
    cpu: [x64]
    os: [linux]
    requiresBuild: true
    dev: true
    optional: true

  /@swc/core-win32-arm64-msvc@1.3.92:
    resolution: {integrity: sha512-3MCRGPAYDoQ8Yyd3WsCMc8eFSyKXY5kQLyg/R5zEqA0uthomo0m0F5/fxAJMZGaSdYkU1DgF73ctOWOf+Z/EzQ==}
    engines: {node: '>=10'}
    cpu: [arm64]
    os: [win32]
    requiresBuild: true
    dev: true
    optional: true

  /@swc/core-win32-ia32-msvc@1.3.92:
    resolution: {integrity: sha512-zqTBKQhgfWm73SVGS8FKhFYDovyRl1f5dTX1IwSKynO0qHkRCqJwauFJv/yevkpJWsI2pFh03xsRs9HncTQKSA==}
    engines: {node: '>=10'}
    cpu: [ia32]
    os: [win32]
    requiresBuild: true
    dev: true
    optional: true

  /@swc/core-win32-x64-msvc@1.3.92:
    resolution: {integrity: sha512-41bE66ddr9o/Fi1FBh0sHdaKdENPTuDpv1IFHxSg0dJyM/jX8LbkjnpdInYXHBxhcLVAPraVRrNsC4SaoPw2Pg==}
    engines: {node: '>=10'}
    cpu: [x64]
    os: [win32]
    requiresBuild: true
    dev: true
    optional: true

  /@swc/core@1.3.92:
    resolution: {integrity: sha512-vx0vUrf4YTEw59njOJ46Ha5i0cZTMYdRHQ7KXU29efN1MxcmJH2RajWLPlvQarOP1ab9iv9cApD7SMchDyx2vA==}
    engines: {node: '>=10'}
    requiresBuild: true
    peerDependencies:
      '@swc/helpers': ^0.5.0
    peerDependenciesMeta:
      '@swc/helpers':
        optional: true
    dependencies:
      '@swc/counter': 0.1.2
      '@swc/types': 0.1.5
    optionalDependencies:
      '@swc/core-darwin-arm64': 1.3.92
      '@swc/core-darwin-x64': 1.3.92
      '@swc/core-linux-arm-gnueabihf': 1.3.92
      '@swc/core-linux-arm64-gnu': 1.3.92
      '@swc/core-linux-arm64-musl': 1.3.92
      '@swc/core-linux-x64-gnu': 1.3.92
      '@swc/core-linux-x64-musl': 1.3.92
      '@swc/core-win32-arm64-msvc': 1.3.92
      '@swc/core-win32-ia32-msvc': 1.3.92
      '@swc/core-win32-x64-msvc': 1.3.92
    dev: true

  /@swc/counter@0.1.2:
    resolution: {integrity: sha512-9F4ys4C74eSTEUNndnER3VJ15oru2NumfQxS8geE+f3eB5xvfxpWyqE5XlVnxb/R14uoXi6SLbBwwiDSkv+XEw==}
    dev: true

  /@swc/types@0.1.5:
    resolution: {integrity: sha512-myfUej5naTBWnqOCc/MdVOLVjXUXtIA+NpDrDBKJtLLg2shUjBu3cZmB/85RyitKc55+lUUyl7oRfLOvkr2hsw==}
    dev: true

  /@turf/area@6.5.0:
    resolution: {integrity: sha512-xCZdiuojokLbQ+29qR6qoMD89hv+JAgWjLrwSEWL+3JV8IXKeNFl6XkEJz9HGkVpnXvQKJoRz4/liT+8ZZ5Jyg==}
    dependencies:
      '@turf/helpers': 6.5.0
      '@turf/meta': 6.5.0
    dev: false

  /@turf/bbox@6.5.0:
    resolution: {integrity: sha512-RBbLaao5hXTYyyg577iuMtDB8ehxMlUqHEJiMs8jT1GHkFhr6sYre3lmLsPeYEi/ZKj5TP5tt7fkzNdJ4GIVyw==}
    dependencies:
      '@turf/helpers': 6.5.0
      '@turf/meta': 6.5.0
    dev: false

  /@turf/centroid@6.5.0:
    resolution: {integrity: sha512-MwE1oq5E3isewPprEClbfU5pXljIK/GUOMbn22UM3IFPDJX0KeoyLNwghszkdmFp/qMGL/M13MMWvU+GNLXP/A==}
    dependencies:
      '@turf/helpers': 6.5.0
      '@turf/meta': 6.5.0
    dev: false

  /@turf/helpers@6.5.0:
    resolution: {integrity: sha512-VbI1dV5bLFzohYYdgqwikdMVpe7pJ9X3E+dlr425wa2/sMJqYDhTO++ec38/pcPvPE6oD9WEEeU3Xu3gza+VPw==}
    dev: false

  /@turf/meta@6.5.0:
    resolution: {integrity: sha512-RrArvtsV0vdsCBegoBtOalgdSOfkBrTJ07VkpiCnq/491W67hnMWmDu7e6Ztw0C3WldRYTXkg3SumfdzZxLBHA==}
    dependencies:
      '@turf/helpers': 6.5.0
    dev: false

  /@types/d3-color@2.0.6:
    resolution: {integrity: sha512-tbaFGDmJWHqnenvk3QGSvD3RVwr631BjKRD7Sc7VLRgrdX5mk5hTyoeBL6rXZaeoXzmZwIl1D2HPogEdt1rHBg==}
    dev: false

  /@types/d3-delaunay@5.3.4:
    resolution: {integrity: sha512-GEQuDXVKQvHulQ+ecKyCubOmVjXrifAj7VR26rWVAER/IbWemaT/Tmo84ESiTtoDghg5ILdMZH7pYXQEt/Vu9A==}
    dev: false

  /@types/d3-format@1.4.5:
    resolution: {integrity: sha512-mLxrC1MSWupOSncXN/HOlWUAAIffAEBaI4+PKy2uMPsKe4FNZlk7qrbTjmzJXITQQqBHivaks4Td18azgqnotA==}
    dev: false

  /@types/d3-path@2.0.4:
    resolution: {integrity: sha512-jjZVLBjEX4q6xneKMmv62UocaFJFOTQSb/1aTzs3m3ICTOFoVaqGBHpNLm/4dVi0/FTltfBKgmOK1ECj3/gGjA==}
    dev: false

  /@types/d3-scale-chromatic@2.0.4:
    resolution: {integrity: sha512-OUgfg6wmoZVhs0/pV8HZhsMw7pYJnS6smfNK2S5ogMaPHfDUaTMu7JA5ssZrRupwf2vWI+haPAuUpsz+M1BOKA==}
    dev: false

  /@types/d3-scale@3.3.5:
    resolution: {integrity: sha512-YOpKj0kIEusRf7ofeJcSZQsvKbnTwpe1DUF+P2qsotqG53kEsjm7EzzliqQxMkAWdkZcHrg5rRhB4JiDOQPX+A==}
    dependencies:
      '@types/d3-time': 2.1.4
    dev: false

  /@types/d3-shape@2.1.7:
    resolution: {integrity: sha512-HedHlfGHdwzKqX9+PiQVXZrdmGlwo7naoefJP7kCNk4Y7qcpQt1tUaoRa6qn0kbTdlaIHGO7111qLtb/6J8uuw==}
    dependencies:
      '@types/d3-path': 2.0.4
    dev: false

  /@types/d3-time-format@2.3.4:
    resolution: {integrity: sha512-xdDXbpVO74EvadI3UDxjxTdR6QIxm1FKzEA/+F8tL4GWWUg/hgvBqf6chql64U5A9ZUGWo7pEu4eNlyLwbKdhg==}
    dev: false

  /@types/d3-time-format@3.0.4:
    resolution: {integrity: sha512-or9DiDnYI1h38J9hxKEsw513+KVuFbEVhl7qdxcaudoiqWWepapUen+2vAriFGexr6W5+P4l9+HJrB39GG+oRg==}
    dev: false

  /@types/d3-time@1.1.4:
    resolution: {integrity: sha512-JIvy2HjRInE+TXOmIGN5LCmeO0hkFZx5f9FZ7kiN+D+YTcc8pptsiLiuHsvwxwC7VVKmJ2ExHUgNlAiV7vQM9g==}
    dev: false

  /@types/d3-time@2.1.4:
    resolution: {integrity: sha512-BTfLsxTeo7yFxI/haOOf1ZwJ6xKgQLT9dCp+EcmQv87Gox6X+oKl4mLKfO6fnWm3P22+A6DknMNEZany8ql2Rw==}
    dev: false

  /@types/debug@4.1.9:
    resolution: {integrity: sha512-8Hz50m2eoS56ldRlepxSBa6PWEVCtzUo/92HgLc2qTMnotJNIm7xP+UZhyWoYsyOdd5dxZ+NZLb24rsKyFs2ow==}
    dependencies:
      '@types/ms': 0.7.32
    dev: false

  /@types/hast@3.0.1:
    resolution: {integrity: sha512-hs/iBJx2aydugBQx5ETV3ZgeSS0oIreQrFJ4bjBl0XvM4wAmDjFEALY7p0rTSLt2eL+ibjRAAs9dTPiCLtmbqQ==}
    dependencies:
      '@types/unist': 3.0.0
    dev: false

  /@types/hoist-non-react-statics@3.3.2:
    resolution: {integrity: sha512-YIQtIg4PKr7ZyqNPZObpxfHsHEmuB8dXCxd6qVcGuQVDK2bpsF7bYNnBJ4Nn7giuACZg+WewExgrtAJ3XnA4Xw==}
    dependencies:
      '@types/react': 18.2.0
      hoist-non-react-statics: 3.3.2
    dev: false

  /@types/json-schema@7.0.13:
    resolution: {integrity: sha512-RbSSoHliUbnXj3ny0CNFOoxrIDV6SUGyStHsvDqosw6CkdPV8TtWGlfecuK4ToyMEAql6pzNxgCFKanovUzlgQ==}
    dev: true

  /@types/mdast@4.0.1:
    resolution: {integrity: sha512-IlKct1rUTJ1T81d8OHzyop15kGv9A/ff7Gz7IJgrk6jDb4Udw77pCJ+vq8oxZf4Ghpm+616+i1s/LNg/Vh7d+g==}
    dependencies:
      '@types/unist': 3.0.0
    dev: false

  /@types/ms@0.7.32:
    resolution: {integrity: sha512-xPSg0jm4mqgEkNhowKgZFBNtwoEwF6gJ4Dhww+GFpm3IgtNseHQZ5IqdNwnquZEoANxyDAKDRAdVo4Z72VvD/g==}
    dev: false

  /@types/parse-json@4.0.0:
    resolution: {integrity: sha512-//oorEZjL6sbPcKUaCdIGlIUeH26mgzimjBB77G6XRgnDl/L5wOnpyBGRe/Mmf5CVW3PwEBE1NjiMZ/ssFh4wA==}
    dev: false

  /@types/plotly.js-dist-min@2.3.2:
    resolution: {integrity: sha512-ZacDQ8ZLK9a+YRU6P3nUC3AmssEQY6DgTMY3O1/YpeMrpU7Am/ifMbjVIS/Zg53i1KFLsnI3JcBXnRKYNBSLuw==}
    dependencies:
      '@types/plotly.js': 2.12.27
    dev: true

  /@types/plotly.js@2.12.27:
    resolution: {integrity: sha512-Ah7XuePFNxu2XAHG79GeKN/Ky8dZ0k6hzy49da6AeZFrTqO5wDbtJovp3co3C+iRitp8tA6rIxkltiJ3cjsQWw==}
    dev: true

  /@types/prop-types@15.7.8:
    resolution: {integrity: sha512-kMpQpfZKSCBqltAJwskgePRaYRFukDkm1oItcAbC3gNELR20XIBcN9VRgg4+m8DKsTfkWeA4m4Imp4DDuWy7FQ==}

  /@types/react-dom@18.2.0:
    resolution: {integrity: sha512-8yQrvS6sMpSwIovhPOwfyNf2Wz6v/B62LFSVYQ85+Rq3tLsBIG7rP5geMxaijTUxSkrO6RzN/IRuIAADYQsleA==}
    dependencies:
      '@types/react': 18.2.0

  /@types/react-lifecycles-compat@3.0.4:
    resolution: {integrity: sha512-1CM48Y9ztL5S4wjt7DK2izrkgPp/Ql0zCJu/vHzhgl7J+BD4UbSGjHN1M2TlePms472JvOazUtAO1/G3oFZqIQ==}
    dependencies:
      '@types/react': 18.2.0
    dev: false

  /@types/react-plotly.js@2.6.1:
    resolution: {integrity: sha512-vFJZRCC2Pav0NdrFm0grPMm9+67ejGZZglDBWqo+J6VFbB4CAatjoNiowfardznuujaaoDNoZ4MSCFwYyVk4aA==}
    dependencies:
      '@types/plotly.js': 2.12.27
      '@types/react': 18.2.0
    dev: true

  /@types/react-transition-group@4.4.7:
    resolution: {integrity: sha512-ICCyBl5mvyqYp8Qeq9B5G/fyBSRC0zx3XM3sCC6KkcMsNeAHqXBKkmat4GqdJET5jtYUpZXrxI5flve5qhi2Eg==}
    dependencies:
      '@types/react': 18.2.0
    dev: false

  /@types/react@18.2.0:
    resolution: {integrity: sha512-0FLj93y5USLHdnhIhABk83rm8XEGA7kH3cr+YUlvxoUGp1xNt/DINUMvqPxLyOQMzLmZe8i4RTHbvb8MC7NmrA==}
    dependencies:
      '@types/prop-types': 15.7.8
      '@types/scheduler': 0.16.4
      csstype: 3.1.2

  /@types/scheduler@0.16.4:
    resolution: {integrity: sha512-2L9ifAGl7wmXwP4v3pN4p2FLhD0O1qsJpvKmNin5VA8+UvNVb447UDaAEV6UdrkA+m/Xs58U1RFps44x6TFsVQ==}

  /@types/semver@7.5.3:
    resolution: {integrity: sha512-OxepLK9EuNEIPxWNME+C6WwbRAOOI2o2BaQEGzz5Lu2e4Z5eDnEo+/aVEDMIXywoJitJ7xWd641wrGLZdtwRyw==}
    dev: true

  /@types/unist@3.0.0:
    resolution: {integrity: sha512-MFETx3tbTjE7Uk6vvnWINA/1iJ7LuMdO4fcq8UfF0pRbj01aGLduVvQcRyswuACJdpnHgg8E3rQLhaRdNEJS0w==}
    dev: false

  /@types/use-sync-external-store@0.0.3:
    resolution: {integrity: sha512-EwmlvuaxPNej9+T4v5AuBPJa2x2UOJVdjCtDHgcDqitUeOtjnJKJ+apYjVcAoBEMjKW1VVFGZLUb5+qqa09XFA==}
    dev: false

  /@typescript-eslint/eslint-plugin@6.0.0(@typescript-eslint/parser@6.0.0)(eslint@8.45.0)(typescript@5.0.2):
    resolution: {integrity: sha512-xuv6ghKGoiq856Bww/yVYnXGsKa588kY3M0XK7uUW/3fJNNULKRfZfSBkMTSpqGG/8ZCXCadfh8G/z/B4aqS/A==}
    engines: {node: ^16.0.0 || >=18.0.0}
    peerDependencies:
      '@typescript-eslint/parser': ^6.0.0 || ^6.0.0-alpha
      eslint: ^7.0.0 || ^8.0.0
      typescript: '*'
    peerDependenciesMeta:
      typescript:
        optional: true
    dependencies:
      '@eslint-community/regexpp': 4.9.1
      '@typescript-eslint/parser': 6.0.0(eslint@8.45.0)(typescript@5.0.2)
      '@typescript-eslint/scope-manager': 6.0.0
      '@typescript-eslint/type-utils': 6.0.0(eslint@8.45.0)(typescript@5.0.2)
      '@typescript-eslint/utils': 6.0.0(eslint@8.45.0)(typescript@5.0.2)
      '@typescript-eslint/visitor-keys': 6.0.0
      debug: 4.3.4
      eslint: 8.45.0
      grapheme-splitter: 1.0.4
      graphemer: 1.4.0
      ignore: 5.2.4
      natural-compare: 1.4.0
      natural-compare-lite: 1.4.0
      semver: 7.5.4
      ts-api-utils: 1.0.3(typescript@5.0.2)
      typescript: 5.0.2
    transitivePeerDependencies:
      - supports-color
    dev: true

  /@typescript-eslint/parser@6.0.0(eslint@8.45.0)(typescript@5.0.2):
    resolution: {integrity: sha512-TNaufYSPrr1U8n+3xN+Yp9g31vQDJqhXzzPSHfQDLcaO4tU+mCfODPxCwf4H530zo7aUBE3QIdxCXamEnG04Tg==}
    engines: {node: ^16.0.0 || >=18.0.0}
    peerDependencies:
      eslint: ^7.0.0 || ^8.0.0
      typescript: '*'
    peerDependenciesMeta:
      typescript:
        optional: true
    dependencies:
      '@typescript-eslint/scope-manager': 6.0.0
      '@typescript-eslint/types': 6.0.0
      '@typescript-eslint/typescript-estree': 6.0.0(typescript@5.0.2)
      '@typescript-eslint/visitor-keys': 6.0.0
      debug: 4.3.4
      eslint: 8.45.0
      typescript: 5.0.2
    transitivePeerDependencies:
      - supports-color
    dev: true

  /@typescript-eslint/scope-manager@6.0.0:
    resolution: {integrity: sha512-o4q0KHlgCZTqjuaZ25nw5W57NeykZT9LiMEG4do/ovwvOcPnDO1BI5BQdCsUkjxFyrCL0cSzLjvIMfR9uo7cWg==}
    engines: {node: ^16.0.0 || >=18.0.0}
    dependencies:
      '@typescript-eslint/types': 6.0.0
      '@typescript-eslint/visitor-keys': 6.0.0
    dev: true

  /@typescript-eslint/type-utils@6.0.0(eslint@8.45.0)(typescript@5.0.2):
    resolution: {integrity: sha512-ah6LJvLgkoZ/pyJ9GAdFkzeuMZ8goV6BH7eC9FPmojrnX9yNCIsfjB+zYcnex28YO3RFvBkV6rMV6WpIqkPvoQ==}
    engines: {node: ^16.0.0 || >=18.0.0}
    peerDependencies:
      eslint: ^7.0.0 || ^8.0.0
      typescript: '*'
    peerDependenciesMeta:
      typescript:
        optional: true
    dependencies:
      '@typescript-eslint/typescript-estree': 6.0.0(typescript@5.0.2)
      '@typescript-eslint/utils': 6.0.0(eslint@8.45.0)(typescript@5.0.2)
      debug: 4.3.4
      eslint: 8.45.0
      ts-api-utils: 1.0.3(typescript@5.0.2)
      typescript: 5.0.2
    transitivePeerDependencies:
      - supports-color
    dev: true

  /@typescript-eslint/types@6.0.0:
    resolution: {integrity: sha512-Zk9KDggyZM6tj0AJWYYKgF0yQyrcnievdhG0g5FqyU3Y2DRxJn4yWY21sJC0QKBckbsdKKjYDV2yVrrEvuTgxg==}
    engines: {node: ^16.0.0 || >=18.0.0}
    dev: true

  /@typescript-eslint/typescript-estree@6.0.0(typescript@5.0.2):
    resolution: {integrity: sha512-2zq4O7P6YCQADfmJ5OTDQTP3ktajnXIRrYAtHM9ofto/CJZV3QfJ89GEaM2BNGeSr1KgmBuLhEkz5FBkS2RQhQ==}
    engines: {node: ^16.0.0 || >=18.0.0}
    peerDependencies:
      typescript: '*'
    peerDependenciesMeta:
      typescript:
        optional: true
    dependencies:
      '@typescript-eslint/types': 6.0.0
      '@typescript-eslint/visitor-keys': 6.0.0
      debug: 4.3.4
      globby: 11.1.0
      is-glob: 4.0.3
      semver: 7.5.4
      ts-api-utils: 1.0.3(typescript@5.0.2)
      typescript: 5.0.2
    transitivePeerDependencies:
      - supports-color
    dev: true

  /@typescript-eslint/utils@6.0.0(eslint@8.45.0)(typescript@5.0.2):
    resolution: {integrity: sha512-SOr6l4NB6HE4H/ktz0JVVWNXqCJTOo/mHnvIte1ZhBQ0Cvd04x5uKZa3zT6tiodL06zf5xxdK8COiDvPnQ27JQ==}
    engines: {node: ^16.0.0 || >=18.0.0}
    peerDependencies:
      eslint: ^7.0.0 || ^8.0.0
    dependencies:
      '@eslint-community/eslint-utils': 4.4.0(eslint@8.45.0)
      '@types/json-schema': 7.0.13
      '@types/semver': 7.5.3
      '@typescript-eslint/scope-manager': 6.0.0
      '@typescript-eslint/types': 6.0.0
      '@typescript-eslint/typescript-estree': 6.0.0(typescript@5.0.2)
      eslint: 8.45.0
      eslint-scope: 5.1.1
      semver: 7.5.4
    transitivePeerDependencies:
      - supports-color
      - typescript
    dev: true

  /@typescript-eslint/visitor-keys@6.0.0:
    resolution: {integrity: sha512-cvJ63l8c0yXdeT5POHpL0Q1cZoRcmRKFCtSjNGJxPkcP571EfZMcNbzWAc7oK3D1dRzm/V5EwtkANTZxqvuuUA==}
    engines: {node: ^16.0.0 || >=18.0.0}
    dependencies:
      '@typescript-eslint/types': 6.0.0
      eslint-visitor-keys: 3.4.3
    dev: true

  /@uidotdev/usehooks@2.4.1(react-dom@18.2.0)(react@18.2.0):
    resolution: {integrity: sha512-1I+RwWyS+kdv3Mv0Vmc+p0dPYH0DTRAo04HLyXReYBL9AeseDWUJyi4THuksBJcu9F0Pih69Ak150VDnqbVnXg==}
    engines: {node: '>=16'}
    peerDependencies:
      react: '>=18.0.0'
      react-dom: '>=18.0.0'
    dependencies:
      react: 18.2.0
      react-dom: 18.2.0(react@18.2.0)
    dev: false

  /@ungap/structured-clone@1.2.0:
    resolution: {integrity: sha512-zuVdFrMJiuCDQUMCzQaD6KL28MjnqqN8XnAqiEq9PNm/hCPTSGfrXCOfwj1ow4LFb/tNymJPwsNbVePc1xFqrQ==}
    dev: false

  /@vitejs/plugin-react-swc@3.3.2(vite@4.4.5):
    resolution: {integrity: sha512-VJFWY5sfoZerQRvJrh518h3AcQt6f/yTuWn4/TRB+dqmYU0NX1qz7qM5Wfd+gOQqUzQW4gxKqKN3KpE/P3+zrA==}
    peerDependencies:
      vite: ^4
    dependencies:
      '@swc/core': 1.3.92
      vite: 4.4.5
    transitivePeerDependencies:
      - '@swc/helpers'
    dev: true

  /abs-svg-path@0.1.1:
    resolution: {integrity: sha512-d8XPSGjfyzlXC3Xx891DJRyZfqk5JU0BJrDQcsWomFIV1/BIzPW5HDH5iDdWpqWaav0YVIEzT1RHTwWr0FFshA==}
    dev: false

  /acorn-jsx@5.3.2(acorn@8.10.0):
    resolution: {integrity: sha512-rq9s+JNhf0IChjtDXxllJ7g41oZk5SlXtp0LHwyA5cejwn7vKmKp4pPri6YEePv2PU65sAsegbXtIinmDFDXgQ==}
    peerDependencies:
      acorn: ^6.0.0 || ^7.0.0 || ^8.0.0
    dependencies:
      acorn: 8.10.0
    dev: true

  /acorn@7.4.1:
    resolution: {integrity: sha512-nQyp0o1/mNdbTO1PO6kHkwSrmgZ0MT/jCCpNiwbUjGoRN4dlBhqJtoQuCnEOKzgTVwg0ZWiCoQy6SxMebQVh8A==}
    engines: {node: '>=0.4.0'}
    hasBin: true
    dev: false

  /acorn@8.10.0:
    resolution: {integrity: sha512-F0SAmZ8iUtS//m8DmCTA0jlh6TDKkHQyK6xc6V4KDTyZKA9dnvX9/3sRTVQrWm79glUAZbnmmNcdYwUIHWVybw==}
    engines: {node: '>=0.4.0'}
    hasBin: true
    dev: true

  /ajv@6.12.6:
    resolution: {integrity: sha512-j3fVLgvTo527anyYyJOGTYJbG+vnnQYvE0m5mmkc1TK+nxAppkCLMIL0aZ4dblVCNoGShhm+kzE4ZUykBoMg4g==}
    dependencies:
      fast-deep-equal: 3.1.3
      fast-json-stable-stringify: 2.1.0
      json-schema-traverse: 0.4.1
      uri-js: 4.4.1
    dev: true

  /almost-equal@1.1.0:
    resolution: {integrity: sha512-0V/PkoculFl5+0Lp47JoxUcO0xSxhIBvm+BxHdD/OgXNmdRpRHCFnKVuUoWyS9EzQP+otSGv0m9Lb4yVkQBn2A==}
    dev: false

  /ansi-regex@5.0.1:
    resolution: {integrity: sha512-quJQXlTSUGL2LH9SUXo8VwsY4soanhgo6LNSm84E1LBcE8s3O0wpdiRzyR9z/ZZJMlMWv37qOOb9pdJlMUEKFQ==}
    engines: {node: '>=8'}
    dev: true

  /ansi-styles@3.2.1:
    resolution: {integrity: sha512-VT0ZI6kZRdTh8YyJw3SMbYm/u+NqfsAxEpWO0Pf9sq8/e94WxxOpPKx9FR1FlyCtOVDNOQ+8ntlqFxiRc+r5qA==}
    engines: {node: '>=4'}
    dependencies:
      color-convert: 1.9.3
    dev: false

  /ansi-styles@4.3.0:
    resolution: {integrity: sha512-zbB9rCJAT1rbjiVDb2hqKFHNYLxgtk8NURxZ3IZwD3F6NtxbXZQCnnSi1Lkx+IDohdPlFp222wVALIheZJQSEg==}
    engines: {node: '>=8'}
    dependencies:
      color-convert: 2.0.1
    dev: true

  /argparse@2.0.1:
    resolution: {integrity: sha512-8+9WqebbFzpX9OR+Wa6O29asIogeRMzcGtAINdpMHHyAg10f05aSFVBbcEqGf/PXw1EjAZ+q2/bEBg3DvurK3Q==}
    dev: true

  /array-bounds@1.0.1:
    resolution: {integrity: sha512-8wdW3ZGk6UjMPJx/glyEt0sLzzwAE1bhToPsO1W2pbpR2gULyxe3BjSiuJFheP50T/GgODVPz2fuMUmIywt8cQ==}
    dev: false

  /array-find-index@1.0.2:
    resolution: {integrity: sha512-M1HQyIXcBGtVywBt8WVdim+lrNaK7VHp99Qt5pSNziXznKHViIBbXWtfRTpEFpF/c4FdfxNAsCCwPp5phBYJtw==}
    engines: {node: '>=0.10.0'}
    dev: false

  /array-normalize@1.1.4:
    resolution: {integrity: sha512-fCp0wKFLjvSPmCn4F5Tiw4M3lpMZoHlCjfcs7nNzuj3vqQQ1/a8cgB9DXcpDSn18c+coLnaW7rqfcYCvKbyJXg==}
    dependencies:
      array-bounds: 1.0.1
    dev: false

  /array-range@1.0.1:
    resolution: {integrity: sha512-shdaI1zT3CVNL2hnx9c0JMc0ZogGaxDs5e85akgHWKYa0yVbIyp06Ind3dVkTj/uuFrzaHBOyqFzo+VV6aXgtA==}
    dev: false

  /array-rearrange@2.2.2:
    resolution: {integrity: sha512-UfobP5N12Qm4Qu4fwLDIi2v6+wZsSf6snYSxAMeKhrh37YGnNWZPRmVEKc/2wfms53TLQnzfpG8wCx2Y/6NG1w==}
    dev: false

  /array-union@2.1.0:
    resolution: {integrity: sha512-HGyxoOTYUyCM6stUe6EJgnd4EoewAI7zMdfqO+kGjnlZmBDz/cR5pf8r/cR4Wq60sL/p0IkcjUEEPwS3GFrIyw==}
    engines: {node: '>=8'}
    dev: true

<<<<<<< HEAD
=======
  /asap@2.0.6:
    resolution: {integrity: sha512-BSHWgDSAiKs50o2Re8ppvp3seVHXSRM44cdSsT9FfNEUUZLOGWVCsiWaRPWM1Znn+mqZ1OfVZ3z3DWEzSp7hRA==}
    dev: false

  /asynckit@0.4.0:
    resolution: {integrity: sha512-Oei9OH4tRh0YqU3GxhX79dM/mwVgvbZJaSNaRk+bshkj0S5cfHcgYakreBjrHwatXKbz+IoIdYLxrKim2MjW0Q==}
    dev: true

  /axios@1.6.2:
    resolution: {integrity: sha512-7i24Ri4pmDRfJTR7LDBhsOTtcm+9kjX5WiY1X3wIisx6G9So3pfMkEiU7emUBe46oceVImccTEM3k6C5dbVW8A==}
    dependencies:
      follow-redirects: 1.15.3
      form-data: 4.0.0
      proxy-from-env: 1.1.0
    transitivePeerDependencies:
      - debug
    dev: true

>>>>>>> 666dc2c9
  /babel-plugin-macros@3.1.0:
    resolution: {integrity: sha512-Cg7TFGpIr01vOQNODXOOaGz2NpCU5gl8x1qJFbb6hbZxR7XrcE2vtbAsTAbJ7/xwJtUuJEw8K8Zr/AE0LHlesg==}
    engines: {node: '>=10', npm: '>=6'}
    dependencies:
      '@babel/runtime': 7.23.1
      cosmiconfig: 7.1.0
      resolve: 1.22.6
    dev: false

  /bail@2.0.2:
    resolution: {integrity: sha512-0xO6mYd7JB2YesxDKplafRpsiOzPt9V02ddPCLbY1xYGPOX24NTyN50qnUxgCPcSoYMhKpAuBTjQoRZCAkUDRw==}
    dev: false

  /balanced-match@1.0.2:
    resolution: {integrity: sha512-3oSeUO0TMV67hN1AmbXsK4yaqU7tjiHlbxRDZOpH0KW9+CeX4bRAaX0Anxt0tx2MrpRpWwQaPwIlISEJhYU5Pw==}
    dev: true

  /binary-search-bounds@2.0.5:
    resolution: {integrity: sha512-H0ea4Fd3lS1+sTEB2TgcLoK21lLhwEJzlQv3IN47pJS976Gx4zoWe0ak3q+uYh60ppQxg9F16Ri4tS1sfD4+jA==}
    dev: false

  /bit-twiddle@1.0.2:
    resolution: {integrity: sha512-B9UhK0DKFZhoTFcfvAzhqsjStvGJp9vYWf3+6SNTtdSQnvIgfkHbgHrg/e4+TH71N2GDu8tpmCVoyfrL1d7ntA==}
    dev: false

  /bitmap-sdf@1.0.4:
    resolution: {integrity: sha512-1G3U4n5JE6RAiALMxu0p1XmeZkTeCwGKykzsLTCqVzfSDaN6S7fKnkIkfejogz+iwqBWc0UYAIKnKHNN7pSfDg==}
    dev: false

  /bl@2.2.1:
    resolution: {integrity: sha512-6Pesp1w0DEX1N550i/uGV/TqucVL4AM/pgThFSN/Qq9si1/DF9aIHs1BxD8V/QU0HoeHO6cQRTAuYnLPKq1e4g==}
    dependencies:
      readable-stream: 2.3.8
      safe-buffer: 5.2.1
    dev: false

  /brace-expansion@1.1.11:
    resolution: {integrity: sha512-iCuPHDFgrHX7H2vEI/5xpz07zSHB00TpugqhmYtVmMO6518mCuRMoOYFldEBl0g187ufozdaHgWKcYFb61qGiA==}
    dependencies:
      balanced-match: 1.0.2
      concat-map: 0.0.1
    dev: true

  /braces@3.0.2:
    resolution: {integrity: sha512-b8um+L1RzM3WDSzvhm6gIz1yfTbBt6YTlcEKAvsmqCZZFw46z626lVj9j1yEPW33H5H+lBQpZMP1k8l+78Ha0A==}
    engines: {node: '>=8'}
    dependencies:
      fill-range: 7.0.1
    dev: true

  /buffer-from@1.1.2:
    resolution: {integrity: sha512-E+XQCRwSbaaiChtv6k6Dwgc+bx+Bs6vuKJHHl5kox/BaKbhiXzqQOwK4cO22yElGp2OCmjwVhT3HmxgyPGnJfQ==}
    dev: false

  /callsites@3.1.0:
    resolution: {integrity: sha512-P8BjAsXvZS+VIDUI11hHCQEv74YT67YUi5JJFNWIqL235sBmjX4+qx9Muvls5ivyNENctx46xQLQ3aTuE7ssaQ==}
    engines: {node: '>=6'}

  /canvas-fit@1.5.0:
    resolution: {integrity: sha512-onIcjRpz69/Hx5bB5HGbYKUF2uC6QT6Gp+pfpGm3A7mPfcluSLV5v4Zu+oflDUwLdUw0rLIBhUbi0v8hM4FJQQ==}
    dependencies:
      element-size: 1.1.1
    dev: false

  /chalk@2.4.2:
    resolution: {integrity: sha512-Mti+f9lpJNcwF4tWV8/OrTTtF1gZi+f8FqlyAdouralcFWFQWF2+NgCHShjkCb+IFBLq9buZwE1xckQU4peSuQ==}
    engines: {node: '>=4'}
    dependencies:
      ansi-styles: 3.2.1
      escape-string-regexp: 1.0.5
      supports-color: 5.5.0
    dev: false

  /chalk@4.1.2:
    resolution: {integrity: sha512-oKnbhFyRIXpUuez8iBMmyEa4nbj4IOQyuhc/wy9kY7/WVPcwIO9VA668Pu8RkO7+0G76SLROeyw9CpQ061i4mA==}
    engines: {node: '>=10'}
    dependencies:
      ansi-styles: 4.3.0
      supports-color: 7.2.0
    dev: true

  /character-entities@2.0.2:
    resolution: {integrity: sha512-shx7oQ0Awen/BRIdkjkvz54PnEEI/EjwXDSIZp86/KKdbafHh1Df/RYGBhn4hbe2+uKC9FnT5UCEdyPz3ai9hQ==}
    dev: false

  /clamp@1.0.1:
    resolution: {integrity: sha512-kgMuFyE78OC6Dyu3Dy7vcx4uy97EIbVxJB/B0eJ3bUNAkwdNcxYzgKltnyADiYwsR7SEqkkUPsEUT//OVS6XMA==}
    dev: false

  /classnames@2.3.2:
    resolution: {integrity: sha512-CSbhY4cFEJRe6/GQzIk5qXZ4Jeg5pcsP7b5peFSDpffpe1cqjASH/n9UTjBwOp6XpMSTwQ8Za2K5V02ueA7Tmw==}
    dev: false

  /clsx@1.2.1:
    resolution: {integrity: sha512-EcR6r5a8bj6pu3ycsa/E/cKVGuTgZJZdsyUYHOksG/UHIiKfjxzRxYJpyVBwYaQeOvghal9fcc4PidlgzugAQg==}
    engines: {node: '>=6'}
    dev: false

  /clsx@2.0.0:
    resolution: {integrity: sha512-rQ1+kcj+ttHG0MKVGBUXwayCCF1oh39BF5COIpRzuCEv8Mwjv0XucrI2ExNTOn9IlLifGClWQcU9BrZORvtw6Q==}
    engines: {node: '>=6'}
    dev: false

  /color-alpha@1.0.4:
    resolution: {integrity: sha512-lr8/t5NPozTSqli+duAN+x+no/2WaKTeWvxhHGN+aXT6AJ8vPlzLa7UriyjWak0pSC2jHol9JgjBYnnHsGha9A==}
    dependencies:
      color-parse: 1.3.8
    dev: false

  /color-convert@1.9.3:
    resolution: {integrity: sha512-QfAUtd+vFdAtFQcC8CCyYt1fYWxSqAiK2cSD6zDB8N3cpsEBAvRxp9zOGg6G/SHHJYAT88/az/IuDGALsNVbGg==}
    dependencies:
      color-name: 1.1.3
    dev: false

  /color-convert@2.0.1:
    resolution: {integrity: sha512-RRECPsj7iu/xb5oKYcsFHSppFNnsj/52OVTRKb4zP5onXwVF3zVmmToNcOfGC+CRDpfK/U584fMg38ZHCaElKQ==}
    engines: {node: '>=7.0.0'}
    dependencies:
      color-name: 1.1.4
    dev: true

  /color-id@1.1.0:
    resolution: {integrity: sha512-2iRtAn6dC/6/G7bBIo0uupVrIne1NsQJvJxZOBCzQOfk7jRq97feaDZ3RdzuHakRXXnHGNwglto3pqtRx1sX0g==}
    dependencies:
      clamp: 1.0.1
    dev: false

  /color-name@1.1.3:
    resolution: {integrity: sha512-72fSenhMw2HZMTVHeCA9KCmpEIbzWiQsjN+BHcBbS9vr1mtt+vJjPdksIBNUmKAW8TFUDPJK5SUU3QhE9NEXDw==}
    dev: false

  /color-name@1.1.4:
    resolution: {integrity: sha512-dOy+3AuW3a2wNbZHIuMZpTcgjGuLU/uBL/ubcZF9OXbDo8ff4O8yVp5Bf0efS8uEoYo5q4Fx7dY9OgQGXgAsQA==}

  /color-normalize@1.5.0:
    resolution: {integrity: sha512-rUT/HDXMr6RFffrR53oX3HGWkDOP9goSAQGBkUaAYKjOE2JxozccdGyufageWDlInRAjm/jYPrf/Y38oa+7obw==}
    dependencies:
      clamp: 1.0.1
      color-rgba: 2.1.1
      dtype: 2.0.0
    dev: false

  /color-parse@1.3.8:
    resolution: {integrity: sha512-1Y79qFv0n1xair3lNMTNeoFvmc3nirMVBij24zbs1f13+7fPpQClMg5b4AuKXLt3szj7BRlHMCXHplkce6XlmA==}
    dependencies:
      color-name: 1.1.4
      defined: 1.0.1
      is-plain-obj: 1.1.0
    dev: false

  /color-rgba@2.1.1:
    resolution: {integrity: sha512-VaX97wsqrMwLSOR6H7rU1Doa2zyVdmShabKrPEIFywLlHoibgD3QW9Dw6fSqM4+H/LfjprDNAUUW31qEQcGzNw==}
    dependencies:
      clamp: 1.0.1
      color-parse: 1.3.8
      color-space: 1.16.0
    dev: false

  /color-space@1.16.0:
    resolution: {integrity: sha512-A6WMiFzunQ8KEPFmj02OnnoUnqhmSaHaZ/0LVFcPTdlvm8+3aMJ5x1HRHy3bDHPkovkf4sS0f4wsVvwk71fKkg==}
    dependencies:
      hsluv: 0.0.3
      mumath: 3.3.4
    dev: false

  /combined-stream@1.0.8:
    resolution: {integrity: sha512-FQN4MRfuJeHf7cBbBMJFXhKSDq+2kAArBlmRBvcvFE5BB1HZKXtSFASDhdlz9zOYwxh8lDdnvmMOe/+5cdoEdg==}
    engines: {node: '>= 0.8'}
    dependencies:
      delayed-stream: 1.0.0
    dev: true

  /comma-separated-tokens@2.0.3:
    resolution: {integrity: sha512-Fu4hJdvzeylCfQPp9SGWidpzrMs7tTrlu6Vb8XGaRGck8QSNZJJp538Wrb60Lax4fPwR64ViY468OIUTbRlGZg==}
    dev: false

  /commander@2.20.3:
    resolution: {integrity: sha512-GpVkmM8vF2vQUkj2LvZmD35JxeJOLCwJ9cUkugyk2nuhbv3+mJvpLYYt+0+USMxE+oj+ey/lJEnhZw75x/OMcQ==}
    dev: false

  /concat-map@0.0.1:
    resolution: {integrity: sha512-/Srv4dswyQNBfohGpz9o6Yb3Gz3SrUDqBH5rTuhGR7ahtlbYKnVxw2bCFMRljaA7EXHaXZ8wsHdodFvbkhKmqg==}
    dev: true

  /concat-stream@1.6.2:
    resolution: {integrity: sha512-27HBghJxjiZtIk3Ycvn/4kbJk/1uZuJFfuPEns6LaEvpvG1f0hTea8lilrouyo9mVc2GWdcEZ8OLoGmSADlrCw==}
    engines: {'0': node >= 0.8}
    dependencies:
      buffer-from: 1.1.2
      inherits: 2.0.4
      readable-stream: 2.3.8
      typedarray: 0.0.6
    dev: false

  /convert-source-map@1.9.0:
    resolution: {integrity: sha512-ASFBup0Mz1uyiIjANan1jzLQami9z1PoYSZCiiYW2FczPbenXc45FZdBZLzOT+r6+iciuEModtmCti+hjaAk0A==}
    dev: false

  /core-util-is@1.0.3:
    resolution: {integrity: sha512-ZQBvi1DcpJ4GDqanjucZ2Hj3wEO5pZDS89BWbkcrvdxksJorwUDDZamX9ldFkp9aw2lmBDLgkObEA4DWNJ9FYQ==}
    dev: false

  /cosmiconfig@7.1.0:
    resolution: {integrity: sha512-AdmX6xUzdNASswsFtmwSt7Vj8po9IuqXm0UXz7QKPuEUmPB4XyjGfaAr2PSuELMwkRMVH1EpIkX5bTZGRB3eCA==}
    engines: {node: '>=10'}
    dependencies:
      '@types/parse-json': 4.0.0
      import-fresh: 3.3.0
      parse-json: 5.2.0
      path-type: 4.0.0
      yaml: 1.10.2
    dev: false

  /country-regex@1.1.0:
    resolution: {integrity: sha512-iSPlClZP8vX7MC3/u6s3lrDuoQyhQukh5LyABJ3hvfzbQ3Yyayd4fp04zjLnfi267B/B2FkumcWWgrbban7sSA==}
    dev: false

  /cross-spawn@7.0.3:
    resolution: {integrity: sha512-iRDPJKUPVEND7dHPO8rkbOnPpyDygcDFtWjpeWNCgy8WP2rXcxXL8TskReQl6OrB2G7+UJrags1q15Fudc7G6w==}
    engines: {node: '>= 8'}
    dependencies:
      path-key: 3.1.1
      shebang-command: 2.0.0
      which: 2.0.2
    dev: true

  /css-box-model@1.2.1:
    resolution: {integrity: sha512-a7Vr4Q/kd/aw96bnJG332W9V9LkJO69JRcaCYDUqjp6/z0w6VcZjgAcTbgFxEPfBgdnAwlh3iwu+hLopa+flJw==}
    dependencies:
      tiny-invariant: 1.3.1
    dev: false

  /css-font-size-keywords@1.0.0:
    resolution: {integrity: sha512-Q+svMDbMlelgCfH/RVDKtTDaf5021O486ZThQPIpahnIjUkMUslC+WuOQSWTgGSrNCH08Y7tYNEmmy0hkfMI8Q==}
    dev: false

  /css-font-stretch-keywords@1.0.1:
    resolution: {integrity: sha512-KmugPO2BNqoyp9zmBIUGwt58UQSfyk1X5DbOlkb2pckDXFSAfjsD5wenb88fNrD6fvS+vu90a/tsPpb9vb0SLg==}
    dev: false

  /css-font-style-keywords@1.0.1:
    resolution: {integrity: sha512-0Fn0aTpcDktnR1RzaBYorIxQily85M2KXRpzmxQPgh8pxUN9Fcn00I8u9I3grNr1QXVgCl9T5Imx0ZwKU973Vg==}
    dev: false

  /css-font-weight-keywords@1.0.0:
    resolution: {integrity: sha512-5So8/NH+oDD+EzsnF4iaG4ZFHQ3vaViePkL1ZbZ5iC/KrsCY+WHq/lvOgrtmuOQ9pBBZ1ADGpaf+A4lj1Z9eYA==}
    dev: false

  /css-font@1.2.0:
    resolution: {integrity: sha512-V4U4Wps4dPDACJ4WpgofJ2RT5Yqwe1lEH6wlOOaIxMi0gTjdIijsc5FmxQlZ7ZZyKQkkutqqvULOp07l9c7ssA==}
    dependencies:
      css-font-size-keywords: 1.0.0
      css-font-stretch-keywords: 1.0.1
      css-font-style-keywords: 1.0.1
      css-font-weight-keywords: 1.0.0
      css-global-keywords: 1.0.1
      css-system-font-keywords: 1.0.0
      pick-by-alias: 1.2.0
      string-split-by: 1.0.0
      unquote: 1.1.1
    dev: false

  /css-global-keywords@1.0.1:
    resolution: {integrity: sha512-X1xgQhkZ9n94WDwntqst5D/FKkmiU0GlJSFZSV3kLvyJ1WC5VeyoXDOuleUD+SIuH9C7W05is++0Woh0CGfKjQ==}
    dev: false

  /css-system-font-keywords@1.0.0:
    resolution: {integrity: sha512-1umTtVd/fXS25ftfjB71eASCrYhilmEsvDEI6wG/QplnmlfmVM5HkZ/ZX46DT5K3eblFPgLUHt5BRCb0YXkSFA==}
    dev: false

  /csscolorparser@1.0.3:
    resolution: {integrity: sha512-umPSgYwZkdFoUrH5hIq5kf0wPSXiro51nPw0j2K/c83KflkPSTBGMz6NJvMB+07VlL0y7VPo6QJcDjcgKTTm3w==}
    dev: false

  /csstype@3.1.2:
    resolution: {integrity: sha512-I7K1Uu0MBPzaFKg4nI5Q7Vs2t+3gWWW648spaF+Rg7pI9ds18Ugn+lvg4SHczUdKlHI5LWBXyqfS8+DufyBsgQ==}

  /d3-array@1.2.4:
    resolution: {integrity: sha512-KHW6M86R+FUPYGb3R5XiYjXPq7VzwxZ22buHhAEVG5ztoEcZZMLov530mmccaqA1GghZArjQV46fuc8kUqhhHw==}
    dev: false

  /d3-array@2.12.1:
    resolution: {integrity: sha512-B0ErZK/66mHtEsR1TkPEEkwdy+WDesimkM5gpZr5Dsg54BiTA5RXtYW5qTLIAcekaS9xfZrzBLF/OAkB3Qn1YQ==}
    dependencies:
      internmap: 1.0.1
    dev: false

  /d3-collection@1.0.7:
    resolution: {integrity: sha512-ii0/r5f4sjKNTfh84Di+DpztYwqKhEyUlKoPrzUFfeSkWxjW49xU2QzO9qrPrNkpdI0XJkfzvmTu8V2Zylln6A==}
    dev: false

  /d3-color@1.4.1:
    resolution: {integrity: sha512-p2sTHSLCJI2QKunbGb7ocOh7DgTAn8IrLx21QRc/BSnodXM4sv6aLQlnfpvehFMLZEfBc6g9pH9SWQccFYfJ9Q==}
    dev: false

  /d3-color@3.1.0:
    resolution: {integrity: sha512-zg/chbXyeBtMQ1LbD/WSoW2DpC3I0mpmPdW+ynRTj/x2DAWYrIY7qeZIHidozwV24m4iavr15lNwIwLxRmOxhA==}
    engines: {node: '>=12'}
    dev: false

  /d3-delaunay@5.3.0:
    resolution: {integrity: sha512-amALSrOllWVLaHTnDLHwMIiz0d1bBu9gZXd1FiLfXf8sHcX9jrcj81TVZOqD4UX7MgBZZ07c8GxzEgBpJqc74w==}
    dependencies:
      delaunator: 4.0.1
    dev: false

  /d3-dispatch@1.0.6:
    resolution: {integrity: sha512-fVjoElzjhCEy+Hbn8KygnmMS7Or0a9sI2UzGwoB7cCtvI1XpVN9GpoYlnb3xt2YV66oXYb1fLJ8GMvP4hdU1RA==}
    dev: false

  /d3-force@1.2.1:
    resolution: {integrity: sha512-HHvehyaiUlVo5CxBJ0yF/xny4xoaxFxDnBXNvNcfW9adORGZfyNF1dj6DGLKyk4Yh3brP/1h3rnDzdIAwL08zg==}
    dependencies:
      d3-collection: 1.0.7
      d3-dispatch: 1.0.6
      d3-quadtree: 1.0.7
      d3-timer: 1.0.10
    dev: false

  /d3-format@1.4.5:
    resolution: {integrity: sha512-J0piedu6Z8iB6TbIGfZgDzfXxUFN3qQRMofy2oPdXzQibYGqPB/9iMcxr/TGalU+2RsyDO+U4f33id8tbnSRMQ==}
    dev: false

  /d3-geo-projection@2.9.0:
    resolution: {integrity: sha512-ZULvK/zBn87of5rWAfFMc9mJOipeSo57O+BBitsKIXmU4rTVAnX1kSsJkE0R+TxY8pGNoM1nbyRRE7GYHhdOEQ==}
    hasBin: true
    dependencies:
      commander: 2.20.3
      d3-array: 1.2.4
      d3-geo: 1.12.1
      resolve: 1.22.6
    dev: false

  /d3-geo@1.12.1:
    resolution: {integrity: sha512-XG4d1c/UJSEX9NfU02KwBL6BYPj8YKHxgBEw5om2ZnTRSbIcego6dhHwcxuSR3clxh0EpE38os1DVPOmnYtTPg==}
    dependencies:
      d3-array: 1.2.4
    dev: false

  /d3-hierarchy@1.1.9:
    resolution: {integrity: sha512-j8tPxlqh1srJHAtxfvOUwKNYJkQuBFdM1+JAUfq6xqH5eAqf93L7oG1NVqDa4CpFZNvnNKtCYEUC8KY9yEn9lQ==}
    dev: false

  /d3-interpolate@2.0.1:
    resolution: {integrity: sha512-c5UhwwTs/yybcmTpAVqwSFl6vrQ8JZJoT5F7xNFK9pymv5C0Ymcc9/LIJHtYIggg/yS9YHw8i8O8tgb9pupjeQ==}
    dependencies:
      d3-color: 1.4.1
    dev: false

  /d3-interpolate@3.0.1:
    resolution: {integrity: sha512-3bYs1rOD33uo8aqJfKP3JWPAibgw8Zm2+L9vBKEHJ2Rg+viTR7o5Mmv5mZcieN+FRYaAOWX5SJATX6k1PWz72g==}
    engines: {node: '>=12'}
    dependencies:
      d3-color: 3.1.0
    dev: false

  /d3-path@1.0.9:
    resolution: {integrity: sha512-VLaYcn81dtHVTjEHd8B+pbe9yHWpXKZUC87PzoFmsFrJqgFwDe/qxfp5MlfsfM1V5E/iVt0MmEbWQ7FVIXh/bg==}
    dev: false

  /d3-quadtree@1.0.7:
    resolution: {integrity: sha512-RKPAeXnkC59IDGD0Wu5mANy0Q2V28L+fNe65pOCXVdVuTJS3WPKaJlFHer32Rbh9gIo9qMuJXio8ra4+YmIymA==}
    dev: false

  /d3-scale-chromatic@2.0.0:
    resolution: {integrity: sha512-LLqy7dJSL8yDy7NRmf6xSlsFZ6zYvJ4BcWFE4zBrOPnQERv9zj24ohnXKRbyi9YHnYV+HN1oEO3iFK971/gkzA==}
    dependencies:
      d3-color: 1.4.1
      d3-interpolate: 2.0.1
    dev: false

  /d3-scale-chromatic@3.0.0:
    resolution: {integrity: sha512-Lx9thtxAKrO2Pq6OO2Ua474opeziKr279P/TKZsMAhYyNDD3EnCffdbgeSYN5O7m2ByQsxtuP2CSDczNUIZ22g==}
    engines: {node: '>=12'}
    dependencies:
      d3-color: 3.1.0
      d3-interpolate: 3.0.1
    dev: false

  /d3-scale@3.3.0:
    resolution: {integrity: sha512-1JGp44NQCt5d1g+Yy+GeOnZP7xHo0ii8zsQp6PGzd+C1/dl0KGsp9A7Mxwp+1D1o4unbTTxVdU/ZOIEBoeZPbQ==}
    dependencies:
      d3-array: 2.12.1
      d3-format: 1.4.5
      d3-interpolate: 2.0.1
      d3-time: 2.1.1
      d3-time-format: 3.0.0
    dev: false

  /d3-shape@1.3.7:
    resolution: {integrity: sha512-EUkvKjqPFUAZyOlhY5gzCxCeI0Aep04LwIRpsZ/mLFelJiUfnK56jo5JMDSE7yyP2kLSb6LtF+S5chMk7uqPqw==}
    dependencies:
      d3-path: 1.0.9
    dev: false

  /d3-time-format@2.3.0:
    resolution: {integrity: sha512-guv6b2H37s2Uq/GefleCDtbe0XZAuy7Wa49VGkPVPMfLL9qObgBST3lEHJBMUp8S7NdLQAGIvr2KXk8Hc98iKQ==}
    dependencies:
      d3-time: 1.1.0
    dev: false

  /d3-time-format@3.0.0:
    resolution: {integrity: sha512-UXJh6EKsHBTjopVqZBhFysQcoXSv/5yLONZvkQ5Kk3qbwiUYkdX17Xa1PT6U1ZWXGGfB1ey5L8dKMlFq2DO0Ag==}
    dependencies:
      d3-time: 2.1.1
    dev: false

  /d3-time@1.1.0:
    resolution: {integrity: sha512-Xh0isrZ5rPYYdqhAVk8VLnMEidhz5aP7htAADH6MfzgmmicPkTo8LhkLxci61/lCB7n7UmE3bN0leRt+qvkLxA==}
    dev: false

  /d3-time@2.1.1:
    resolution: {integrity: sha512-/eIQe/eR4kCQwq7yxi7z4c6qEXf2IYGcjoWB5OOQy4Tq9Uv39/947qlDcN2TLkiTzQWzvnsuYPB9TrWaNfipKQ==}
    dependencies:
      d3-array: 2.12.1
    dev: false

  /d3-timer@1.0.10:
    resolution: {integrity: sha512-B1JDm0XDaQC+uvo4DT79H0XmBskgS3l6Ve+1SBCfxgmtIb1AVrPIoqd+nPSv+loMX8szQ0sVUhGngL7D5QPiXw==}
    dev: false

  /d@1.0.1:
    resolution: {integrity: sha512-m62ShEObQ39CfralilEQRjH6oAMtNCV1xJyEx5LpRYUVN+EviphDgUc/F3hnYbADmkiNs67Y+3ylmlG7Lnu+FA==}
    dependencies:
      es5-ext: 0.10.62
      type: 1.2.0
    dev: false

  /date-fns@2.30.0:
    resolution: {integrity: sha512-fnULvOpxnC5/Vg3NCiWelDsLiUc9bRwAPs/+LfTLNvetFCtCTN+yQz15C/fs4AwX1R9K5GLtLfn8QW+dWisaAw==}
    engines: {node: '>=0.11'}
    dependencies:
      '@babel/runtime': 7.23.1
    dev: false

  /dayjs@1.11.10:
    resolution: {integrity: sha512-vjAczensTgRcqDERK0SR2XMwsF/tSvnvlv6VcF2GIhg6Sx4yOIt/irsr1RDJsKiIyBzJDpCoXiWWq28MqH2cnQ==}
    dev: false

  /debounce@1.2.1:
    resolution: {integrity: sha512-XRRe6Glud4rd/ZGQfiV1ruXSfbvfJedlV9Y6zOlP+2K04vBYiJEte6stfFkCP03aMnY5tsipamumUjL14fofug==}
    dev: false

  /debug@2.6.9:
    resolution: {integrity: sha512-bC7ElrdJaJnPbAP+1EotYvqZsb3ecl5wi6Bfi6BJTUcNowp6cvspg0jXznRTKDjm/E7AdgFBVeAPVMNcKGsHMA==}
    peerDependencies:
      supports-color: '*'
    peerDependenciesMeta:
      supports-color:
        optional: true
    dependencies:
      ms: 2.0.0
    dev: false

  /debug@3.2.7:
    resolution: {integrity: sha512-CFjzYYAi4ThfiQvizrFQevTTXHtnCqWfe7x1AhgEscTz6ZbLbfoLRLPugTQyBth6f8ZERVUSyWHFD/7Wu4t1XQ==}
    peerDependencies:
      supports-color: '*'
    peerDependenciesMeta:
      supports-color:
        optional: true
    dependencies:
      ms: 2.1.2
    dev: false

  /debug@4.3.4:
    resolution: {integrity: sha512-PRWFHuSU3eDtQJPvnNY7Jcket1j0t5OuOsFzPPzsekD52Zl8qUfFIPEiswXqIvHWGVHOgX+7G/vCNNhehwxfkQ==}
    engines: {node: '>=6.0'}
    peerDependencies:
      supports-color: '*'
    peerDependenciesMeta:
      supports-color:
        optional: true
    dependencies:
      ms: 2.1.2

  /decode-named-character-reference@1.0.2:
    resolution: {integrity: sha512-O8x12RzrUF8xyVcY0KJowWsmaJxQbmy0/EtnNtHRpsOcT7dFk5W598coHqBVpmWo1oQQfsCqfCmkZN5DJrZVdg==}
    dependencies:
      character-entities: 2.0.2
    dev: false

  /deep-eql@4.1.3:
    resolution: {integrity: sha512-WaEtAOpRA1MQ0eohqZjpGD8zdI0Ovsm8mmFhaDN8dvDZzyoUMcYDnf5Y6iu7HTXxf8JDS23qWa4a+hKCDyOPzw==}
    engines: {node: '>=6'}
    dependencies:
      type-detect: 4.0.8
    dev: false

  /deep-is@0.1.4:
    resolution: {integrity: sha512-oIPzksmTg4/MriiaYGO+okXDT7ztn/w3Eptv/+gSIdMdKsJo0u4CfYNFJPy+4SKMuCqGw2wxnA+URMg3t8a/bQ==}

  /deepmerge@4.3.1:
    resolution: {integrity: sha512-3sUqbMEc77XqpdNO7FRyRog+eW3ph+GYCbj+rK+uYyRMuwsVy0rMiVtPn+QJlKFvWP/1PYpapqYn0Me2knFn+A==}
    engines: {node: '>=0.10.0'}
    dev: false

  /defined@1.0.1:
    resolution: {integrity: sha512-hsBd2qSVCRE+5PmNdHt1uzyrFu5d3RwmFDKzyNZMFq/EwDNJF7Ee5+D5oEKF0hU6LhtoUF1macFvOe4AskQC1Q==}
    dev: false

  /delaunator@4.0.1:
    resolution: {integrity: sha512-WNPWi1IRKZfCt/qIDMfERkDp93+iZEmOxN2yy4Jg+Xhv8SLk2UTqqbe1sfiipn0and9QrE914/ihdx82Y/Giag==}
    dev: false

  /delayed-stream@1.0.0:
    resolution: {integrity: sha512-ZySD7Nf91aLB0RxL4KGrKHBXl7Eds1DAmEdcoVawXnLD7SDhpNgtuII2aAkg7a7QS41jxPSZ17p4VdGnMHk3MQ==}
    engines: {node: '>=0.4.0'}
    dev: true

  /dequal@2.0.3:
    resolution: {integrity: sha512-0je+qPKHEMohvfRTCEo3CrPG6cAzAYgmzKyxRiYSSDkS6eGJdyVJm7WaYA5ECaAD9wLB2T4EEeymA5aFVcYXCA==}
    engines: {node: '>=6'}
    dev: false

  /detect-kerning@2.1.2:
    resolution: {integrity: sha512-I3JIbrnKPAntNLl1I6TpSQQdQ4AutYzv/sKMFKbepawV/hlH0GmYKhUoOEMd4xqaUHT+Bm0f4127lh5qs1m1tw==}
    dev: false

  /devlop@1.1.0:
    resolution: {integrity: sha512-RWmIqhcFf1lRYBvNmr7qTNuyCt/7/ns2jbpp1+PalgE/rDQcBT0fioSMUpJ93irlUhC5hrg4cYqe6U+0ImW0rA==}
    dependencies:
      dequal: 2.0.3
    dev: false

  /dir-glob@3.0.1:
    resolution: {integrity: sha512-WkrWp9GR4KXfKGYzOLmTuGVi1UWFfws377n9cc55/tb6DuqyF6pcQ5AbiHEshaDpY9v6oaSr2XCDidGmMwdzIA==}
    engines: {node: '>=8'}
    dependencies:
      path-type: 4.0.0
    dev: true

  /doctrine@3.0.0:
    resolution: {integrity: sha512-yS+Q5i3hBf7GBkd4KG8a7eBNNWNGLTaEwwYWUijIYM7zrlYDM0BFXHjjPWlWZ1Rg7UaddZeIDmi9jF3HmqiQ2w==}
    engines: {node: '>=6.0.0'}
    dependencies:
      esutils: 2.0.3
    dev: true

  /dom-helpers@5.2.1:
    resolution: {integrity: sha512-nRCa7CK3VTrM2NmGkIy4cbK7IZlgBE/PYMn55rrXefr5xXDP0LdtfPnblFDoVdcAfslJ7or6iqAUnx0CCGIWQA==}
    dependencies:
      '@babel/runtime': 7.23.1
      csstype: 3.1.2
    dev: false

  /draw-svg-path@1.0.0:
    resolution: {integrity: sha512-P8j3IHxcgRMcY6sDzr0QvJDLzBnJJqpTG33UZ2Pvp8rw0apCHhJCWqYprqrXjrgHnJ6tuhP1iTJSAodPDHxwkg==}
    dependencies:
      abs-svg-path: 0.1.1
      normalize-svg-path: 0.1.0
    dev: false

  /dtype@2.0.0:
    resolution: {integrity: sha512-s2YVcLKdFGS0hpFqJaTwscsyt0E8nNFdmo73Ocd81xNPj4URI4rj6D60A+vFMIw7BXWlb4yRkEwfBqcZzPGiZg==}
    engines: {node: '>= 0.8.0'}
    dev: false

  /dup@1.0.0:
    resolution: {integrity: sha512-Bz5jxMMC0wgp23Zm15ip1x8IhYRqJvF3nFC0UInJUDkN1z4uNPk9jTnfCUJXbOGiQ1JbXLQsiV41Fb+HXcj5BA==}
    dev: false

  /duplexify@3.7.1:
    resolution: {integrity: sha512-07z8uv2wMyS51kKhD1KsdXJg5WQ6t93RneqRxUHnskXVtlYYkLqM0gqStQZ3pj073g687jPCHrqNfCzawLYh5g==}
    dependencies:
      end-of-stream: 1.4.4
      inherits: 2.0.4
      readable-stream: 2.3.8
      stream-shift: 1.0.1
    dev: false

  /earcut@2.2.4:
    resolution: {integrity: sha512-/pjZsA1b4RPHbeWZQn66SWS8nZZWLQQ23oE3Eam7aroEFGEvwKAsJfZ9ytiEMycfzXWpca4FA9QIOehf7PocBQ==}
    dev: false

  /element-size@1.1.1:
    resolution: {integrity: sha512-eaN+GMOq/Q+BIWy0ybsgpcYImjGIdNLyjLFJU4XsLHXYQao5jCNb36GyN6C2qwmDDYSfIBmKpPpr4VnBdLCsPQ==}
    dev: false

  /elementary-circuits-directed-graph@1.3.1:
    resolution: {integrity: sha512-ZEiB5qkn2adYmpXGnJKkxT8uJHlW/mxmBpmeqawEHzPxh9HkLD4/1mFYX5l0On+f6rcPIt8/EWlRU2Vo3fX6dQ==}
    dependencies:
      strongly-connected-components: 1.0.1
    dev: false

  /end-of-stream@1.4.4:
    resolution: {integrity: sha512-+uw1inIHVPQoaVuHzRyXd21icM+cnt4CzD5rW+NC1wjOUSTOs+Te7FOv7AhN7vS9x/oIyhLP5PR1H+phQAHu5Q==}
    dependencies:
      once: 1.4.0
    dev: false

  /error-ex@1.3.2:
    resolution: {integrity: sha512-7dFHNmqeFSEt2ZBsCriorKnn3Z2pj+fd9kmI6QoWw4//DL+icEBfc0U7qJCisqrTsKTjw4fNFy2pW9OqStD84g==}
    dependencies:
      is-arrayish: 0.2.1
    dev: false

  /es5-ext@0.10.62:
    resolution: {integrity: sha512-BHLqn0klhEpnOKSrzn/Xsz2UIW8j+cGmo9JLzr8BiUapV8hPL9+FliFqjwr9ngW7jWdnxv6eO+/LqyhJVqgrjA==}
    engines: {node: '>=0.10'}
    requiresBuild: true
    dependencies:
      es6-iterator: 2.0.3
      es6-symbol: 3.1.3
      next-tick: 1.1.0
    dev: false

  /es6-iterator@2.0.3:
    resolution: {integrity: sha512-zw4SRzoUkd+cl+ZoE15A9o1oQd920Bb0iOJMQkQhl3jNc03YqVjAhG7scf9C5KWRU/R13Orf588uCC6525o02g==}
    dependencies:
      d: 1.0.1
      es5-ext: 0.10.62
      es6-symbol: 3.1.3
    dev: false

  /es6-symbol@3.1.3:
    resolution: {integrity: sha512-NJ6Yn3FuDinBaBRWl/q5X/s4koRHBrgKAu+yGI6JCBeiu3qrcbJhwT2GeR/EXVfylRk8dpQVJoLEFhK+Mu31NA==}
    dependencies:
      d: 1.0.1
      ext: 1.7.0
    dev: false

  /es6-weak-map@2.0.3:
    resolution: {integrity: sha512-p5um32HOTO1kP+w7PRnB+5lQ43Z6muuMuIMffvDN8ZB4GcnjLBV6zGStpbASIMk4DCAvEaamhe2zhyCb/QXXsA==}
    dependencies:
      d: 1.0.1
      es5-ext: 0.10.62
      es6-iterator: 2.0.3
      es6-symbol: 3.1.3
    dev: false

  /esbuild@0.18.20:
    resolution: {integrity: sha512-ceqxoedUrcayh7Y7ZX6NdbbDzGROiyVBgC4PriJThBKSVPWnnFHZAkfI1lJT8QFkOwH4qOS2SJkS4wvpGl8BpA==}
    engines: {node: '>=12'}
    hasBin: true
    requiresBuild: true
    optionalDependencies:
      '@esbuild/android-arm': 0.18.20
      '@esbuild/android-arm64': 0.18.20
      '@esbuild/android-x64': 0.18.20
      '@esbuild/darwin-arm64': 0.18.20
      '@esbuild/darwin-x64': 0.18.20
      '@esbuild/freebsd-arm64': 0.18.20
      '@esbuild/freebsd-x64': 0.18.20
      '@esbuild/linux-arm': 0.18.20
      '@esbuild/linux-arm64': 0.18.20
      '@esbuild/linux-ia32': 0.18.20
      '@esbuild/linux-loong64': 0.18.20
      '@esbuild/linux-mips64el': 0.18.20
      '@esbuild/linux-ppc64': 0.18.20
      '@esbuild/linux-riscv64': 0.18.20
      '@esbuild/linux-s390x': 0.18.20
      '@esbuild/linux-x64': 0.18.20
      '@esbuild/netbsd-x64': 0.18.20
      '@esbuild/openbsd-x64': 0.18.20
      '@esbuild/sunos-x64': 0.18.20
      '@esbuild/win32-arm64': 0.18.20
      '@esbuild/win32-ia32': 0.18.20
      '@esbuild/win32-x64': 0.18.20
    dev: true

  /escape-string-regexp@1.0.5:
    resolution: {integrity: sha512-vbRorB5FUQWvla16U8R/qgaFIya2qGzwDrNmCZuYKrbdSUMG6I1ZCGQRefkRVhuOkIGVne7BQ35DSfo1qvJqFg==}
    engines: {node: '>=0.8.0'}
    dev: false

  /escape-string-regexp@4.0.0:
    resolution: {integrity: sha512-TtpcNJ3XAzx3Gq8sWRzJaVajRs0uVxA2YAkdb1jm2YkPz4G6egUFAyA3n5vtEIZefPk5Wa4UXbKuS5fKkJWdgA==}
    engines: {node: '>=10'}

  /escodegen@1.14.3:
    resolution: {integrity: sha512-qFcX0XJkdg+PB3xjZZG/wKSuT1PnQWx57+TVSjIMmILd2yC/6ByYElPwJnslDsuWuSAp4AwJGumarAAmJch5Kw==}
    engines: {node: '>=4.0'}
    hasBin: true
    dependencies:
      esprima: 4.0.1
      estraverse: 4.3.0
      esutils: 2.0.3
      optionator: 0.8.3
    optionalDependencies:
      source-map: 0.6.1
    dev: false

  /eslint-plugin-react-hooks@4.6.0(eslint@8.45.0):
    resolution: {integrity: sha512-oFc7Itz9Qxh2x4gNHStv3BqJq54ExXmfC+a1NjAta66IAN87Wu0R/QArgIS9qKzX3dXKPI9H5crl9QchNMY9+g==}
    engines: {node: '>=10'}
    peerDependencies:
      eslint: ^3.0.0 || ^4.0.0 || ^5.0.0 || ^6.0.0 || ^7.0.0 || ^8.0.0-0
    dependencies:
      eslint: 8.45.0
    dev: true

  /eslint-plugin-react-refresh@0.4.3(eslint@8.45.0):
    resolution: {integrity: sha512-Hh0wv8bUNY877+sI0BlCUlsS0TYYQqvzEwJsJJPM2WF4RnTStSnSR3zdJYa2nPOJgg3UghXi54lVyMSmpCalzA==}
    peerDependencies:
      eslint: '>=7'
    dependencies:
      eslint: 8.45.0
    dev: true

  /eslint-scope@5.1.1:
    resolution: {integrity: sha512-2NxwbF/hZ0KpepYN0cNbo+FN6XoK7GaHlQhgx/hIZl6Va0bF45RQOOwhLIy8lQDbuCiadSLCBnH2CFYquit5bw==}
    engines: {node: '>=8.0.0'}
    dependencies:
      esrecurse: 4.3.0
      estraverse: 4.3.0
    dev: true

  /eslint-scope@7.2.2:
    resolution: {integrity: sha512-dOt21O7lTMhDM+X9mB4GX+DZrZtCUJPL/wlcTqxyrx5IvO0IYtILdtrQGQp+8n5S0gwSVmOf9NQrjMOgfQZlIg==}
    engines: {node: ^12.22.0 || ^14.17.0 || >=16.0.0}
    dependencies:
      esrecurse: 4.3.0
      estraverse: 5.3.0
    dev: true

  /eslint-visitor-keys@3.4.3:
    resolution: {integrity: sha512-wpc+LXeiyiisxPlEkUzU6svyS1frIO3Mgxj1fdy7Pm8Ygzguax2N3Fa/D/ag1WqbOprdI+uY6wMUl8/a2G+iag==}
    engines: {node: ^12.22.0 || ^14.17.0 || >=16.0.0}
    dev: true

  /eslint@8.45.0:
    resolution: {integrity: sha512-pd8KSxiQpdYRfYa9Wufvdoct3ZPQQuVuU5O6scNgMuOMYuxvH0IGaYK0wUFjo4UYYQQCUndlXiMbnxopwvvTiw==}
    engines: {node: ^12.22.0 || ^14.17.0 || >=16.0.0}
    hasBin: true
    dependencies:
      '@eslint-community/eslint-utils': 4.4.0(eslint@8.45.0)
      '@eslint-community/regexpp': 4.9.1
      '@eslint/eslintrc': 2.1.2
      '@eslint/js': 8.44.0
      '@humanwhocodes/config-array': 0.11.11
      '@humanwhocodes/module-importer': 1.0.1
      '@nodelib/fs.walk': 1.2.8
      ajv: 6.12.6
      chalk: 4.1.2
      cross-spawn: 7.0.3
      debug: 4.3.4
      doctrine: 3.0.0
      escape-string-regexp: 4.0.0
      eslint-scope: 7.2.2
      eslint-visitor-keys: 3.4.3
      espree: 9.6.1
      esquery: 1.5.0
      esutils: 2.0.3
      fast-deep-equal: 3.1.3
      file-entry-cache: 6.0.1
      find-up: 5.0.0
      glob-parent: 6.0.2
      globals: 13.23.0
      graphemer: 1.4.0
      ignore: 5.2.4
      imurmurhash: 0.1.4
      is-glob: 4.0.3
      is-path-inside: 3.0.3
      js-yaml: 4.1.0
      json-stable-stringify-without-jsonify: 1.0.1
      levn: 0.4.1
      lodash.merge: 4.6.2
      minimatch: 3.1.2
      natural-compare: 1.4.0
      optionator: 0.9.3
      strip-ansi: 6.0.1
      text-table: 0.2.0
    transitivePeerDependencies:
      - supports-color
    dev: true

  /espree@9.6.1:
    resolution: {integrity: sha512-oruZaFkjorTpF32kDSI5/75ViwGeZginGGy2NoOSg3Q9bnwlnmDm4HLnkl0RE3n+njDXR037aY1+x58Z/zFdwQ==}
    engines: {node: ^12.22.0 || ^14.17.0 || >=16.0.0}
    dependencies:
      acorn: 8.10.0
      acorn-jsx: 5.3.2(acorn@8.10.0)
      eslint-visitor-keys: 3.4.3
    dev: true

  /esprima@4.0.1:
    resolution: {integrity: sha512-eGuFFw7Upda+g4p+QHvnW0RyTX/SVeJBDM/gCtMARO0cLuT2HcEKnTPvhjV6aGeqrCB/sbNop0Kszm0jsaWU4A==}
    engines: {node: '>=4'}
    hasBin: true
    dev: false

  /esquery@1.5.0:
    resolution: {integrity: sha512-YQLXUplAwJgCydQ78IMJywZCceoqk1oH01OERdSAJc/7U2AylwjhSCLDEtqwg811idIS/9fIU5GjG73IgjKMVg==}
    engines: {node: '>=0.10'}
    dependencies:
      estraverse: 5.3.0
    dev: true

  /esrecurse@4.3.0:
    resolution: {integrity: sha512-KmfKL3b6G+RXvP8N1vr3Tq1kL/oCFgn2NYXEtqP8/L3pKapUA4G8cFVaoF3SU323CD4XypR/ffioHmkti6/Tag==}
    engines: {node: '>=4.0'}
    dependencies:
      estraverse: 5.3.0
    dev: true

  /estraverse@4.3.0:
    resolution: {integrity: sha512-39nnKffWz8xN1BU/2c79n9nB9HDzo0niYUqx6xyqUnyoAnQyyWpOTdZEeiCch8BBu515t4wp9ZmgVfVhn9EBpw==}
    engines: {node: '>=4.0'}

  /estraverse@5.3.0:
    resolution: {integrity: sha512-MMdARuVEQziNTeJD8DgMqmhwR11BRQ/cBP+pLtYdSTnf3MIO8fFeiINEbX36ZdNlfU/7A9f3gUw49B3oQsvwBA==}
    engines: {node: '>=4.0'}
    dev: true

  /esutils@2.0.3:
    resolution: {integrity: sha512-kVscqXk4OCp68SZ0dkgEKVi6/8ij300KBWTJq32P/dYeWTSwK41WyTxalN1eRmA5Z9UU/LX9D7FWSmV9SAYx6g==}
    engines: {node: '>=0.10.0'}

  /events@3.3.0:
    resolution: {integrity: sha512-mQw+2fkQbALzQ7V0MY0IqdnXNOeTtP4r0lN9z7AAawCXgqea7bDii20AYrIBrFd/Hx0M2Ocz6S111CaFkUcb0Q==}
    engines: {node: '>=0.8.x'}
    dev: false

  /ext@1.7.0:
    resolution: {integrity: sha512-6hxeJYaL110a9b5TEJSj0gojyHQAmA2ch5Os+ySCiA1QGdS697XWY1pzsrSjqA9LDEEgdB/KypIlR59RcLuHYw==}
    dependencies:
      type: 2.7.2
    dev: false

  /extend@3.0.2:
    resolution: {integrity: sha512-fjquC59cD7CyW6urNXK0FBufkZcoiGG80wTuPujX590cB5Ttln20E2UB4S/WARVqhXffZl2LNgS+gQdPIIim/g==}
    dev: false

  /falafel@2.2.5:
    resolution: {integrity: sha512-HuC1qF9iTnHDnML9YZAdCDQwT0yKl/U55K4XSUXqGAA2GLoafFgWRqdAbhWJxXaYD4pyoVxAJ8wH670jMpI9DQ==}
    engines: {node: '>=0.4.0'}
    dependencies:
      acorn: 7.4.1
      isarray: 2.0.5
    dev: false

  /fast-deep-equal@3.1.3:
    resolution: {integrity: sha512-f3qQ9oQy9j2AhBe/H9VC91wLmKBCCU/gDOnKNAYG5hswO7BLKj09Hc5HYNz9cGI++xlpDCIgDaitVs03ATR84Q==}
    dev: true

  /fast-glob@3.3.1:
    resolution: {integrity: sha512-kNFPyjhh5cKjrUltxs+wFx+ZkbRaxxmZ+X0ZU31SOsxCEtP9VPgtq2teZw1DebupL5GmDaNQ6yKMMVcM41iqDg==}
    engines: {node: '>=8.6.0'}
    dependencies:
      '@nodelib/fs.stat': 2.0.5
      '@nodelib/fs.walk': 1.2.8
      glob-parent: 5.1.2
      merge2: 1.4.1
      micromatch: 4.0.5
    dev: true

  /fast-isnumeric@1.1.4:
    resolution: {integrity: sha512-1mM8qOr2LYz8zGaUdmiqRDiuue00Dxjgcb1NQR7TnhLVh6sQyngP9xvLo7Sl7LZpP/sk5eb+bcyWXw530NTBZw==}
    dependencies:
      is-string-blank: 1.0.1
    dev: false

  /fast-json-stable-stringify@2.1.0:
    resolution: {integrity: sha512-lhd/wF+Lk98HZoTCtlVraHtfh5XYijIjalXck7saUtuanSDyLMxnHhSXEDJqHxD7msR8D0uCmqlkwjCV8xvwHw==}
    dev: true

  /fast-levenshtein@2.0.6:
    resolution: {integrity: sha512-DCXu6Ifhqcks7TZKY3Hxp3y6qphY5SJZmrWMDrKcERSOXWQdMhU9Ig/PYrzyw/ul9jOIyh0N4M0tbC5hodg8dw==}

  /fastq@1.15.0:
    resolution: {integrity: sha512-wBrocU2LCXXa+lWBt8RoIRD89Fi8OdABODa/kEnyeyjS5aZO5/GNvI5sEINADqP/h8M29UHTHUb53sUu5Ihqdw==}
    dependencies:
      reusify: 1.0.4
    dev: true

  /file-entry-cache@6.0.1:
    resolution: {integrity: sha512-7Gps/XWymbLk2QLYK4NzpMOrYjMhdIxXuIvy2QBsLE6ljuodKvdkWs/cpyJJ3CVIVpH0Oi1Hvg1ovbMzLdFBBg==}
    engines: {node: ^10.12.0 || >=12.0.0}
    dependencies:
      flat-cache: 3.1.1
    dev: true

  /fill-range@7.0.1:
    resolution: {integrity: sha512-qOo9F+dMUmC2Lcb4BbVvnKJxTPjCm+RRpe4gDuGrzkL7mEVl/djYSu2OdQ2Pa302N4oqkSg9ir6jaLWJ2USVpQ==}
    engines: {node: '>=8'}
    dependencies:
      to-regex-range: 5.0.1
    dev: true

  /find-root@1.1.0:
    resolution: {integrity: sha512-NKfW6bec6GfKc0SGx1e07QZY9PE99u0Bft/0rzSD5k3sO/vwkVUpDUKVm5Gpp5Ue3YfShPFTX2070tDs5kB9Ng==}
    dev: false

  /find-up@5.0.0:
    resolution: {integrity: sha512-78/PXT1wlLLDgTzDs7sjq9hzz0vXD+zn+7wypEe4fXQxCmdmqfGsEPQxmiCSQI3ajFV91bVSsvNtrJRiW6nGng==}
    engines: {node: '>=10'}
    dependencies:
      locate-path: 6.0.0
      path-exists: 4.0.0
    dev: true

  /flat-cache@3.1.1:
    resolution: {integrity: sha512-/qM2b3LUIaIgviBQovTLvijfyOQXPtSRnRK26ksj2J7rzPIecePUIpJsZ4T02Qg+xiAEKIs5K8dsHEd+VaKa/Q==}
    engines: {node: '>=12.0.0'}
    dependencies:
      flatted: 3.2.9
      keyv: 4.5.3
      rimraf: 3.0.2
    dev: true

  /flatted@3.2.9:
    resolution: {integrity: sha512-36yxDn5H7OFZQla0/jFJmbIKTdZAQHngCedGxiMmpNfEZM0sdEeT+WczLQrjK6D7o2aiyLYDnkw0R3JK0Qv1RQ==}
    dev: true

  /flatten-vertex-data@1.0.2:
    resolution: {integrity: sha512-BvCBFK2NZqerFTdMDgqfHBwxYWnxeCkwONsw6PvBMcUXqo8U/KDWwmXhqx1x2kLIg7DqIsJfOaJFOmlua3Lxuw==}
    dependencies:
      dtype: 2.0.0
    dev: false

  /follow-redirects@1.15.3:
    resolution: {integrity: sha512-1VzOtuEM8pC9SFU1E+8KfTjZyMztRsgEfwQl44z8A25uy13jSzTj6dyK2Df52iV0vgHCfBwLhDWevLn95w5v6Q==}
    engines: {node: '>=4.0'}
    peerDependencies:
      debug: '*'
    peerDependenciesMeta:
      debug:
        optional: true
    dev: true

  /font-atlas@2.1.0:
    resolution: {integrity: sha512-kP3AmvX+HJpW4w3d+PiPR2X6E1yvsBXt2yhuCw+yReO9F1WYhvZwx3c95DGZGwg9xYzDGrgJYa885xmVA+28Cg==}
    dependencies:
      css-font: 1.2.0
    dev: false

  /font-measure@1.2.2:
    resolution: {integrity: sha512-mRLEpdrWzKe9hbfaF3Qpr06TAjquuBVP5cHy4b3hyeNdjc9i0PO6HniGsX5vjL5OWv7+Bd++NiooNpT/s8BvIA==}
    dependencies:
      css-font: 1.2.0
    dev: false

  /form-data@4.0.0:
    resolution: {integrity: sha512-ETEklSGi5t0QMZuiXoA/Q6vcnxcLQP5vdugSpuAyi6SVGi2clPPp+xgEhuMaHC+zGgn31Kd235W35f7Hykkaww==}
    engines: {node: '>= 6'}
    dependencies:
      asynckit: 0.4.0
      combined-stream: 1.0.8
      mime-types: 2.1.35
    dev: true

  /from2@2.3.0:
    resolution: {integrity: sha512-OMcX/4IC/uqEPVgGeyfN22LJk6AZrMkRZHxcHBMBvHScDGgwTm2GT2Wkgtocyd3JfZffjj2kYUDXXII0Fk9W0g==}
    dependencies:
      inherits: 2.0.4
      readable-stream: 2.3.8
    dev: false

  /fs.realpath@1.0.0:
    resolution: {integrity: sha512-OO0pH2lK6a0hZnAdau5ItzHPI6pUlvI7jMVnxUQRtw4owF2wk8lOSabtGDCTP4Ggrg2MbGnWO9X8K1t4+fGMDw==}
    dev: true

  /fsevents@2.3.2:
    resolution: {integrity: sha512-xiqMQR4xAeHTuB9uWm+fFRcIOgKBMiOBP+eXiyT7jsgVCq1bkVygt00oASowB7EdtpOHaaPgKt812P9ab+DDKA==}
    engines: {node: ^8.16.0 || ^10.6.0 || >=11.0.0}
    os: [darwin]
    requiresBuild: true
    dev: true
    optional: true

  /fsevents@2.3.3:
    resolution: {integrity: sha512-5xoDfX+fL7faATnagmWPpbFtwh/R77WmMMqqHGS65C3vvB0YHrgF+B1YmZ3441tMj5n63k0212XNoJwzlhffQw==}
    engines: {node: ^8.16.0 || ^10.6.0 || >=11.0.0}
    os: [darwin]
    requiresBuild: true
    dev: true
    optional: true

  /geojson-vt@3.2.1:
    resolution: {integrity: sha512-EvGQQi/zPrDA6zr6BnJD/YhwAkBP8nnJ9emh3EnHQKVMfg/MRVtPbMYdgVy/IaEmn4UfagD2a6fafPDL5hbtwg==}
    dev: false

  /get-canvas-context@1.0.2:
    resolution: {integrity: sha512-LnpfLf/TNzr9zVOGiIY6aKCz8EKuXmlYNV7CM2pUjBa/B+c2I15tS7KLySep75+FuerJdmArvJLcsAXWEy2H0A==}
    dev: false

  /get-stream@6.0.1:
    resolution: {integrity: sha512-ts6Wi+2j3jQjqi70w5AlN8DFnkSwC+MqmxEzdEALB2qXZYV3X/b1CTfgPLGJNMeAWxdPfU8FO1ms3NUfaHCPYg==}
    engines: {node: '>=10'}
    dev: false

  /gl-mat4@1.2.0:
    resolution: {integrity: sha512-sT5C0pwB1/e9G9AvAoLsoaJtbMGjfd/jfxo8jMCKqYYEnjZuFvqV5rehqar0538EmssjdDeiEWnKyBSTw7quoA==}
    dev: false

  /gl-matrix@3.4.3:
    resolution: {integrity: sha512-wcCp8vu8FT22BnvKVPjXa/ICBWRq/zjFfdofZy1WSpQZpphblv12/bOQLBC1rMM7SGOFS9ltVmKOHil5+Ml7gA==}
    dev: false

  /gl-text@1.3.1:
    resolution: {integrity: sha512-/f5gcEMiZd+UTBJLTl3D+CkCB/0UFGTx3nflH8ZmyWcLkZhsZ1+Xx5YYkw2rgWAzgPeE35xCqBuHSoMKQVsR+w==}
    dependencies:
      bit-twiddle: 1.0.2
      color-normalize: 1.5.0
      css-font: 1.2.0
      detect-kerning: 2.1.2
      es6-weak-map: 2.0.3
      flatten-vertex-data: 1.0.2
      font-atlas: 2.1.0
      font-measure: 1.2.2
      gl-util: 3.1.3
      is-plain-obj: 1.1.0
      object-assign: 4.1.1
      parse-rect: 1.2.0
      parse-unit: 1.0.1
      pick-by-alias: 1.2.0
      regl: 2.1.0
      to-px: 1.0.1
      typedarray-pool: 1.2.0
    dev: false

  /gl-util@3.1.3:
    resolution: {integrity: sha512-dvRTggw5MSkJnCbh74jZzSoTOGnVYK+Bt+Ckqm39CVcl6+zSsxqWk4lr5NKhkqXHL6qvZAU9h17ZF8mIskY9mA==}
    dependencies:
      is-browser: 2.1.0
      is-firefox: 1.0.3
      is-plain-obj: 1.1.0
      number-is-integer: 1.0.1
      object-assign: 4.1.1
      pick-by-alias: 1.2.0
      weak-map: 1.0.8
    dev: false

  /glob-parent@5.1.2:
    resolution: {integrity: sha512-AOIgSQCepiJYwP3ARnGx+5VnTu2HBYdzbGP45eLw1vr3zB3vZLeyed1sC9hnbcOc9/SrMyM5RPQrkGz4aS9Zow==}
    engines: {node: '>= 6'}
    dependencies:
      is-glob: 4.0.3
    dev: true

  /glob-parent@6.0.2:
    resolution: {integrity: sha512-XxwI8EOhVQgWp6iDL+3b0r86f4d6AX6zSU55HfB4ydCEuXLXc5FcYeOu+nnGftS4TEju/11rt4KJPTMgbfmv4A==}
    engines: {node: '>=10.13.0'}
    dependencies:
      is-glob: 4.0.3
    dev: true

  /glob@7.2.3:
    resolution: {integrity: sha512-nFR0zLpU2YCaRxwoCJvL6UvCH2JFyFVIvwTLsIf21AuHlMskA1hhTdk+LlYJtOlYt9v6dvszD2BGRqBL+iQK9Q==}
    dependencies:
      fs.realpath: 1.0.0
      inflight: 1.0.6
      inherits: 2.0.4
      minimatch: 3.1.2
      once: 1.4.0
      path-is-absolute: 1.0.1
    dev: true

  /globals@13.23.0:
    resolution: {integrity: sha512-XAmF0RjlrjY23MA51q3HltdlGxUpXPvg0GioKiD9X6HD28iMjo2dKC8Vqwm7lne4GNr78+RHTfliktR6ZH09wA==}
    engines: {node: '>=8'}
    dependencies:
      type-fest: 0.20.2
    dev: true

  /globby@11.1.0:
    resolution: {integrity: sha512-jhIXaOzy1sb8IyocaruWSn1TjmnBVs8Ayhcy83rmxNJ8q2uWKCAj3CnJY+KpGSXCueAPc0i05kVvVKtP1t9S3g==}
    engines: {node: '>=10'}
    dependencies:
      array-union: 2.1.0
      dir-glob: 3.0.1
      fast-glob: 3.3.1
      ignore: 5.2.4
      merge2: 1.4.1
      slash: 3.0.0
    dev: true

  /globrex@0.1.2:
    resolution: {integrity: sha512-uHJgbwAMwNFf5mLst7IWLNg14x1CkeqglJb/K3doi4dw6q2IvAAmM/Y81kevy83wP+Sst+nutFTYOGg3d1lsxg==}
    dev: true

  /glsl-inject-defines@1.0.3:
    resolution: {integrity: sha512-W49jIhuDtF6w+7wCMcClk27a2hq8znvHtlGnrYkSWEr8tHe9eA2dcnohlcAmxLYBSpSSdzOkRdyPTrx9fw49+A==}
    dependencies:
      glsl-token-inject-block: 1.1.0
      glsl-token-string: 1.0.1
      glsl-tokenizer: 2.1.5
    dev: false

  /glsl-resolve@0.0.1:
    resolution: {integrity: sha512-xxFNsfnhZTK9NBhzJjSBGX6IOqYpvBHxxmo+4vapiljyGNCY0Bekzn0firQkQrazK59c1hYxMDxYS8MDlhw4gA==}
    dependencies:
      resolve: 0.6.3
      xtend: 2.2.0
    dev: false

  /glsl-token-assignments@2.0.2:
    resolution: {integrity: sha512-OwXrxixCyHzzA0U2g4btSNAyB2Dx8XrztY5aVUCjRSh4/D0WoJn8Qdps7Xub3sz6zE73W3szLrmWtQ7QMpeHEQ==}
    dev: false

  /glsl-token-defines@1.0.0:
    resolution: {integrity: sha512-Vb5QMVeLjmOwvvOJuPNg3vnRlffscq2/qvIuTpMzuO/7s5kT+63iL6Dfo2FYLWbzuiycWpbC0/KV0biqFwHxaQ==}
    dependencies:
      glsl-tokenizer: 2.1.5
    dev: false

  /glsl-token-depth@1.1.2:
    resolution: {integrity: sha512-eQnIBLc7vFf8axF9aoi/xW37LSWd2hCQr/3sZui8aBJnksq9C7zMeUYHVJWMhFzXrBU7fgIqni4EhXVW4/krpg==}
    dev: false

  /glsl-token-descope@1.0.2:
    resolution: {integrity: sha512-kS2PTWkvi/YOeicVjXGgX5j7+8N7e56srNDEHDTVZ1dcESmbmpmgrnpjPcjxJjMxh56mSXYoFdZqb90gXkGjQw==}
    dependencies:
      glsl-token-assignments: 2.0.2
      glsl-token-depth: 1.1.2
      glsl-token-properties: 1.0.1
      glsl-token-scope: 1.1.2
    dev: false

  /glsl-token-inject-block@1.1.0:
    resolution: {integrity: sha512-q/m+ukdUBuHCOtLhSr0uFb/qYQr4/oKrPSdIK2C4TD+qLaJvqM9wfXIF/OOBjuSA3pUoYHurVRNao6LTVVUPWA==}
    dev: false

  /glsl-token-properties@1.0.1:
    resolution: {integrity: sha512-dSeW1cOIzbuUoYH0y+nxzwK9S9O3wsjttkq5ij9ZGw0OS41BirKJzzH48VLm8qLg+au6b0sINxGC0IrGwtQUcA==}
    dev: false

  /glsl-token-scope@1.1.2:
    resolution: {integrity: sha512-YKyOMk1B/tz9BwYUdfDoHvMIYTGtVv2vbDSLh94PT4+f87z21FVdou1KNKgF+nECBTo0fJ20dpm0B1vZB1Q03A==}
    dev: false

  /glsl-token-string@1.0.1:
    resolution: {integrity: sha512-1mtQ47Uxd47wrovl+T6RshKGkRRCYWhnELmkEcUAPALWGTFe2XZpH3r45XAwL2B6v+l0KNsCnoaZCSnhzKEksg==}
    dev: false

  /glsl-token-whitespace-trim@1.0.0:
    resolution: {integrity: sha512-ZJtsPut/aDaUdLUNtmBYhaCmhIjpKNg7IgZSfX5wFReMc2vnj8zok+gB/3Quqs0TsBSX/fGnqUUYZDqyuc2xLQ==}
    dev: false

  /glsl-tokenizer@2.1.5:
    resolution: {integrity: sha512-XSZEJ/i4dmz3Pmbnpsy3cKh7cotvFlBiZnDOwnj/05EwNp2XrhQ4XKJxT7/pDt4kp4YcpRSKz8eTV7S+mwV6MA==}
    dependencies:
      through2: 0.6.5
    dev: false

  /glslify-bundle@5.1.1:
    resolution: {integrity: sha512-plaAOQPv62M1r3OsWf2UbjN0hUYAB7Aph5bfH58VxJZJhloRNbxOL9tl/7H71K7OLJoSJ2ZqWOKk3ttQ6wy24A==}
    dependencies:
      glsl-inject-defines: 1.0.3
      glsl-token-defines: 1.0.0
      glsl-token-depth: 1.1.2
      glsl-token-descope: 1.0.2
      glsl-token-scope: 1.1.2
      glsl-token-string: 1.0.1
      glsl-token-whitespace-trim: 1.0.0
      glsl-tokenizer: 2.1.5
      murmurhash-js: 1.0.0
      shallow-copy: 0.0.1
    dev: false

  /glslify-deps@1.3.2:
    resolution: {integrity: sha512-7S7IkHWygJRjcawveXQjRXLO2FTjijPDYC7QfZyAQanY+yGLCFHYnPtsGT9bdyHiwPTw/5a1m1M9hamT2aBpag==}
    dependencies:
      '@choojs/findup': 0.2.1
      events: 3.3.0
      glsl-resolve: 0.0.1
      glsl-tokenizer: 2.1.5
      graceful-fs: 4.2.11
      inherits: 2.0.4
      map-limit: 0.0.1
      resolve: 1.22.6
    dev: false

  /glslify@7.1.1:
    resolution: {integrity: sha512-bud98CJ6kGZcP9Yxcsi7Iz647wuDz3oN+IZsjCRi5X1PI7t/xPKeL0mOwXJjo+CRZMqvq0CkSJiywCcY7kVYog==}
    hasBin: true
    dependencies:
      bl: 2.2.1
      concat-stream: 1.6.2
      duplexify: 3.7.1
      falafel: 2.2.5
      from2: 2.3.0
      glsl-resolve: 0.0.1
      glsl-token-whitespace-trim: 1.0.0
      glslify-bundle: 5.1.1
      glslify-deps: 1.3.2
      minimist: 1.2.8
      resolve: 1.22.6
      stack-trace: 0.0.9
      static-eval: 2.1.0
      through2: 2.0.5
      xtend: 4.0.2
    dev: false

  /graceful-fs@4.2.11:
    resolution: {integrity: sha512-RbJ5/jmFcNNCcDV5o9eTnBLJ/HszWV0P73bc+Ff4nS/rJj+YaS6IGyiOL0VoBYX+l1Wrl3k63h/KrH+nhJ0XvQ==}
    dev: false

  /grapheme-splitter@1.0.4:
    resolution: {integrity: sha512-bzh50DW9kTPM00T8y4o8vQg89Di9oLJVLW/KaOGIXJWP/iqCN6WKYkbNOF04vFLJhwcpYUh9ydh/+5vpOqV4YQ==}
    dev: true

  /graphemer@1.4.0:
    resolution: {integrity: sha512-EtKwoO6kxCL9WO5xipiHTZlSzBm7WLT627TqC/uVRd0HKmq8NXyebnNYxDoBi7wt8eTWrUrKXCOVaFq9x1kgag==}
    dev: true

  /grid-index@1.1.0:
    resolution: {integrity: sha512-HZRwumpOGUrHyxO5bqKZL0B0GlUpwtCAzZ42sgxUPniu33R1LSFH5yrIcBCHjkctCAh3mtWKcKd9J4vDDdeVHA==}
    dev: false

  /has-flag@3.0.0:
    resolution: {integrity: sha512-sKJf1+ceQBr4SMkvQnBDNDtf4TXpVhVGateu0t918bl30FnbE2m4vNLX+VWe/dpjlb+HugGYzW7uQXH98HPEYw==}
    engines: {node: '>=4'}
    dev: false

  /has-flag@4.0.0:
    resolution: {integrity: sha512-EykJT/Q1KjTWctppgIAgfSO0tKVuZUjhgMr17kqTumMl6Afv3EISleU7qZUzoXDFTAHTDC4NOoG/ZxU3EvlMPQ==}
    engines: {node: '>=8'}
    dev: true

  /has-hover@1.0.1:
    resolution: {integrity: sha512-0G6w7LnlcpyDzpeGUTuT0CEw05+QlMuGVk1IHNAlHrGJITGodjZu3x8BNDUMfKJSZXNB2ZAclqc1bvrd+uUpfg==}
    dependencies:
      is-browser: 2.1.0
    dev: false

  /has-passive-events@1.0.0:
    resolution: {integrity: sha512-2vSj6IeIsgvsRMyeQ0JaCX5Q3lX4zMn5HpoVc7MEhQ6pv8Iq9rsXjsp+E5ZwaT7T0xhMT0KmU8gtt1EFVdbJiw==}
    dependencies:
      is-browser: 2.1.0
    dev: false

  /has@1.0.4:
    resolution: {integrity: sha512-qdSAmqLF6209RFj4VVItywPMbm3vWylknmB3nvNiUIs72xAimcM8nVYxYr7ncvZq5qzk9MKIZR8ijqD/1QuYjQ==}
    engines: {node: '>= 0.4.0'}
    dev: false

  /hast-util-to-jsx-runtime@2.2.0:
    resolution: {integrity: sha512-wSlp23N45CMjDg/BPW8zvhEi3R+8eRE1qFbjEyAUzMCzu2l1Wzwakq+Tlia9nkCtEl5mDxa7nKHsvYJ6Gfn21A==}
    dependencies:
      '@types/hast': 3.0.1
      '@types/unist': 3.0.0
      comma-separated-tokens: 2.0.3
      hast-util-whitespace: 3.0.0
      property-information: 6.3.0
      space-separated-tokens: 2.0.2
      style-to-object: 0.4.2
      unist-util-position: 5.0.0
      vfile-message: 4.0.2
    dev: false

  /hast-util-whitespace@3.0.0:
    resolution: {integrity: sha512-88JUN06ipLwsnv+dVn+OIYOvAuvBMy/Qoi6O7mQHxdPXpjy+Cd6xRkWwux7DKO+4sYILtLBRIKgsdpS2gQc7qw==}
    dependencies:
      '@types/hast': 3.0.1
    dev: false

  /hoist-non-react-statics@3.3.2:
    resolution: {integrity: sha512-/gGivxi8JPKWNm/W0jSmzcMPpfpPLc3dY/6GxhX2hQ9iGj3aDfklV4ET7NjKpSinLpJ5vafa9iiGIEZg10SfBw==}
    dependencies:
      react-is: 16.13.1
    dev: false

  /hsluv@0.0.3:
    resolution: {integrity: sha512-08iL2VyCRbkQKBySkSh6m8zMUa3sADAxGVWs3Z1aPcUkTJeK0ETG4Fc27tEmQBGUAXZjIsXOZqBvacuVNSC/fQ==}
    dev: false

  /html-url-attributes@3.0.0:
    resolution: {integrity: sha512-/sXbVCWayk6GDVg3ctOX6nxaVj7So40FcFAnWlWGNAB1LpYKcV5Cd10APjPjW80O7zYW2MsjBV4zZ7IZO5fVow==}
    dev: false

  /iconv-lite@0.4.24:
    resolution: {integrity: sha512-v3MXnZAcvnywkTUEZomIActle7RXXeedOR31wwl7VlyoXO4Qi9arvSenNQWne1TcRwhCL1HwLI21bEqdpj8/rA==}
    engines: {node: '>=0.10.0'}
    dependencies:
      safer-buffer: 2.1.2
    dev: false

  /ieee754@1.2.1:
    resolution: {integrity: sha512-dcyqhDvX1C46lXZcVqCpK+FtMRQVdIMN6/Df5js2zouUsqG7I6sFxitIC+7KYK29KdXOLHdu9zL4sFnoVQnqaA==}
    dev: false

  /ignore@5.2.4:
    resolution: {integrity: sha512-MAb38BcSbH0eHNBxn7ql2NH/kX33OkB3lZ1BNdh7ENeRChHTYsTvWrMubiIAMNS2llXEEgZ1MUOBtXChP3kaFQ==}
    engines: {node: '>= 4'}
    dev: true

  /import-fresh@3.3.0:
    resolution: {integrity: sha512-veYYhQa+D1QBKznvhUHxb8faxlrwUnxseDAbAp457E0wLNio2bOSKnjYDhMj+YiAq61xrMGhQk9iXVk5FzgQMw==}
    engines: {node: '>=6'}
    dependencies:
      parent-module: 1.0.1
      resolve-from: 4.0.0

  /imurmurhash@0.1.4:
    resolution: {integrity: sha512-JmXMZ6wuvDmLiHEml9ykzqO6lwFbof0GG4IkcGaENdCRDDmMVnny7s5HsIgHCbaq0w2MyPhDqkhTUgS2LU2PHA==}
    engines: {node: '>=0.8.19'}
    dev: true

  /inflight@1.0.6:
    resolution: {integrity: sha512-k92I/b08q4wvFscXCLvqfsHCrjrF7yiXsQuIVvVE7N82W3+aqpzuUdBbfhWcy/FZR3/4IgflMgKLOsvPDrGCJA==}
    dependencies:
      once: 1.4.0
      wrappy: 1.0.2
    dev: true

  /inherits@2.0.4:
    resolution: {integrity: sha512-k/vGaX4/Yla3WzyMCvTQOXYeIHvqOKtnqBduzTHpzpQZzAskKMhZ2K+EnBiSM9zGSoIFeMpXKxa4dYeZIQqewQ==}

  /inline-style-parser@0.1.1:
    resolution: {integrity: sha512-7NXolsK4CAS5+xvdj5OMMbI962hU/wvwoxk+LWR9Ek9bVtyuuYScDN6eS0rUm6TxApFpw7CX1o4uJzcd4AyD3Q==}
    dev: false

  /internmap@1.0.1:
    resolution: {integrity: sha512-lDB5YccMydFBtasVtxnZ3MRBHuaoE8GKsppq+EchKL2U4nK/DmEpPHNH8MZe5HkMtpSiTSOZwfN0tzYjO/lJEw==}
    dev: false

  /is-arrayish@0.2.1:
    resolution: {integrity: sha512-zz06S8t0ozoDXMG+ube26zeCTNXcKIPJZJi8hBrF4idCLms4CG9QtK7qBl1boi5ODzFpjswb5JPmHCbMpjaYzg==}
    dev: false

  /is-browser@2.1.0:
    resolution: {integrity: sha512-F5rTJxDQ2sW81fcfOR1GnCXT6sVJC104fCyfj+mjpwNEwaPYSn5fte5jiHmBg3DHsIoL/l8Kvw5VN5SsTRcRFQ==}
    dev: false

  /is-core-module@2.13.0:
    resolution: {integrity: sha512-Z7dk6Qo8pOCp3l4tsX2C5ZVas4V+UxwQodwZhLopL91TX8UyyHEXafPcyoeeWuLrwzHcr3igO78wNLwHJHsMCQ==}
    dependencies:
      has: 1.0.4
    dev: false

  /is-extglob@2.1.1:
    resolution: {integrity: sha512-SbKbANkN603Vi4jEZv49LeVJMn4yGwsbzZworEoyEiutsN3nJYdbO36zfhGJ6QEDpOZIFkDtnq5JRxmvl3jsoQ==}
    engines: {node: '>=0.10.0'}
    dev: true

  /is-finite@1.1.0:
    resolution: {integrity: sha512-cdyMtqX/BOqqNBBiKlIVkytNHm49MtMlYyn1zxzvJKWmFMlGzm+ry5BBfYyeY9YmNKbRSo/o7OX9w9ale0wg3w==}
    engines: {node: '>=0.10.0'}
    dev: false

  /is-firefox@1.0.3:
    resolution: {integrity: sha512-6Q9ITjvWIm0Xdqv+5U12wgOKEM2KoBw4Y926m0OFkvlCxnbG94HKAsVz8w3fWcfAS5YA2fJORXX1dLrkprCCxA==}
    engines: {node: '>=0.10.0'}
    dev: false

  /is-glob@4.0.3:
    resolution: {integrity: sha512-xelSayHH36ZgE7ZWhli7pW34hNbNl8Ojv5KVmkJD4hBdD3th8Tfk9vYasLM+mXWOZhFkgZfxhLSnrwRr4elSSg==}
    engines: {node: '>=0.10.0'}
    dependencies:
      is-extglob: 2.1.1
    dev: true

  /is-iexplorer@1.0.0:
    resolution: {integrity: sha512-YeLzceuwg3K6O0MLM3UyUUjKAlyULetwryFp1mHy1I5PfArK0AEqlfa+MR4gkJjcbuJXoDJCvXbyqZVf5CR2Sg==}
    engines: {node: '>=0.10.0'}
    dev: false

  /is-mobile@4.0.0:
    resolution: {integrity: sha512-mlcHZA84t1qLSuWkt2v0I2l61PYdyQDt4aG1mLIXF5FDMm4+haBCxCPYSr/uwqQNRk1MiTizn0ypEuRAOLRAew==}
    dev: false

  /is-number@7.0.0:
    resolution: {integrity: sha512-41Cifkg6e8TylSpdtTpeLVMqvSBEVzTttHvERD741+pnZ8ANv0004MRL43QKPDlK9cGvNp6NZWZUBlbGXYxxng==}
    engines: {node: '>=0.12.0'}
    dev: true

  /is-obj@1.0.1:
    resolution: {integrity: sha512-l4RyHgRqGN4Y3+9JHVrNqO+tN0rV5My76uW5/nuO4K1b6vw5G8d/cmFjP9tRfEsdhZNt0IFdZuK/c2Vr4Nb+Qg==}
    engines: {node: '>=0.10.0'}
    dev: false

  /is-path-inside@3.0.3:
    resolution: {integrity: sha512-Fd4gABb+ycGAmKou8eMftCupSir5lRxqf4aD/vd0cD2qc4HL07OjCeuHMr8Ro4CoMaeCKDB0/ECBOVWjTwUvPQ==}
    engines: {node: '>=8'}
    dev: true

  /is-plain-obj@1.1.0:
    resolution: {integrity: sha512-yvkRyxmFKEOQ4pNXCmJG5AEQNlXJS5LaONXo5/cLdTZdWvsZ1ioJEonLGAosKlMWE8lwUy/bJzMjcw8az73+Fg==}
    engines: {node: '>=0.10.0'}
    dev: false

  /is-plain-obj@4.1.0:
    resolution: {integrity: sha512-+Pgi+vMuUNkJyExiMBt5IlFoMyKnr5zhJ4Uspz58WOhBF5QoIZkFyNHIbBAtHwzVAgk5RtndVNsDRN61/mmDqg==}
    engines: {node: '>=12'}
    dev: false

  /is-string-blank@1.0.1:
    resolution: {integrity: sha512-9H+ZBCVs3L9OYqv8nuUAzpcT9OTgMD1yAWrG7ihlnibdkbtB850heAmYWxHuXc4CHy4lKeK69tN+ny1K7gBIrw==}
    dev: false

  /is-svg-path@1.0.2:
    resolution: {integrity: sha512-Lj4vePmqpPR1ZnRctHv8ltSh1OrSxHkhUkd7wi+VQdcdP15/KvQFyk7LhNuM7ZW0EVbJz8kZLVmL9quLrfq4Kg==}
    dev: false

  /isarray@0.0.1:
    resolution: {integrity: sha512-D2S+3GLxWH+uhrNEcoh/fnmYeP8E8/zHl644d/jdA0g2uyXvy3sb0qxotE+ne0LtccHknQzWwZEzhak7oJ0COQ==}
    dev: false

  /isarray@1.0.0:
    resolution: {integrity: sha512-VLghIWNM6ELQzo7zwmcg0NmTVyWKYjvIeM83yjp0wRDTmUnrM678fQbcKBo6n2CJEF0szoG//ytg+TKla89ALQ==}
    dev: false

  /isarray@2.0.5:
    resolution: {integrity: sha512-xHjhDr3cNBK0BzdUJSPXZntQUx/mwMS5Rw4A7lPJ90XGAO6ISP/ePDNuo0vhqOZU+UD5JoodwCAAoZQd3FeAKw==}
    dev: false

  /isexe@2.0.0:
    resolution: {integrity: sha512-RHxMLp9lnKHGHRng9QFhRCMbYAcVpn69smSGcq3f36xjgVVWThj4qqLbTLlq7Ssj8B+fIQ1EuCEGI2lKsyQeIw==}
    dev: true

<<<<<<< HEAD
=======
  /isomorphic-fetch@2.2.1:
    resolution: {integrity: sha512-9c4TNAKYXM5PRyVcwUZrF3W09nQ+sO7+jydgs4ZGW9dhsLG2VOlISJABombdQqQRXCwuYG3sYV/puGf5rp0qmA==}
    dependencies:
      node-fetch: 1.7.3
      whatwg-fetch: 3.6.19
    dev: false

  /joi@17.11.0:
    resolution: {integrity: sha512-NgB+lZLNoqISVy1rZocE9PZI36bL/77ie924Ri43yEvi9GUUMPeyVIr8KdFTMUlby1p0PBYMk9spIxEUQYqrJQ==}
    dependencies:
      '@hapi/hoek': 9.3.0
      '@hapi/topo': 5.1.0
      '@sideway/address': 4.1.4
      '@sideway/formula': 3.0.1
      '@sideway/pinpoint': 2.0.0
    dev: true

>>>>>>> 666dc2c9
  /js-tokens@4.0.0:
    resolution: {integrity: sha512-RdJUflcE3cUzKiMqQgsCu06FPu9UdIJO0beYbPhHN4k6apgJtifcoCtT9bcxOpYBtpD2kCM6Sbzg4CausW/PKQ==}
    dev: false

  /js-yaml@4.1.0:
    resolution: {integrity: sha512-wpxZs9NoxZaJESJGIZTyDEaYpl0FKSA+FB9aJiyemKhMwkxQg63h4T1KJgUGHpTqPDNRcmmYLugrRjJlBtWvRA==}
    hasBin: true
    dependencies:
      argparse: 2.0.1
    dev: true

  /json-buffer@3.0.1:
    resolution: {integrity: sha512-4bV5BfR2mqfQTJm+V5tPPdf+ZpuhiIvTuAB5g8kcrXOZpTT/QwwVRWBywX1ozr6lEuPdbHxwaJlm9G6mI2sfSQ==}
    dev: true

  /json-parse-even-better-errors@2.3.1:
    resolution: {integrity: sha512-xyFwyhro/JEof6Ghe2iz2NcXoj2sloNsWr/XsERDK/oiPCfaNhl5ONfp+jQdAZRQQ0IJWNzH9zIZF7li91kh2w==}
    dev: false

  /json-schema-traverse@0.4.1:
    resolution: {integrity: sha512-xbbCH5dCYU5T8LcEhhuh7HJ88HXuW3qsI3Y0zOZFKfZEHcpWiHU/Jxzk629Brsab/mMiHQti9wMP+845RPe3Vg==}
    dev: true

  /json-stable-stringify-without-jsonify@1.0.1:
    resolution: {integrity: sha512-Bdboy+l7tA3OGW6FjyFHWkP5LuByj1Tk33Ljyq0axyzdk9//JSi2u3fP1QSmd1KNwq6VOKYGlAu87CisVir6Pw==}
    dev: true

  /kdbush@3.0.0:
    resolution: {integrity: sha512-hRkd6/XW4HTsA9vjVpY9tuXJYLSlelnkTmVFu4M9/7MIYQtFcHpbugAU7UbOfjOiVSVYl2fqgBuJ32JUmRo5Ew==}
    dev: false

  /keyv@4.5.3:
    resolution: {integrity: sha512-QCiSav9WaX1PgETJ+SpNnx2PRRapJ/oRSXM4VO5OGYGSjrxbKPVFVhB3l2OCbLCk329N8qyAtsJjSjvVBWzEug==}
    dependencies:
      json-buffer: 3.0.1
    dev: true

  /levn@0.3.0:
    resolution: {integrity: sha512-0OO4y2iOHix2W6ujICbKIaEQXvFQHue65vUG3pb5EUomzPI90z9hsA1VsO/dbIIpC53J8gxM9Q4Oho0jrCM/yA==}
    engines: {node: '>= 0.8.0'}
    dependencies:
      prelude-ls: 1.1.2
      type-check: 0.3.2
    dev: false

  /levn@0.4.1:
    resolution: {integrity: sha512-+bT2uH4E5LGE7h/n3evcS/sQlJXCpIp6ym8OWJ5eV6+67Dsql/LaaT7qJBAt2rzfoa/5QBGBhxDix1dMt2kQKQ==}
    engines: {node: '>= 0.8.0'}
    dependencies:
      prelude-ls: 1.2.1
      type-check: 0.4.0
    dev: true

  /lines-and-columns@1.2.4:
    resolution: {integrity: sha512-7ylylesZQ/PV29jhEDl3Ufjo6ZX7gCqJr5F7PKrqc93v7fzSymt1BpwEU8nAUXs8qzzvqhbjhK5QZg6Mt/HkBg==}
    dev: false

  /locate-path@6.0.0:
    resolution: {integrity: sha512-iPZK6eYjbxRu3uB4/WZ3EsEIMJFMqAoopl3R+zuq0UjcAm/MO6KCweDgPfP3elTztoKP3KtnVHxTn2NHBSDVUw==}
    engines: {node: '>=10'}
    dependencies:
      p-locate: 5.0.0
    dev: true

  /lodash.merge@4.6.2:
    resolution: {integrity: sha512-0KpjqXRVvrYyCsX1swR/XTK0va6VQkQM6MNo7PqW77ByjAhoARA8EfrP1N4+KlKj8YS0ZUCtRT/YUuhyYDujIQ==}

  /lodash@4.17.21:
    resolution: {integrity: sha512-v2kDEe57lecTulaDIuNTPy3Ry4gLGJ6Z1O3vE1krgXZNrsQ+LFTGHVxVjcXPs17LhbZVGedAJv8XZ1tvj5FvSg==}

  /loose-envify@1.4.0:
    resolution: {integrity: sha512-lyuxPGr/Wfhrlem2CL/UcnUc1zcqKAImBDzukY7Y5F/yQiNdko6+fRLevlw1HgMySw7f611UIY408EtxRSoK3Q==}
    hasBin: true
    dependencies:
      js-tokens: 4.0.0
    dev: false

  /lru-cache@6.0.0:
    resolution: {integrity: sha512-Jo6dJ04CmSjuznwJSS3pUeWmd/H0ffTlkXXgwZi+eq1UCmqQwCh+eLsYOYCwY991i2Fah4h1BEMCx4qThGbsiA==}
    engines: {node: '>=10'}
    dependencies:
      yallist: 4.0.0
    dev: true

  /map-limit@0.0.1:
    resolution: {integrity: sha512-pJpcfLPnIF/Sk3taPW21G/RQsEEirGaFpCW3oXRwH9dnFHPHNGjNyvh++rdmC2fNqEaTw2MhYJraoJWAHx8kEg==}
    dependencies:
      once: 1.3.3
    dev: false

  /mapbox-gl@1.10.1:
    resolution: {integrity: sha512-0aHt+lFUpYfvh0kMIqXqNXqoYMuhuAsMlw87TbhWrw78Tx2zfuPI0Lx31/YPUgJ+Ire0tzQ4JnuBL7acDNXmMg==}
    engines: {node: '>=6.4.0'}
    dependencies:
      '@mapbox/geojson-rewind': 0.5.2
      '@mapbox/geojson-types': 1.0.2
      '@mapbox/jsonlint-lines-primitives': 2.0.2
      '@mapbox/mapbox-gl-supported': 1.5.0(mapbox-gl@1.10.1)
      '@mapbox/point-geometry': 0.1.0
      '@mapbox/tiny-sdf': 1.2.5
      '@mapbox/unitbezier': 0.0.0
      '@mapbox/vector-tile': 1.3.1
      '@mapbox/whoots-js': 3.1.0
      csscolorparser: 1.0.3
      earcut: 2.2.4
      geojson-vt: 3.2.1
      gl-matrix: 3.4.3
      grid-index: 1.1.0
      minimist: 1.2.8
      murmurhash-js: 1.0.0
      pbf: 3.2.1
      potpack: 1.0.2
      quickselect: 2.0.0
      rw: 1.3.3
      supercluster: 7.1.5
      tinyqueue: 2.0.3
      vt-pbf: 3.1.3
    dev: false

  /math-log2@1.0.1:
    resolution: {integrity: sha512-9W0yGtkaMAkf74XGYVy4Dqw3YUMnTNB2eeiw9aQbUl4A3KmuCEHTt2DgAB07ENzOYAjsYSAYufkAq0Zd+jU7zA==}
    engines: {node: '>=0.10.0'}
    dev: false

  /mdast-util-from-markdown@2.0.0:
    resolution: {integrity: sha512-n7MTOr/z+8NAX/wmhhDji8O3bRvPTV/U0oTCaZJkjhPSKTPhS3xufVhKGF8s1pJ7Ox4QgoIU7KHseh09S+9rTA==}
    dependencies:
      '@types/mdast': 4.0.1
      '@types/unist': 3.0.0
      decode-named-character-reference: 1.0.2
      devlop: 1.1.0
      mdast-util-to-string: 4.0.0
      micromark: 4.0.0
      micromark-util-decode-numeric-character-reference: 2.0.0
      micromark-util-decode-string: 2.0.0
      micromark-util-normalize-identifier: 2.0.0
      micromark-util-symbol: 2.0.0
      micromark-util-types: 2.0.0
      unist-util-stringify-position: 4.0.0
    transitivePeerDependencies:
      - supports-color
    dev: false

  /mdast-util-to-hast@13.0.2:
    resolution: {integrity: sha512-U5I+500EOOw9e3ZrclN3Is3fRpw8c19SMyNZlZ2IS+7vLsNzb2Om11VpIVOR+/0137GhZsFEF6YiKD5+0Hr2Og==}
    dependencies:
      '@types/hast': 3.0.1
      '@types/mdast': 4.0.1
      '@ungap/structured-clone': 1.2.0
      devlop: 1.1.0
      micromark-util-sanitize-uri: 2.0.0
      trim-lines: 3.0.1
      unist-util-position: 5.0.0
      unist-util-visit: 5.0.0
    dev: false

  /mdast-util-to-string@4.0.0:
    resolution: {integrity: sha512-0H44vDimn51F0YwvxSJSm0eCDOJTRlmN0R1yBh4HLj9wiV1Dn0QoXGbvFAWj2hSItVTlCmBF1hqKlIyUBVFLPg==}
    dependencies:
      '@types/mdast': 4.0.1
    dev: false

  /memoize-one@6.0.0:
    resolution: {integrity: sha512-rkpe71W0N0c0Xz6QD0eJETuWAJGnJ9afsl1srmwPrI+yBCkge5EycXXbYRyvL29zZVUWQCY7InPRCv3GDXuZNw==}
    dev: false

  /merge2@1.4.1:
    resolution: {integrity: sha512-8q7VEgMJW4J8tcfVPy8g09NcQwZdbwFEqhe/WZkoIzjn/3TGDwtOCYtXGxA3O8tPzpczCCDgv+P2P5y00ZJOOg==}
    engines: {node: '>= 8'}
    dev: true

  /micromark-core-commonmark@2.0.0:
    resolution: {integrity: sha512-jThOz/pVmAYUtkroV3D5c1osFXAMv9e0ypGDOIZuCeAe91/sD6BoE2Sjzt30yuXtwOYUmySOhMas/PVyh02itA==}
    dependencies:
      decode-named-character-reference: 1.0.2
      devlop: 1.1.0
      micromark-factory-destination: 2.0.0
      micromark-factory-label: 2.0.0
      micromark-factory-space: 2.0.0
      micromark-factory-title: 2.0.0
      micromark-factory-whitespace: 2.0.0
      micromark-util-character: 2.0.1
      micromark-util-chunked: 2.0.0
      micromark-util-classify-character: 2.0.0
      micromark-util-html-tag-name: 2.0.0
      micromark-util-normalize-identifier: 2.0.0
      micromark-util-resolve-all: 2.0.0
      micromark-util-subtokenize: 2.0.0
      micromark-util-symbol: 2.0.0
      micromark-util-types: 2.0.0
    dev: false

  /micromark-factory-destination@2.0.0:
    resolution: {integrity: sha512-j9DGrQLm/Uhl2tCzcbLhy5kXsgkHUrjJHg4fFAeoMRwJmJerT9aw4FEhIbZStWN8A3qMwOp1uzHr4UL8AInxtA==}
    dependencies:
      micromark-util-character: 2.0.1
      micromark-util-symbol: 2.0.0
      micromark-util-types: 2.0.0
    dev: false

  /micromark-factory-label@2.0.0:
    resolution: {integrity: sha512-RR3i96ohZGde//4WSe/dJsxOX6vxIg9TimLAS3i4EhBAFx8Sm5SmqVfR8E87DPSR31nEAjZfbt91OMZWcNgdZw==}
    dependencies:
      devlop: 1.1.0
      micromark-util-character: 2.0.1
      micromark-util-symbol: 2.0.0
      micromark-util-types: 2.0.0
    dev: false

  /micromark-factory-space@2.0.0:
    resolution: {integrity: sha512-TKr+LIDX2pkBJXFLzpyPyljzYK3MtmllMUMODTQJIUfDGncESaqB90db9IAUcz4AZAJFdd8U9zOp9ty1458rxg==}
    dependencies:
      micromark-util-character: 2.0.1
      micromark-util-types: 2.0.0
    dev: false

  /micromark-factory-title@2.0.0:
    resolution: {integrity: sha512-jY8CSxmpWLOxS+t8W+FG3Xigc0RDQA9bKMY/EwILvsesiRniiVMejYTE4wumNc2f4UbAa4WsHqe3J1QS1sli+A==}
    dependencies:
      micromark-factory-space: 2.0.0
      micromark-util-character: 2.0.1
      micromark-util-symbol: 2.0.0
      micromark-util-types: 2.0.0
    dev: false

  /micromark-factory-whitespace@2.0.0:
    resolution: {integrity: sha512-28kbwaBjc5yAI1XadbdPYHX/eDnqaUFVikLwrO7FDnKG7lpgxnvk/XGRhX/PN0mOZ+dBSZ+LgunHS+6tYQAzhA==}
    dependencies:
      micromark-factory-space: 2.0.0
      micromark-util-character: 2.0.1
      micromark-util-symbol: 2.0.0
      micromark-util-types: 2.0.0
    dev: false

  /micromark-util-character@2.0.1:
    resolution: {integrity: sha512-3wgnrmEAJ4T+mGXAUfMvMAbxU9RDG43XmGce4j6CwPtVxB3vfwXSZ6KhFwDzZ3mZHhmPimMAXg71veiBGzeAZw==}
    dependencies:
      micromark-util-symbol: 2.0.0
      micromark-util-types: 2.0.0
    dev: false

  /micromark-util-chunked@2.0.0:
    resolution: {integrity: sha512-anK8SWmNphkXdaKgz5hJvGa7l00qmcaUQoMYsBwDlSKFKjc6gjGXPDw3FNL3Nbwq5L8gE+RCbGqTw49FK5Qyvg==}
    dependencies:
      micromark-util-symbol: 2.0.0
    dev: false

  /micromark-util-classify-character@2.0.0:
    resolution: {integrity: sha512-S0ze2R9GH+fu41FA7pbSqNWObo/kzwf8rN/+IGlW/4tC6oACOs8B++bh+i9bVyNnwCcuksbFwsBme5OCKXCwIw==}
    dependencies:
      micromark-util-character: 2.0.1
      micromark-util-symbol: 2.0.0
      micromark-util-types: 2.0.0
    dev: false

  /micromark-util-combine-extensions@2.0.0:
    resolution: {integrity: sha512-vZZio48k7ON0fVS3CUgFatWHoKbbLTK/rT7pzpJ4Bjp5JjkZeasRfrS9wsBdDJK2cJLHMckXZdzPSSr1B8a4oQ==}
    dependencies:
      micromark-util-chunked: 2.0.0
      micromark-util-types: 2.0.0
    dev: false

  /micromark-util-decode-numeric-character-reference@2.0.0:
    resolution: {integrity: sha512-pIgcsGxpHEtTG/rPJRz/HOLSqp5VTuIIjXlPI+6JSDlK2oljApusG6KzpS8AF0ENUMCHlC/IBb5B9xdFiVlm5Q==}
    dependencies:
      micromark-util-symbol: 2.0.0
    dev: false

  /micromark-util-decode-string@2.0.0:
    resolution: {integrity: sha512-r4Sc6leeUTn3P6gk20aFMj2ntPwn6qpDZqWvYmAG6NgvFTIlj4WtrAudLi65qYoaGdXYViXYw2pkmn7QnIFasA==}
    dependencies:
      decode-named-character-reference: 1.0.2
      micromark-util-character: 2.0.1
      micromark-util-decode-numeric-character-reference: 2.0.0
      micromark-util-symbol: 2.0.0
    dev: false

  /micromark-util-encode@2.0.0:
    resolution: {integrity: sha512-pS+ROfCXAGLWCOc8egcBvT0kf27GoWMqtdarNfDcjb6YLuV5cM3ioG45Ys2qOVqeqSbjaKg72vU+Wby3eddPsA==}
    dev: false

  /micromark-util-html-tag-name@2.0.0:
    resolution: {integrity: sha512-xNn4Pqkj2puRhKdKTm8t1YHC/BAjx6CEwRFXntTaRf/x16aqka6ouVoutm+QdkISTlT7e2zU7U4ZdlDLJd2Mcw==}
    dev: false

  /micromark-util-normalize-identifier@2.0.0:
    resolution: {integrity: sha512-2xhYT0sfo85FMrUPtHcPo2rrp1lwbDEEzpx7jiH2xXJLqBuy4H0GgXk5ToU8IEwoROtXuL8ND0ttVa4rNqYK3w==}
    dependencies:
      micromark-util-symbol: 2.0.0
    dev: false

  /micromark-util-resolve-all@2.0.0:
    resolution: {integrity: sha512-6KU6qO7DZ7GJkaCgwBNtplXCvGkJToU86ybBAUdavvgsCiG8lSSvYxr9MhwmQ+udpzywHsl4RpGJsYWG1pDOcA==}
    dependencies:
      micromark-util-types: 2.0.0
    dev: false

  /micromark-util-sanitize-uri@2.0.0:
    resolution: {integrity: sha512-WhYv5UEcZrbAtlsnPuChHUAsu/iBPOVaEVsntLBIdpibO0ddy8OzavZz3iL2xVvBZOpolujSliP65Kq0/7KIYw==}
    dependencies:
      micromark-util-character: 2.0.1
      micromark-util-encode: 2.0.0
      micromark-util-symbol: 2.0.0
    dev: false

  /micromark-util-subtokenize@2.0.0:
    resolution: {integrity: sha512-vc93L1t+gpR3p8jxeVdaYlbV2jTYteDje19rNSS/H5dlhxUYll5Fy6vJ2cDwP8RnsXi818yGty1ayP55y3W6fg==}
    dependencies:
      devlop: 1.1.0
      micromark-util-chunked: 2.0.0
      micromark-util-symbol: 2.0.0
      micromark-util-types: 2.0.0
    dev: false

  /micromark-util-symbol@2.0.0:
    resolution: {integrity: sha512-8JZt9ElZ5kyTnO94muPxIGS8oyElRJaiJO8EzV6ZSyGQ1Is8xwl4Q45qU5UOg+bGH4AikWziz0iN4sFLWs8PGw==}
    dev: false

  /micromark-util-types@2.0.0:
    resolution: {integrity: sha512-oNh6S2WMHWRZrmutsRmDDfkzKtxF+bc2VxLC9dvtrDIRFln627VsFP6fLMgTryGDljgLPjkrzQSDcPrjPyDJ5w==}
    dev: false

  /micromark@4.0.0:
    resolution: {integrity: sha512-o/sd0nMof8kYff+TqcDx3VSrgBTcZpSvYcAHIfHhv5VAuNmisCxjhx6YmxS8PFEpb9z5WKWKPdzf0jM23ro3RQ==}
    dependencies:
      '@types/debug': 4.1.9
      debug: 4.3.4
      decode-named-character-reference: 1.0.2
      devlop: 1.1.0
      micromark-core-commonmark: 2.0.0
      micromark-factory-space: 2.0.0
      micromark-util-character: 2.0.1
      micromark-util-chunked: 2.0.0
      micromark-util-combine-extensions: 2.0.0
      micromark-util-decode-numeric-character-reference: 2.0.0
      micromark-util-encode: 2.0.0
      micromark-util-normalize-identifier: 2.0.0
      micromark-util-resolve-all: 2.0.0
      micromark-util-sanitize-uri: 2.0.0
      micromark-util-subtokenize: 2.0.0
      micromark-util-symbol: 2.0.0
      micromark-util-types: 2.0.0
    transitivePeerDependencies:
      - supports-color
    dev: false

  /micromatch@4.0.5:
    resolution: {integrity: sha512-DMy+ERcEW2q8Z2Po+WNXuw3c5YaUSFjAO5GsJqfEl7UjvtIuFKO6ZrKvcItdy98dwFI2N1tg3zNIdKaQT+aNdA==}
    engines: {node: '>=8.6'}
    dependencies:
      braces: 3.0.2
      picomatch: 2.3.1
    dev: true

  /mime-db@1.52.0:
    resolution: {integrity: sha512-sPU4uV7dYlvtWJxwwxHD0PuihVNiE7TyAbQ5SWxDCB9mUYvOgroQOwYQQOKPJ8CIbE+1ETVlOoK1UC2nU3gYvg==}
    engines: {node: '>= 0.6'}
    dev: true

  /mime-types@2.1.35:
    resolution: {integrity: sha512-ZDY+bPm5zTTF+YpCrAU9nK0UgICYPT0QtT1NZWFv4s++TNkcgVaT0g6+4R2uI4MjQjzysHB1zxuWL50hzaeXiw==}
    engines: {node: '>= 0.6'}
    dependencies:
      mime-db: 1.52.0
    dev: true

  /minimatch@3.1.2:
    resolution: {integrity: sha512-J7p63hRiAjw1NDEww1W7i37+ByIrOWO5XQQAzZ3VOcL0PNybwpfmV/N05zFAzwQ9USyEcX6t3UO+K5aqBQOIHw==}
    dependencies:
      brace-expansion: 1.1.11
    dev: true

  /minimist@1.2.8:
    resolution: {integrity: sha512-2yyAR8qBkN3YuheJanUpWC5U3bb5osDywNB8RzDVlDwDHbocAJveqqj1u8+SVD7jkWT4yvsHCpWqqWqAxb0zCA==}

  /mouse-change@1.4.0:
    resolution: {integrity: sha512-vpN0s+zLL2ykyyUDh+fayu9Xkor5v/zRD9jhSqjRS1cJTGS0+oakVZzNm5n19JvvEj0you+MXlYTpNxUDQUjkQ==}
    dependencies:
      mouse-event: 1.0.5
    dev: false

  /mouse-event-offset@3.0.2:
    resolution: {integrity: sha512-s9sqOs5B1Ykox3Xo8b3Ss2IQju4UwlW6LSR+Q5FXWpprJ5fzMLefIIItr3PH8RwzfGy6gxs/4GAmiNuZScE25w==}
    dev: false

  /mouse-event@1.0.5:
    resolution: {integrity: sha512-ItUxtL2IkeSKSp9cyaX2JLUuKk2uMoxBg4bbOWVd29+CskYJR9BGsUqtXenNzKbnDshvupjUewDIYVrOB6NmGw==}
    dev: false

  /mouse-wheel@1.2.0:
    resolution: {integrity: sha512-+OfYBiUOCTWcTECES49neZwL5AoGkXE+lFjIvzwNCnYRlso+EnfvovcBxGoyQ0yQt806eSPjS675K0EwWknXmw==}
    dependencies:
      right-now: 1.0.0
      signum: 1.0.0
      to-px: 1.0.1
    dev: false

  /ms@2.0.0:
    resolution: {integrity: sha512-Tpp60P6IUJDTuOq/5Z8cdskzJujfwqfOTkrwIwj7IRISpnkJnT6SyJ4PCPnGMoFjC9ddhal5KVIYtAt97ix05A==}
    dev: false

  /ms@2.1.2:
    resolution: {integrity: sha512-sGkPx+VjMtmA6MX27oA4FBFELFCZZ4S4XqeGOXCv68tT+jb3vk/RyaKWP0PTKyWtmLSM0b+adUTEvbs1PEaH2w==}

  /mumath@3.3.4:
    resolution: {integrity: sha512-VAFIOG6rsxoc7q/IaY3jdjmrsuX9f15KlRLYTHmixASBZkZEKC1IFqE2BC5CdhXmK6WLM1Re33z//AGmeRI6FA==}
    deprecated: Redundant dependency in your project.
    dependencies:
      almost-equal: 1.1.0
    dev: false

  /murmurhash-js@1.0.0:
    resolution: {integrity: sha512-TvmkNhkv8yct0SVBSy+o8wYzXjE4Zz3PCesbfs8HiCXXdcTuocApFv11UWlNFWKYsP2okqrhb7JNlSm9InBhIw==}
    dev: false

  /nanoid@3.3.6:
    resolution: {integrity: sha512-BGcqMMJuToF7i1rt+2PWSNVnWIkGCU78jBG3RxO/bZlnZPK2Cmi2QaffxGO/2RvWi9sL+FAiRiXMgsyxQ1DIDA==}
    engines: {node: ^10 || ^12 || ^13.7 || ^14 || >=15.0.1}
    hasBin: true
    dev: true

  /native-promise-only@0.8.1:
    resolution: {integrity: sha512-zkVhZUA3y8mbz652WrL5x0fB0ehrBkulWT3TomAQ9iDtyXZvzKeEA6GPxAItBYeNYl5yngKRX612qHOhvMkDeg==}
    dev: false

  /natural-compare-lite@1.4.0:
    resolution: {integrity: sha512-Tj+HTDSJJKaZnfiuw+iaF9skdPpTo2GtEly5JHnWV/hfv2Qj/9RKsGISQtLh2ox3l5EAGw487hnBee0sIJ6v2g==}
    dev: true

  /natural-compare@1.4.0:
    resolution: {integrity: sha512-OWND8ei3VtNC9h7V60qff3SVobHr996CTwgxubgyQYEpg290h9J0buyECNNJexkFm5sOajh5G116RYA1c8ZMSw==}
    dev: true

  /needle@2.9.1:
    resolution: {integrity: sha512-6R9fqJ5Zcmf+uYaFgdIHmLwNldn5HbK8L5ybn7Uz+ylX/rnOsSp1AHcvQSrCaFN+qNM1wpymHqD7mVasEOlHGQ==}
    engines: {node: '>= 4.4.x'}
    hasBin: true
    dependencies:
      debug: 3.2.7
      iconv-lite: 0.4.24
      sax: 1.3.0
    transitivePeerDependencies:
      - supports-color
    dev: false

  /next-tick@1.1.0:
    resolution: {integrity: sha512-CXdUiJembsNjuToQvxayPZF9Vqht7hewsvy2sOWafLvi2awflj9mOC6bHIg50orX8IJvWKY9wYQ/zB2kogPslQ==}
    dev: false

  /normalize-svg-path@0.1.0:
    resolution: {integrity: sha512-1/kmYej2iedi5+ROxkRESL/pI02pkg0OBnaR4hJkSIX6+ORzepwbuUXfrdZaPjysTsJInj0Rj5NuX027+dMBvA==}
    dev: false

  /normalize-svg-path@1.1.0:
    resolution: {integrity: sha512-r9KHKG2UUeB5LoTouwDzBy2VxXlHsiM6fyLQvnJa0S5hrhzqElH/CH7TUGhT1fVvIYBIKf3OpY4YJ4CK+iaqHg==}
    dependencies:
      svg-arc-to-cubic-bezier: 3.2.0
    dev: false

  /number-is-integer@1.0.1:
    resolution: {integrity: sha512-Dq3iuiFBkrbmuQjGFFF3zckXNCQoSD37/SdSbgcBailUx6knDvDwb5CympBgcoWHy36sfS12u74MHYkXyHq6bg==}
    engines: {node: '>=0.10.0'}
    dependencies:
      is-finite: 1.1.0
    dev: false

  /object-assign@4.1.1:
    resolution: {integrity: sha512-rJgTQnkUnH1sFw8yT6VSU3zD3sWmu6sZhIseY8VX+GRu3P6F7Fu+JNDoXfklElbLJSnc3FUQHVe4cU5hj+BcUg==}
    engines: {node: '>=0.10.0'}
    dev: false

  /once@1.3.3:
    resolution: {integrity: sha512-6vaNInhu+CHxtONf3zw3vq4SP2DOQhjBvIa3rNcG0+P7eKWlYH6Peu7rHizSloRU2EwMz6GraLieis9Ac9+p1w==}
    dependencies:
      wrappy: 1.0.2
    dev: false

  /once@1.4.0:
    resolution: {integrity: sha512-lNaJgI+2Q5URQBkccEKHTQOPaXdUxnZZElQTZY0MFUAuaEqe1E+Nyvgdz/aIyNi6Z9MzO5dv1H8n58/GELp3+w==}
    dependencies:
      wrappy: 1.0.2

  /optionator@0.8.3:
    resolution: {integrity: sha512-+IW9pACdk3XWmmTXG8m3upGUJst5XRGzxMRjXzAuJ1XnIFNvfhjjIuYkDvysnPQ7qzqVzLt78BCruntqRhWQbA==}
    engines: {node: '>= 0.8.0'}
    dependencies:
      deep-is: 0.1.4
      fast-levenshtein: 2.0.6
      levn: 0.3.0
      prelude-ls: 1.1.2
      type-check: 0.3.2
      word-wrap: 1.2.5
    dev: false

  /optionator@0.9.3:
    resolution: {integrity: sha512-JjCoypp+jKn1ttEFExxhetCKeJt9zhAgAve5FXHixTvFDW/5aEktX9bufBKLRRMdU7bNtpLfcGu94B3cdEJgjg==}
    engines: {node: '>= 0.8.0'}
    dependencies:
      '@aashutoshrathi/word-wrap': 1.2.6
      deep-is: 0.1.4
      fast-levenshtein: 2.0.6
      levn: 0.4.1
      prelude-ls: 1.2.1
      type-check: 0.4.0
    dev: true

  /p-limit@3.1.0:
    resolution: {integrity: sha512-TYOanM3wGwNGsZN2cVTYPArw454xnXj5qmWF1bEoAc4+cU/ol7GVh7odevjp1FNHduHc3KZMcFduxU5Xc6uJRQ==}
    engines: {node: '>=10'}
    dependencies:
      yocto-queue: 0.1.0
    dev: true

  /p-locate@5.0.0:
    resolution: {integrity: sha512-LaNjtRWUBY++zB5nE/NwcaoMylSPk+S+ZHNB1TzdbMJMny6dynpAGt7X/tl/QYq3TIeE6nxHppbo2LGymrG5Pw==}
    engines: {node: '>=10'}
    dependencies:
      p-limit: 3.1.0
    dev: true

  /parent-module@1.0.1:
    resolution: {integrity: sha512-GQ2EWRpQV8/o+Aw8YqtfZZPfNRWZYkbidE9k5rpl/hC3vtHHBfGm2Ifi6qWV+coDGkrUKZAxE3Lot5kcsRlh+g==}
    engines: {node: '>=6'}
    dependencies:
      callsites: 3.1.0

  /parenthesis@3.1.8:
    resolution: {integrity: sha512-KF/U8tk54BgQewkJPvB4s/US3VQY68BRDpH638+7O/n58TpnwiwnOtGIOsT2/i+M78s61BBpeC83STB88d8sqw==}
    dev: false

  /parse-json@5.2.0:
    resolution: {integrity: sha512-ayCKvm/phCGxOkYRSCM82iDwct8/EonSEgCSxWxD7ve6jHggsFl4fZVQBPRNgQoKiuV/odhFrGzQXZwbifC8Rg==}
    engines: {node: '>=8'}
    dependencies:
      '@babel/code-frame': 7.22.13
      error-ex: 1.3.2
      json-parse-even-better-errors: 2.3.1
      lines-and-columns: 1.2.4
    dev: false

  /parse-rect@1.2.0:
    resolution: {integrity: sha512-4QZ6KYbnE6RTwg9E0HpLchUM9EZt6DnDxajFZZDSV4p/12ZJEvPO702DZpGvRYEPo00yKDys7jASi+/w7aO8LA==}
    dependencies:
      pick-by-alias: 1.2.0
    dev: false

  /parse-svg-path@0.1.2:
    resolution: {integrity: sha512-JyPSBnkTJ0AI8GGJLfMXvKq42cj5c006fnLz6fXy6zfoVjJizi8BNTpu8on8ziI1cKy9d9DGNuY17Ce7wuejpQ==}
    dev: false

  /parse-unit@1.0.1:
    resolution: {integrity: sha512-hrqldJHokR3Qj88EIlV/kAyAi/G5R2+R56TBANxNMy0uPlYcttx0jnMW6Yx5KsKPSbC3KddM/7qQm3+0wEXKxg==}
    dev: false

  /path-exists@4.0.0:
    resolution: {integrity: sha512-ak9Qy5Q7jYb2Wwcey5Fpvg2KoAc/ZIhLSLOSBmRmygPsGwkVVt0fZa0qrtMz+m6tJTAHfZQ8FnmB4MG4LWy7/w==}
    engines: {node: '>=8'}
    dev: true

  /path-is-absolute@1.0.1:
    resolution: {integrity: sha512-AVbw3UJ2e9bq64vSaS9Am0fje1Pa8pbGqTTsmXfaIiMpnr5DlDhfJOuLj9Sf95ZPVDAUerDfEk88MPmPe7UCQg==}
    engines: {node: '>=0.10.0'}
    dev: true

  /path-key@3.1.1:
    resolution: {integrity: sha512-ojmeN0qd+y0jszEtoY48r0Peq5dwMEkIlCOu6Q5f41lfkswXuKtYrhgoTpLnyIcHm24Uhqx+5Tqm2InSwLhE6Q==}
    engines: {node: '>=8'}
    dev: true

  /path-parse@1.0.7:
    resolution: {integrity: sha512-LDJzPVEEEPR+y48z93A0Ed0yXb8pAByGWo/k5YYdYgpY2/2EsOsksJrq7lOHxryrVOn1ejG6oAp8ahvOIQD8sw==}
    dev: false

  /path-type@4.0.0:
    resolution: {integrity: sha512-gDKb8aZMDeD/tZWs9P6+q0J9Mwkdl6xMV8TjnGP3qJVJ06bdMgkbBlLU8IdfOsIsFz2BW1rNVT3XuNEl8zPAvw==}
    engines: {node: '>=8'}

  /pbf@3.2.1:
    resolution: {integrity: sha512-ClrV7pNOn7rtmoQVF4TS1vyU0WhYRnP92fzbfF75jAIwpnzdJXf8iTd4CMEqO4yUenH6NDqLiwjqlh6QgZzgLQ==}
    hasBin: true
    dependencies:
      ieee754: 1.2.1
      resolve-protobuf-schema: 2.1.0
    dev: false

  /performance-now@2.1.0:
    resolution: {integrity: sha512-7EAHlyLHI56VEIdK57uwHdHKIaAGbnXPiw0yWbarQZOKaKpvUIgW0jWRVLiatnM+XXlSwsanIBH/hzGMJulMow==}
    dev: false

  /pick-by-alias@1.2.0:
    resolution: {integrity: sha512-ESj2+eBxhGrcA1azgHs7lARG5+5iLakc/6nlfbpjcLl00HuuUOIuORhYXN4D1HfvMSKuVtFQjAlnwi1JHEeDIw==}
    dev: false

  /picocolors@1.0.0:
    resolution: {integrity: sha512-1fygroTLlHu66zi26VoTDv8yRgm0Fccecssto+MhsZ0D/DGW2sm8E8AjW7NU5VVTRt5GxbeZ5qBuJr+HyLYkjQ==}
    dev: true

  /picomatch@2.3.1:
    resolution: {integrity: sha512-JU3teHTNjmE2VCGFzuY8EXzCDVwEqB2a8fsIvwaStHhAWJEeVd1o1QD80CU6+ZdEXXSLbSsuLwJjkCBWqRQUVA==}
    engines: {node: '>=8.6'}
    dev: true

  /playwright-core@1.40.0:
    resolution: {integrity: sha512-fvKewVJpGeca8t0ipM56jkVSU6Eo0RmFvQ/MaCQNDYm+sdvKkMBBWTE1FdeMqIdumRaXXjZChWHvIzCGM/tA/Q==}
    engines: {node: '>=16'}
    hasBin: true
    dev: true

  /playwright@1.40.0:
    resolution: {integrity: sha512-gyHAgQjiDf1m34Xpwzaqb76KgfzYrhK7iih+2IzcOCoZWr/8ZqmdBw+t0RU85ZmfJMgtgAiNtBQ/KS2325INXw==}
    engines: {node: '>=16'}
    hasBin: true
    dependencies:
      playwright-core: 1.40.0
    optionalDependencies:
      fsevents: 2.3.2
    dev: true

  /plotly.js-cartesian-dist-min@2.26.2:
    resolution: {integrity: sha512-TH5NQPrAzAgFrgVcZ01a3NA+1011BPWRyK0HTQr/y6ZIU8wzLLEs522cdNIn71Y5ZYFulWszFCmtWf7yzUR/qA==}
    dev: false

  /plotly.js@2.26.2:
    resolution: {integrity: sha512-HJv4n1I1SFTmY1+kzkLzrRyqqWVJ6r0JekvPKP0XtxITr8jugMJNJBFiErlKiPvSz8hcDEMwys5QIdFsK57KYw==}
    dependencies:
      '@plotly/d3': 3.8.1
      '@plotly/d3-sankey': 0.7.2
      '@plotly/d3-sankey-circular': 0.33.1
      '@turf/area': 6.5.0
      '@turf/bbox': 6.5.0
      '@turf/centroid': 6.5.0
      canvas-fit: 1.5.0
      color-alpha: 1.0.4
      color-normalize: 1.5.0
      color-parse: 1.3.8
      color-rgba: 2.1.1
      country-regex: 1.1.0
      d3-force: 1.2.1
      d3-format: 1.4.5
      d3-geo: 1.12.1
      d3-geo-projection: 2.9.0
      d3-hierarchy: 1.1.9
      d3-interpolate: 3.0.1
      d3-time: 1.1.0
      d3-time-format: 2.3.0
      fast-isnumeric: 1.1.4
      gl-mat4: 1.2.0
      gl-text: 1.3.1
      glslify: 7.1.1
      has-hover: 1.0.1
      has-passive-events: 1.0.0
      is-mobile: 4.0.0
      mapbox-gl: 1.10.1
      mouse-change: 1.4.0
      mouse-event-offset: 3.0.2
      mouse-wheel: 1.2.0
      native-promise-only: 0.8.1
      parse-svg-path: 0.1.2
      point-in-polygon: 1.1.0
      polybooljs: 1.2.0
      probe-image-size: 7.2.3
      regl: /@plotly/regl@2.1.2
      regl-error2d: 2.0.12
      regl-line2d: 3.1.2
      regl-scatter2d: 3.2.9
      regl-splom: 1.0.14
      strongly-connected-components: 1.0.1
      superscript-text: 1.0.0
      svg-path-sdf: 1.1.3
      tinycolor2: 1.6.0
      to-px: 1.0.1
      topojson-client: 3.1.0
      webgl-context: 2.2.0
      world-calendars: 1.0.3
    transitivePeerDependencies:
      - supports-color
    dev: false

  /point-in-polygon@1.1.0:
    resolution: {integrity: sha512-3ojrFwjnnw8Q9242TzgXuTD+eKiutbzyslcq1ydfu82Db2y+Ogbmyrkpv0Hgj31qwT3lbS9+QAAO/pIQM35XRw==}
    dev: false

  /polybooljs@1.2.0:
    resolution: {integrity: sha512-mKjR5nolISvF+q2BtC1fi/llpxBPTQ3wLWN8+ldzdw2Hocpc8C72ZqnamCM4Z6z+68GVVjkeM01WJegQmZ8MEQ==}
    dev: false

  /postcss@8.4.31:
    resolution: {integrity: sha512-PS08Iboia9mts/2ygV3eLpY5ghnUcfLV/EXTOW1E2qYxJKGGBUtNjN76FYHnMs36RmARn41bC0AZmn+rR0OVpQ==}
    engines: {node: ^10 || ^12 || >=14}
    dependencies:
      nanoid: 3.3.6
      picocolors: 1.0.0
      source-map-js: 1.0.2
    dev: true

  /potpack@1.0.2:
    resolution: {integrity: sha512-choctRBIV9EMT9WGAZHn3V7t0Z2pMQyl0EZE6pFc/6ml3ssw7Dlf/oAOvFwjm1HVsqfQN8GfeFyJ+d8tRzqueQ==}
    dev: false

  /prelude-ls@1.1.2:
    resolution: {integrity: sha512-ESF23V4SKG6lVSGZgYNpbsiaAkdab6ZgOxe52p7+Kid3W3u3bxR4Vfd/o21dmN7jSt0IwgZ4v5MUd26FEtXE9w==}
    engines: {node: '>= 0.8.0'}
    dev: false

  /prelude-ls@1.2.1:
    resolution: {integrity: sha512-vkcDPrRZo1QZLbn5RLGPpg/WmIQ65qoWWhcGKf/b5eplkkarX0m9z8ppCat4mlOqUsWpyNuYgO3VRyrYHSzX5g==}
    engines: {node: '>= 0.8.0'}
    dev: true

  /probe-image-size@7.2.3:
    resolution: {integrity: sha512-HubhG4Rb2UH8YtV4ba0Vp5bQ7L78RTONYu/ujmCu5nBI8wGv24s4E9xSKBi0N1MowRpxk76pFCpJtW0KPzOK0w==}
    dependencies:
      lodash.merge: 4.6.2
      needle: 2.9.1
      stream-parser: 0.3.1
    transitivePeerDependencies:
      - supports-color
    dev: false

  /process-nextick-args@2.0.1:
    resolution: {integrity: sha512-3ouUOpQhtgrbOa17J7+uxOTpITYWaGP7/AhoR3+A+/1e9skrzelGi/dXzEYyvbxubEF6Wn2ypscTKiKJFFn1ag==}
    dev: false

  /prop-types@15.8.1:
    resolution: {integrity: sha512-oj87CgZICdulUohogVAR7AjlC0327U4el4L6eAvOqCeudMDVU0NThNaV+b9Df4dXgSP1gXMTnPdhfe/2qDH5cg==}
    dependencies:
      loose-envify: 1.4.0
      object-assign: 4.1.1
      react-is: 16.13.1
    dev: false

  /property-information@6.3.0:
    resolution: {integrity: sha512-gVNZ74nqhRMiIUYWGQdosYetaKc83x8oT41a0LlV3AAFCAZwCpg4vmGkq8t34+cUhp3cnM4XDiU/7xlgK7HGrg==}
    dev: false

  /protocol-buffers-schema@3.6.0:
    resolution: {integrity: sha512-TdDRD+/QNdrCGCE7v8340QyuXd4kIWIgapsE2+n/SaGiSSbomYl4TjHlvIoCWRpE7wFt02EpB35VVA2ImcBVqw==}
    dev: false

  /proxy-from-env@1.1.0:
    resolution: {integrity: sha512-D+zkORCbA9f1tdWRK0RaCR3GPv50cMxcrz4X8k5LTSUD1Dkw47mKJEZQNunItRTkWwgtaUSo1RVFRIG9ZXiFYg==}
    dev: true

  /punycode@2.3.0:
    resolution: {integrity: sha512-rRV+zQD8tVFys26lAGR9WUuS4iUAngJScM+ZRSKtvl5tKeZ2t5bvdNFdNHBW9FWR4guGHlgmsZ1G7BSm2wTbuA==}
    engines: {node: '>=6'}
    dev: true

  /queue-microtask@1.2.3:
    resolution: {integrity: sha512-NuaNSa6flKT5JaSYQzJok04JzTL1CA6aGhv5rfLW3PgqA+M2ChpZQnAC8h8i4ZFkBS8X5RqkDBHA7r4hej3K9A==}
    dev: true

  /quickselect@2.0.0:
    resolution: {integrity: sha512-RKJ22hX8mHe3Y6wH/N3wCM6BWtjaxIyyUIkpHOvfFnxdI4yD4tBXEBKSbriGujF6jnSVkJrffuo6vxACiSSxIw==}
    dev: false

  /raf-schd@4.0.3:
    resolution: {integrity: sha512-tQkJl2GRWh83ui2DiPTJz9wEiMN20syf+5oKfB03yYP7ioZcJwsIK8FjrtLwH1m7C7e+Tt2yYBlrOpdT+dyeIQ==}
    dev: false

  /raf@3.4.1:
    resolution: {integrity: sha512-Sq4CW4QhwOHE8ucn6J34MqtZCeWFP2aQSmrlroYgqAV1PjStIhJXxYuTgUIfkEk7zTLjmIjLmU5q+fbD1NnOJA==}
    dependencies:
      performance-now: 2.1.0
    dev: false

  /react-dom@18.2.0(react@18.2.0):
    resolution: {integrity: sha512-6IMTriUmvsjHUjNtEDudZfuDQUoWXVxKHhlEGSk81n4YFS+r/Kl99wXiwlVXtPBtJenozv2P+hxDsw9eA7Xo6g==}
    peerDependencies:
      react: ^18.2.0
    dependencies:
      loose-envify: 1.4.0
      react: 18.2.0
      scheduler: 0.23.0
    dev: false

  /react-double-scrollbar@0.0.15(react@18.2.0):
    resolution: {integrity: sha512-dLz3/WBIpgFnzFY0Kb4aIYBMT2BWomHuW2DH6/9jXfS6/zxRRBUFQ04My4HIB7Ma7QoRBpcy8NtkPeFgcGBpgg==}
    engines: {node: '>=0.12.0'}
    peerDependencies:
      react: '>= 0.14.7'
    dependencies:
      react: 18.2.0
    dev: false

  /react-hook-form@7.47.0(react@18.2.0):
    resolution: {integrity: sha512-F/TroLjTICipmHeFlMrLtNLceO2xr1jU3CyiNla5zdwsGUGu2UOxxR4UyJgLlhMwLW/Wzp4cpJ7CPfgJIeKdSg==}
    engines: {node: '>=12.22.0'}
    peerDependencies:
      react: ^16.8.0 || ^17 || ^18
    dependencies:
      react: 18.2.0
    dev: false

  /react-is@16.13.1:
    resolution: {integrity: sha512-24e6ynE2H+OKt4kqsOvNd8kBpV65zoxbA4BVsEOB3ARVWQki/DHzaUoC5KuON/BiccDaCCTZBuOcfZs70kR8bQ==}
    dev: false

  /react-is@18.2.0:
    resolution: {integrity: sha512-xWGDIW6x921xtzPkhiULtthJHoJvBbF3q26fzloPCK0hsvxtPVelvftw3zjbHWSkR2km9Z+4uxbDDK/6Zw9B8w==}
    dev: false

  /react-lifecycles-compat@3.0.4:
    resolution: {integrity: sha512-fBASbA6LnOU9dOU2eW7aQ8xmYBSXUIWr+UmF9b1efZBazGNO+rcXT/icdKnYm2pTwcRylVUYwW7H1PHfLekVzA==}
    dev: false

  /react-markdown@9.0.0(@types/react@18.2.0)(react@18.2.0):
    resolution: {integrity: sha512-v6yNf3AB8GfJ8lCpUvzxAXKxgsHpdmWPlcVRQ6Nocsezp255E/IDrF31kLQsPJeB/cKto/geUwjU36wH784FCA==}
    peerDependencies:
      '@types/react': '>=18'
      react: '>=18'
    dependencies:
      '@types/hast': 3.0.1
      '@types/react': 18.2.0
      devlop: 1.1.0
      hast-util-to-jsx-runtime: 2.2.0
      html-url-attributes: 3.0.0
      mdast-util-to-hast: 13.0.2
      micromark-util-sanitize-uri: 2.0.0
      react: 18.2.0
      remark-parse: 11.0.0
      remark-rehype: 11.0.0
      unified: 11.0.3
      unist-util-visit: 5.0.0
      vfile: 6.0.1
    transitivePeerDependencies:
      - supports-color
    dev: false

  /react-plotly.js@2.6.0(plotly.js@2.26.2)(react@18.2.0):
    resolution: {integrity: sha512-g93xcyhAVCSt9kV1svqG1clAEdL6k3U+jjuSzfTV7owaSU9Go6Ph8bl25J+jKfKvIGAEYpe4qj++WHJuc9IaeA==}
    peerDependencies:
      plotly.js: '>1.34.0'
      react: '>0.13.0'
    dependencies:
      plotly.js: 2.26.2
      prop-types: 15.8.1
      react: 18.2.0
    dev: false

  /react-redux@8.1.3(@types/react-dom@18.2.0)(@types/react@18.2.0)(react-dom@18.2.0)(react@18.2.0)(redux@4.2.1):
    resolution: {integrity: sha512-n0ZrutD7DaX/j9VscF+uTALI3oUPa/pO4Z3soOBIjuRn/FzVu6aehhysxZCLi6y7duMf52WNZGMl7CtuK5EnRw==}
    peerDependencies:
      '@types/react': ^16.8 || ^17.0 || ^18.0
      '@types/react-dom': ^16.8 || ^17.0 || ^18.0
      react: ^16.8 || ^17.0 || ^18.0
      react-dom: ^16.8 || ^17.0 || ^18.0
      react-native: '>=0.59'
      redux: ^4 || ^5.0.0-beta.0
    peerDependenciesMeta:
      '@types/react':
        optional: true
      '@types/react-dom':
        optional: true
      react-dom:
        optional: true
      react-native:
        optional: true
      redux:
        optional: true
    dependencies:
      '@babel/runtime': 7.23.1
      '@types/hoist-non-react-statics': 3.3.2
      '@types/react': 18.2.0
      '@types/react-dom': 18.2.0
      '@types/use-sync-external-store': 0.0.3
      hoist-non-react-statics: 3.3.2
      react: 18.2.0
      react-dom: 18.2.0(react@18.2.0)
      react-is: 18.2.0
      redux: 4.2.1
      use-sync-external-store: 1.2.0(react@18.2.0)
    dev: false

  /react-router-dom@6.16.0(react-dom@18.2.0)(react@18.2.0):
    resolution: {integrity: sha512-aTfBLv3mk/gaKLxgRDUPbPw+s4Y/O+ma3rEN1u8EgEpLpPe6gNjIsWt9rxushMHHMb7mSwxRGdGlGdvmFsyPIg==}
    engines: {node: '>=14.0.0'}
    peerDependencies:
      react: '>=16.8'
      react-dom: '>=16.8'
    dependencies:
      '@remix-run/router': 1.9.0
      react: 18.2.0
      react-dom: 18.2.0(react@18.2.0)
      react-router: 6.16.0(react@18.2.0)
    dev: false

  /react-router@6.16.0(react@18.2.0):
    resolution: {integrity: sha512-VT4Mmc4jj5YyjpOi5jOf0I+TYzGpvzERy4ckNSvSh2RArv8LLoCxlsZ2D+tc7zgjxcY34oTz2hZaeX5RVprKqA==}
    engines: {node: '>=14.0.0'}
    peerDependencies:
      react: '>=16.8'
    dependencies:
      '@remix-run/router': 1.9.0
      react: 18.2.0
    dev: false

  /react-transition-group@4.4.5(react-dom@18.2.0)(react@18.2.0):
    resolution: {integrity: sha512-pZcd1MCJoiKiBR2NRxeCRg13uCXbydPnmB4EOeRrY7480qNWO8IIgQG6zlDkm6uRMsURXPuKq0GWtiM59a5Q6g==}
    peerDependencies:
      react: '>=16.6.0'
      react-dom: '>=16.6.0'
    dependencies:
      '@babel/runtime': 7.23.1
      dom-helpers: 5.2.1
      loose-envify: 1.4.0
      prop-types: 15.8.1
      react: 18.2.0
      react-dom: 18.2.0(react@18.2.0)
    dev: false

  /react18-json-view@0.2.6(react@18.2.0):
    resolution: {integrity: sha512-RHAY880UwC7SClyQBoij50q2InpSrj5zmP2DCL73vEaaVTyj/QbMPBk4FRKMQ7LF8FSxhh+VI6mK3AhlBaCBxw==}
    peerDependencies:
      react: '>=16.8.0'
    dependencies:
      react: 18.2.0
    dev: false

  /react@18.2.0:
    resolution: {integrity: sha512-/3IjMdb2L9QbBdWiW5e3P2/npwMBaU9mHCSCUzNln0ZCYbcfTsGbTJrU/kGemdH2IWmB2ioZ+zkxtmq6g09fGQ==}
    engines: {node: '>=0.10.0'}
    dependencies:
      loose-envify: 1.4.0
    dev: false

  /readable-stream@1.0.34:
    resolution: {integrity: sha512-ok1qVCJuRkNmvebYikljxJA/UEsKwLl2nI1OmaqAu4/UE+h0wKCHok4XkL/gvi39OacXvw59RJUOFUkDib2rHg==}
    dependencies:
      core-util-is: 1.0.3
      inherits: 2.0.4
      isarray: 0.0.1
      string_decoder: 0.10.31
    dev: false

  /readable-stream@2.3.8:
    resolution: {integrity: sha512-8p0AUk4XODgIewSi0l8Epjs+EVnWiK7NoDIEGU0HhE7+ZyY8D1IMY7odu5lRrFXGg71L15KG8QrPmum45RTtdA==}
    dependencies:
      core-util-is: 1.0.3
      inherits: 2.0.4
      isarray: 1.0.0
      process-nextick-args: 2.0.1
      safe-buffer: 5.1.2
      string_decoder: 1.1.1
      util-deprecate: 1.0.2
    dev: false

  /redux@4.2.1:
    resolution: {integrity: sha512-LAUYz4lc+Do8/g7aeRa8JkyDErK6ekstQaqWQrNRW//MY1TvCEpMtpTWvlQ+FPbWCx+Xixu/6SHt5N0HR+SB4w==}
    dependencies:
      '@babel/runtime': 7.23.1
    dev: false

  /regenerator-runtime@0.14.0:
    resolution: {integrity: sha512-srw17NI0TUWHuGa5CFGGmhfNIeja30WMBfbslPNhf6JrqQlLN5gcrvig1oqPxiVaXb0oW0XRKtH6Nngs5lKCIA==}
    dev: false

  /regl-error2d@2.0.12:
    resolution: {integrity: sha512-r7BUprZoPO9AbyqM5qlJesrSRkl+hZnVKWKsVp7YhOl/3RIpi4UDGASGJY0puQ96u5fBYw/OlqV24IGcgJ0McA==}
    dependencies:
      array-bounds: 1.0.1
      color-normalize: 1.5.0
      flatten-vertex-data: 1.0.2
      object-assign: 4.1.1
      pick-by-alias: 1.2.0
      to-float32: 1.1.0
      update-diff: 1.1.0
    dev: false

  /regl-line2d@3.1.2:
    resolution: {integrity: sha512-nmT7WWS/WxmXAQMkgaMKWXaVmwJ65KCrjbqHGOUjjqQi6shfT96YbBOvelXwO9hG7/hjvbzjtQ2UO0L3e7YaXQ==}
    dependencies:
      array-bounds: 1.0.1
      array-find-index: 1.0.2
      array-normalize: 1.1.4
      color-normalize: 1.5.0
      earcut: 2.2.4
      es6-weak-map: 2.0.3
      flatten-vertex-data: 1.0.2
      glslify: 7.1.1
      object-assign: 4.1.1
      parse-rect: 1.2.0
      pick-by-alias: 1.2.0
      to-float32: 1.1.0
    dev: false

  /regl-scatter2d@3.2.9:
    resolution: {integrity: sha512-PNrXs+xaCClKpiB2b3HZ2j3qXQXhC5kcTh/Nfgx9rLO0EpEhab0BSQDqAsbdbpdf+pSHSJvbgitB7ulbGeQ+Fg==}
    dependencies:
      '@plotly/point-cluster': 3.1.9
      array-range: 1.0.1
      array-rearrange: 2.2.2
      clamp: 1.0.1
      color-id: 1.1.0
      color-normalize: 1.5.0
      color-rgba: 2.1.1
      flatten-vertex-data: 1.0.2
      glslify: 7.1.1
      is-iexplorer: 1.0.0
      object-assign: 4.1.1
      parse-rect: 1.2.0
      pick-by-alias: 1.2.0
      to-float32: 1.1.0
      update-diff: 1.1.0
    dev: false

  /regl-splom@1.0.14:
    resolution: {integrity: sha512-OiLqjmPRYbd7kDlHC6/zDf6L8lxgDC65BhC8JirhP4ykrK4x22ZyS+BnY8EUinXKDeMgmpRwCvUmk7BK4Nweuw==}
    dependencies:
      array-bounds: 1.0.1
      array-range: 1.0.1
      color-alpha: 1.0.4
      flatten-vertex-data: 1.0.2
      parse-rect: 1.2.0
      pick-by-alias: 1.2.0
      raf: 3.4.1
      regl-scatter2d: 3.2.9
    dev: false

  /regl@2.1.0:
    resolution: {integrity: sha512-oWUce/aVoEvW5l2V0LK7O5KJMzUSKeiOwFuJehzpSFd43dO5spP9r+sSUfhKtsky4u6MCqWJaRL+abzExynfTg==}
    dev: false

  /remark-parse@11.0.0:
    resolution: {integrity: sha512-FCxlKLNGknS5ba/1lmpYijMUzX2esxW5xQqjWxw2eHFfS2MSdaHVINFmhjo+qN1WhZhNimq0dZATN9pH0IDrpA==}
    dependencies:
      '@types/mdast': 4.0.1
      mdast-util-from-markdown: 2.0.0
      micromark-util-types: 2.0.0
      unified: 11.0.3
    transitivePeerDependencies:
      - supports-color
    dev: false

  /remark-rehype@11.0.0:
    resolution: {integrity: sha512-vx8x2MDMcxuE4lBmQ46zYUDfcFMmvg80WYX+UNLeG6ixjdCCLcw1lrgAukwBTuOFsS78eoAedHGn9sNM0w7TPw==}
    dependencies:
      '@types/hast': 3.0.1
      '@types/mdast': 4.0.1
      mdast-util-to-hast: 13.0.2
      unified: 11.0.3
      vfile: 6.0.1
    dev: false

  /resolve-from@4.0.0:
    resolution: {integrity: sha512-pb/MYmXstAkysRFx8piNI1tGFNQIFA3vkE3Gq4EuA1dF6gHp/+vgZqsCGJapvy8N3Q+4o7FwvquPJcnZ7RYy4g==}
    engines: {node: '>=4'}

  /resolve-protobuf-schema@2.1.0:
    resolution: {integrity: sha512-kI5ffTiZWmJaS/huM8wZfEMer1eRd7oJQhDuxeCLe3t7N7mX3z94CN0xPxBQxFYQTSNz9T0i+v6inKqSdK8xrQ==}
    dependencies:
      protocol-buffers-schema: 3.6.0
    dev: false

  /resolve@0.6.3:
    resolution: {integrity: sha512-UHBY3viPlJKf85YijDUcikKX6tmF4SokIDp518ZDVT92JNDcG5uKIthaT/owt3Sar0lwtOafsQuwrg22/v2Dwg==}
    dev: false

  /resolve@1.22.6:
    resolution: {integrity: sha512-njhxM7mV12JfufShqGy3Rz8j11RPdLy4xi15UurGJeoHLfJpVXKdh3ueuOqbYUcDZnffr6X739JBo5LzyahEsw==}
    hasBin: true
    dependencies:
      is-core-module: 2.13.0
      path-parse: 1.0.7
      supports-preserve-symlinks-flag: 1.0.0
    dev: false

  /reusify@1.0.4:
    resolution: {integrity: sha512-U9nH88a3fc/ekCF1l0/UP1IosiuIjyTh7hBvXVMHYgVcfGvt897Xguj2UOLDeI5BG2m7/uwyaLVT6fbtCwTyzw==}
    engines: {iojs: '>=1.0.0', node: '>=0.10.0'}
    dev: true

  /rifm@0.12.1(react@18.2.0):
    resolution: {integrity: sha512-OGA1Bitg/dSJtI/c4dh90svzaUPt228kzFsUkJbtA2c964IqEAwWXeL9ZJi86xWv3j5SMqRvGULl7bA6cK0Bvg==}
    peerDependencies:
      react: '>=16.8'
    dependencies:
      react: 18.2.0
    dev: false

  /right-now@1.0.0:
    resolution: {integrity: sha512-DA8+YS+sMIVpbsuKgy+Z67L9Lxb1p05mNxRpDPNksPDEFir4vmBlUtuN9jkTGn9YMMdlBuK7XQgFiz6ws+yhSg==}
    dev: false

  /rimraf@3.0.2:
    resolution: {integrity: sha512-JZkJMZkAGFFPP2YqXZXPbMlMBgsxzE8ILs4lMIX/2o0L9UBw9O/Y3o6wFw/i9YLapcUJWwqbi3kdxIPdC62TIA==}
    hasBin: true
    dependencies:
      glob: 7.2.3
    dev: true

  /rollup@3.29.4:
    resolution: {integrity: sha512-oWzmBZwvYrU0iJHtDmhsm662rC15FRXmcjCk1xD771dFDx5jJ02ufAQQTn0etB2emNk4J9EZg/yWKpsn9BWGRw==}
    engines: {node: '>=14.18.0', npm: '>=8.0.0'}
    hasBin: true
    optionalDependencies:
      fsevents: 2.3.3
    dev: true

  /run-parallel@1.2.0:
    resolution: {integrity: sha512-5l4VyZR86LZ/lDxZTR6jqL8AFE2S0IFLMP26AbjsLVADxHdhB/c0GUsH+y39UfCi3dzz8OlQuPmnaJOMoDHQBA==}
    dependencies:
      queue-microtask: 1.2.3
    dev: true

  /rw@1.3.3:
    resolution: {integrity: sha512-PdhdWy89SiZogBLaw42zdeqtRJ//zFd2PgQavcICDUgJT5oW10QCRKbJ6bg4r0/UY2M6BWd5tkxuGFRvCkgfHQ==}
    dev: false

  /rxjs@7.8.1:
    resolution: {integrity: sha512-AA3TVj+0A2iuIoQkWEK/tqFjBq2j+6PO6Y0zJcvzLAFhEFIO3HL0vls9hWLncZbAAbK0mar7oZ4V079I/qPMxg==}
    dependencies:
      tslib: 2.6.2
    dev: true

  /safe-buffer@5.1.2:
    resolution: {integrity: sha512-Gd2UZBJDkXlY7GbJxfsE8/nvKkUEU1G38c1siN6QP6a9PT9MmHB8GnpscSmMJSoF8LOIrt8ud/wPtojys4G6+g==}
    dev: false

  /safe-buffer@5.2.1:
    resolution: {integrity: sha512-rp3So07KcdmmKbGvgaNxQSJr7bGVSVk5S9Eq1F+ppbRo70+YeaDxkw5Dd8NPN+GD6bjnYm2VuPuCXmpuYvmCXQ==}
    dev: false

  /safer-buffer@2.1.2:
    resolution: {integrity: sha512-YZo3K82SD7Riyi0E1EQPojLz7kpepnSQI9IyPbHHg1XXXevb5dJI7tpyN2ADxGcQbHG7vcyRHk0cbwqcQriUtg==}
    dev: false

  /sax@1.3.0:
    resolution: {integrity: sha512-0s+oAmw9zLl1V1cS9BtZN7JAd0cW5e0QH4W3LWEK6a4LaLEA2OTpGYWDY+6XasBLtz6wkm3u1xRw95mRuJ59WA==}
    dev: false

  /scheduler@0.23.0:
    resolution: {integrity: sha512-CtuThmgHNg7zIZWAXi3AsyIzA3n4xx7aNyjwC2VJldO2LMVDhFK+63xGqq6CsJH4rTAt6/M+N4GhZiDYPx9eUw==}
    dependencies:
      loose-envify: 1.4.0
    dev: false

  /semver@7.5.4:
    resolution: {integrity: sha512-1bCSESV6Pv+i21Hvpxp3Dx+pSD8lIPt8uVjRrxAUt/nbswYc+tK6Y2btiULjd4+fnq15PX+nqQDC7Oft7WkwcA==}
    engines: {node: '>=10'}
    hasBin: true
    dependencies:
      lru-cache: 6.0.0
    dev: true

  /shallow-copy@0.0.1:
    resolution: {integrity: sha512-b6i4ZpVuUxB9h5gfCxPiusKYkqTMOjEbBs4wMaFbkfia4yFv92UKZ6Df8WXcKbn08JNL/abvg3FnMAOfakDvUw==}
    dev: false

  /shebang-command@2.0.0:
    resolution: {integrity: sha512-kHxr2zZpYtdmrN1qDjrrX/Z1rR1kG8Dx+gkpK1G4eXmvXswmcE1hTWBWYUzlraYw1/yZp6YuDY77YtvbN0dmDA==}
    engines: {node: '>=8'}
    dependencies:
      shebang-regex: 3.0.0
    dev: true

  /shebang-regex@3.0.0:
    resolution: {integrity: sha512-7++dFhtcx3353uBaq8DDR4NuxBetBzC7ZQOhmTQInHEd6bSrXdiEyzCvG07Z44UYdLShWUyXt5M/yhz8ekcb1A==}
    engines: {node: '>=8'}
    dev: true

  /signum@1.0.0:
    resolution: {integrity: sha512-yodFGwcyt59XRh7w5W3jPcIQb3Bwi21suEfT7MAWnBX3iCdklJpgDgvGT9o04UonglZN5SNMfJFkHIR/jO8GHw==}
    dev: false

  /slash@3.0.0:
    resolution: {integrity: sha512-g9Q1haeby36OSStwb4ntCGGGaKsaVSjQ68fBxoQcutl5fS1vuY18H3wSt3jFyFtrkx+Kz0V1G85A4MyAdDMi2Q==}
    engines: {node: '>=8'}
    dev: true

  /source-map-js@1.0.2:
    resolution: {integrity: sha512-R0XvVJ9WusLiqTCEiGCmICCMplcCkIwwR11mOSD9CR5u+IXYdiseeEuXCVAjS54zqwkLcPNnmU4OeJ6tUrWhDw==}
    engines: {node: '>=0.10.0'}
    dev: true

  /source-map@0.5.7:
    resolution: {integrity: sha512-LbrmJOMUSdEVxIKvdcJzQC+nQhe8FUZQTXQy6+I75skNgn3OoQ0DZA8YnFa7gp8tqtL3KPf1kmo0R5DoApeSGQ==}
    engines: {node: '>=0.10.0'}
    dev: false

  /source-map@0.6.1:
    resolution: {integrity: sha512-UjgapumWlbMhkBgzT7Ykc5YXUT46F0iKu8SGXq0bcwP5dz/h0Plj6enJqjz1Zbq2l5WaqYnrVbwWOWMyF3F47g==}
    engines: {node: '>=0.10.0'}
    requiresBuild: true
    dev: false
    optional: true

  /space-separated-tokens@2.0.2:
    resolution: {integrity: sha512-PEGlAwrG8yXGXRjW32fGbg66JAlOAwbObuqVoJpv/mRgoWDQfgH1wDPvtzWyUSNAXBGSk8h755YDbbcEy3SH2Q==}
    dev: false

  /stack-trace@0.0.9:
    resolution: {integrity: sha512-vjUc6sfgtgY0dxCdnc40mK6Oftjo9+2K8H/NG81TMhgL392FtiPA9tn9RLyTxXmTLPJPjF3VyzFp6bsWFLisMQ==}
    dev: false

  /static-eval@2.1.0:
    resolution: {integrity: sha512-agtxZ/kWSsCkI5E4QifRwsaPs0P0JmZV6dkLz6ILYfFYQGn+5plctanRN+IC8dJRiFkyXHrwEE3W9Wmx67uDbw==}
    dependencies:
      escodegen: 1.14.3
    dev: false

  /stream-parser@0.3.1:
    resolution: {integrity: sha512-bJ/HgKq41nlKvlhccD5kaCr/P+Hu0wPNKPJOH7en+YrJu/9EgqUF+88w5Jb6KNcjOFMhfX4B2asfeAtIGuHObQ==}
    dependencies:
      debug: 2.6.9
    transitivePeerDependencies:
      - supports-color
    dev: false

  /stream-shift@1.0.1:
    resolution: {integrity: sha512-AiisoFqQ0vbGcZgQPY1cdP2I76glaVA/RauYR4G4thNFgkTqr90yXTo4LYX60Jl+sIlPNHHdGSwo01AvbKUSVQ==}
    dev: false

  /string-split-by@1.0.0:
    resolution: {integrity: sha512-KaJKY+hfpzNyet/emP81PJA9hTVSfxNLS9SFTWxdCnnW1/zOOwiV248+EfoX7IQFcBaOp4G5YE6xTJMF+pLg6A==}
    dependencies:
      parenthesis: 3.1.8
    dev: false

  /string_decoder@0.10.31:
    resolution: {integrity: sha512-ev2QzSzWPYmy9GuqfIVildA4OdcGLeFZQrq5ys6RtiuF+RQQiZWr8TZNyAcuVXyQRYfEO+MsoB/1BuQVhOJuoQ==}
    dev: false

  /string_decoder@1.1.1:
    resolution: {integrity: sha512-n/ShnvDi6FHbbVfviro+WojiFzv+s8MPMHBczVePfUpDJLwoLT0ht1l4YwBCbi8pJAveEEdnkHyPyTP/mzRfwg==}
    dependencies:
      safe-buffer: 5.1.2
    dev: false

  /strip-ansi@6.0.1:
    resolution: {integrity: sha512-Y38VPSHcqkFrCpFnQ9vuSXmquuv5oXOKpGeT6aGrr3o3Gc9AlVa6JBfUSOCnbxGGZF+/0ooI7KrPuUSztUdU5A==}
    engines: {node: '>=8'}
    dependencies:
      ansi-regex: 5.0.1
    dev: true

  /strip-json-comments@3.1.1:
    resolution: {integrity: sha512-6fPc+R4ihwqP6N/aIv2f1gMH8lOVtWQHoqC4yK6oSDVVocumAsfCqjkXnqiYMhmMwS/mEHLp7Vehlt3ql6lEig==}
    engines: {node: '>=8'}
    dev: true

  /strongly-connected-components@1.0.1:
    resolution: {integrity: sha512-i0TFx4wPcO0FwX+4RkLJi1MxmcTv90jNZgxMu9XRnMXMeFUY1VJlIoXpZunPUvUUqbCT1pg5PEkFqqpcaElNaA==}
    dev: false

  /style-to-object@0.4.2:
    resolution: {integrity: sha512-1JGpfPB3lo42ZX8cuPrheZbfQ6kqPPnPHlKMyeRYtfKD+0jG+QsXgXN57O/dvJlzlB2elI6dGmrPnl5VPQFPaA==}
    dependencies:
      inline-style-parser: 0.1.1
    dev: false

  /stylis@4.2.0:
    resolution: {integrity: sha512-Orov6g6BB1sDfYgzWfTHDOxamtX1bE/zo104Dh9e6fqJ3PooipYyfJ0pUmrZO2wAvO8YbEyeFrkV91XTsGMSrw==}
    dev: false

  /supercluster@7.1.5:
    resolution: {integrity: sha512-EulshI3pGUM66o6ZdH3ReiFcvHpM3vAigyK+vcxdjpJyEbIIrtbmBdY23mGgnI24uXiGFvrGq9Gkum/8U7vJWg==}
    dependencies:
      kdbush: 3.0.0
    dev: false

  /superscript-text@1.0.0:
    resolution: {integrity: sha512-gwu8l5MtRZ6koO0icVTlmN5pm7Dhh1+Xpe9O4x6ObMAsW+3jPbW14d1DsBq1F4wiI+WOFjXF35pslgec/G8yCQ==}
    dev: false

  /supports-color@5.5.0:
    resolution: {integrity: sha512-QjVjwdXIt408MIiAqCX4oUKsgU2EqAGzs2Ppkm4aQYbjm+ZEWEcW4SfFNTr4uMNZma0ey4f5lgLrkB0aX0QMow==}
    engines: {node: '>=4'}
    dependencies:
      has-flag: 3.0.0
    dev: false

  /supports-color@7.2.0:
    resolution: {integrity: sha512-qpCAvRl9stuOHveKsn7HncJRvv501qIacKzQlO/+Lwxc9+0q2wLyv4Dfvt80/DPn2pqOBsJdDiogXGR9+OvwRw==}
    engines: {node: '>=8'}
    dependencies:
      has-flag: 4.0.0
    dev: true

  /supports-preserve-symlinks-flag@1.0.0:
    resolution: {integrity: sha512-ot0WnXS9fgdkgIcePe6RHNk1WA8+muPa6cSjeR3V8K27q9BB1rTE3R1p7Hv0z1ZyAc8s6Vvv8DIyWf681MAt0w==}
    engines: {node: '>= 0.4'}
    dev: false

  /svg-arc-to-cubic-bezier@3.2.0:
    resolution: {integrity: sha512-djbJ/vZKZO+gPoSDThGNpKDO+o+bAeA4XQKovvkNCqnIS2t+S4qnLAGQhyyrulhCFRl1WWzAp0wUDV8PpTVU3g==}
    dev: false

  /svg-path-bounds@1.0.2:
    resolution: {integrity: sha512-H4/uAgLWrppIC0kHsb2/dWUYSmb4GE5UqH06uqWBcg6LBjX2fu0A8+JrO2/FJPZiSsNOKZAhyFFgsLTdYUvSqQ==}
    dependencies:
      abs-svg-path: 0.1.1
      is-svg-path: 1.0.2
      normalize-svg-path: 1.1.0
      parse-svg-path: 0.1.2
    dev: false

  /svg-path-sdf@1.1.3:
    resolution: {integrity: sha512-vJJjVq/R5lSr2KLfVXVAStktfcfa1pNFjFOgyJnzZFXlO/fDZ5DmM8FpnSKKzLPfEYTVeXuVBTHF296TpxuJVg==}
    dependencies:
      bitmap-sdf: 1.0.4
      draw-svg-path: 1.0.0
      is-svg-path: 1.0.2
      parse-svg-path: 0.1.2
      svg-path-bounds: 1.0.2
    dev: false

  /text-table@0.2.0:
    resolution: {integrity: sha512-N+8UisAXDGk8PFXP4HAzVR9nbfmVJ3zYLAWiTIoqC5v5isinhr+r5uaO8+7r3BMfuNIufIsA7RdpVgacC2cSpw==}
    dev: true

  /through2@0.6.5:
    resolution: {integrity: sha512-RkK/CCESdTKQZHdmKICijdKKsCRVHs5KsLZ6pACAmF/1GPUQhonHSXWNERctxEp7RmvjdNbZTL5z9V7nSCXKcg==}
    dependencies:
      readable-stream: 1.0.34
      xtend: 4.0.2
    dev: false

  /through2@2.0.5:
    resolution: {integrity: sha512-/mrRod8xqpA+IHSLyGCQ2s8SPHiCDEeQJSep1jqLYeEUClOFG2Qsh+4FU6G9VeqpZnGW/Su8LQGc4YKni5rYSQ==}
    dependencies:
      readable-stream: 2.3.8
      xtend: 4.0.2
    dev: false

  /tiny-invariant@1.3.1:
    resolution: {integrity: sha512-AD5ih2NlSssTCwsMznbvwMZpJ1cbhkGd2uueNxzv2jDlEeZdU04JQfRnggJQ8DrcVBGjAsCKwFBbDlVNtEMlzw==}
    dev: false

  /tinycolor2@1.6.0:
    resolution: {integrity: sha512-XPaBkWQJdsf3pLKJV9p4qN/S+fm2Oj8AIPo1BTUhg5oxkvm9+SVEGFdhyOz7tTdUTfvxMiAs4sp6/eZO2Ew+pw==}
    dev: false

  /tinyqueue@2.0.3:
    resolution: {integrity: sha512-ppJZNDuKGgxzkHihX8v9v9G5f+18gzaTfrukGrq6ueg0lmH4nqVnA2IPG0AEH3jKEk2GRJCUhDoqpoiw3PHLBA==}
    dev: false

  /to-fast-properties@2.0.0:
    resolution: {integrity: sha512-/OaKK0xYrs3DmxRYqL/yDc+FxFUVYhDlXMhRmv3z915w2HF1tnN1omB354j8VUGO/hbRzyD6Y3sA7v7GS/ceog==}
    engines: {node: '>=4'}
    dev: false

  /to-float32@1.1.0:
    resolution: {integrity: sha512-keDnAusn/vc+R3iEiSDw8TOF7gPiTLdK1ArvWtYbJQiVfmRg6i/CAvbKq3uIS0vWroAC7ZecN3DjQKw3aSklUg==}
    dev: false

  /to-px@1.0.1:
    resolution: {integrity: sha512-2y3LjBeIZYL19e5gczp14/uRWFDtDUErJPVN3VU9a7SJO+RjGRtYR47aMN2bZgGlxvW4ZcEz2ddUPVHXcMfuXw==}
    dependencies:
      parse-unit: 1.0.1
    dev: false

  /to-regex-range@5.0.1:
    resolution: {integrity: sha512-65P7iz6X5yEr1cwcgvQxbbIw7Uk3gOy5dIdtZ4rDveLqhrdJP+Li/Hx6tyK0NEb+2GCyneCMJiGqrADCSNk8sQ==}
    engines: {node: '>=8.0'}
    dependencies:
      is-number: 7.0.0
    dev: true

  /topojson-client@3.1.0:
    resolution: {integrity: sha512-605uxS6bcYxGXw9qi62XyrV6Q3xwbndjachmNxu8HWTtVPxZfEJN9fd/SZS1Q54Sn2y0TMyMxFj/cJINqGHrKw==}
    hasBin: true
    dependencies:
      commander: 2.20.3
    dev: false

  /trim-lines@3.0.1:
    resolution: {integrity: sha512-kRj8B+YHZCc9kQYdWfJB2/oUl9rA99qbowYYBtr4ui4mZyAQ2JpvVBd/6U2YloATfqBhBTSMhTpgBHtU0Mf3Rg==}
    dev: false

  /trough@2.1.0:
    resolution: {integrity: sha512-AqTiAOLcj85xS7vQ8QkAV41hPDIJ71XJB4RCUrzo/1GM2CQwhkJGaf9Hgr7BOugMRpgGUrqRg/DrBDl4H40+8g==}
    dev: false

  /ts-api-utils@1.0.3(typescript@5.0.2):
    resolution: {integrity: sha512-wNMeqtMz5NtwpT/UZGY5alT+VoKdSsOOP/kqHFcUW1P/VRhH2wJ48+DN2WwUliNbQ976ETwDL0Ifd2VVvgonvg==}
    engines: {node: '>=16.13.0'}
    peerDependencies:
      typescript: '>=4.2.0'
    dependencies:
      typescript: 5.0.2
    dev: true

  /tsconfck@2.1.2(typescript@5.0.2):
    resolution: {integrity: sha512-ghqN1b0puy3MhhviwO2kGF8SeMDNhEbnKxjK7h6+fvY9JAxqvXi8y5NAHSQv687OVboS2uZIByzGd45/YxrRHg==}
    engines: {node: ^14.13.1 || ^16 || >=18}
    hasBin: true
    peerDependencies:
      typescript: ^4.3.5 || ^5.0.0
    peerDependenciesMeta:
      typescript:
        optional: true
    dependencies:
      typescript: 5.0.2
    dev: true

  /tslib@2.6.2:
    resolution: {integrity: sha512-AEYxH93jGFPn/a2iVAwW87VuUIkR1FVUKB77NwMF7nBTDkDrrT/Hpt/IrCJ0QXhW27jTBDcf5ZY7w6RiqTMw2Q==}
    dev: true

  /type-check@0.3.2:
    resolution: {integrity: sha512-ZCmOJdvOWDBYJlzAoFkC+Q0+bUyEOS1ltgp1MGU03fqHG+dbi9tBFU2Rd9QKiDZFAYrhPh2JUf7rZRIuHRKtOg==}
    engines: {node: '>= 0.8.0'}
    dependencies:
      prelude-ls: 1.1.2
    dev: false

  /type-check@0.4.0:
    resolution: {integrity: sha512-XleUoc9uwGXqjWwXaUTZAmzMcFZ5858QA2vvx1Ur5xIcixXIP+8LnFDgRplU30us6teqdlskFfu+ae4K79Ooew==}
    engines: {node: '>= 0.8.0'}
    dependencies:
      prelude-ls: 1.2.1
    dev: true

  /type-detect@4.0.8:
    resolution: {integrity: sha512-0fr/mIH1dlO+x7TlcMy+bIDqKPsw/70tVyeHW787goQjhmqaZe10uwLujubK9q9Lg6Fiho1KUKDYz0Z7k7g5/g==}
    engines: {node: '>=4'}
    dev: false

  /type-fest@0.20.2:
    resolution: {integrity: sha512-Ne+eE4r0/iWnpAxD852z3A+N0Bt5RN//NjJwRd2VFHEmrywxf5vsZlh4R6lixl6B+wz/8d+maTSAkN1FIkI3LQ==}
    engines: {node: '>=10'}
    dev: true

  /type@1.2.0:
    resolution: {integrity: sha512-+5nt5AAniqsCnu2cEQQdpzCAh33kVx8n0VoFidKpB1dVVLAN/F+bgVOqOJqOnEnrhp222clB5p3vUlD+1QAnfg==}
    dev: false

  /type@2.7.2:
    resolution: {integrity: sha512-dzlvlNlt6AXU7EBSfpAscydQ7gXB+pPGsPnfJnZpiNJBDj7IaJzQlBZYGdEi4R9HmPdBv2XmWJ6YUtoTa7lmCw==}
    dev: false

  /typedarray-pool@1.2.0:
    resolution: {integrity: sha512-YTSQbzX43yvtpfRtIDAYygoYtgT+Rpjuxy9iOpczrjpXLgGoyG7aS5USJXV2d3nn8uHTeb9rXDvzS27zUg5KYQ==}
    dependencies:
      bit-twiddle: 1.0.2
      dup: 1.0.0
    dev: false

  /typedarray@0.0.6:
    resolution: {integrity: sha512-/aCDEGatGvZ2BIk+HmLf4ifCJFwvKFNb9/JeZPMulfgFracn9QFcAf5GO8B/mweUjSoblS5In0cWhqpfs/5PQA==}
    dev: false

  /typescript@5.0.2:
    resolution: {integrity: sha512-wVORMBGO/FAs/++blGNeAVdbNKtIh1rbBL2EyQ1+J9lClJ93KiiKe8PmFIVdXhHcyv44SL9oglmfeSsndo0jRw==}
    engines: {node: '>=12.20'}
    hasBin: true
    dev: true

  /unified@11.0.3:
    resolution: {integrity: sha512-jlCV402P+YDcFcB2VcN/n8JasOddqIiaxv118wNBoZXEhOn+lYG7BR4Bfg2BwxvlK58dwbuH2w7GX2esAjL6Mg==}
    dependencies:
      '@types/unist': 3.0.0
      bail: 2.0.2
      devlop: 1.1.0
      extend: 3.0.2
      is-plain-obj: 4.1.0
      trough: 2.1.0
      vfile: 6.0.1
    dev: false

  /unist-util-is@6.0.0:
    resolution: {integrity: sha512-2qCTHimwdxLfz+YzdGfkqNlH0tLi9xjTnHddPmJwtIG9MGsdbutfTc4P+haPD7l7Cjxf/WZj+we5qfVPvvxfYw==}
    dependencies:
      '@types/unist': 3.0.0
    dev: false

  /unist-util-position@5.0.0:
    resolution: {integrity: sha512-fucsC7HjXvkB5R3kTCO7kUjRdrS0BJt3M/FPxmHMBOm8JQi2BsHAHFsy27E0EolP8rp0NzXsJ+jNPyDWvOJZPA==}
    dependencies:
      '@types/unist': 3.0.0
    dev: false

  /unist-util-stringify-position@4.0.0:
    resolution: {integrity: sha512-0ASV06AAoKCDkS2+xw5RXJywruurpbC4JZSm7nr7MOt1ojAzvyyaO+UxZf18j8FCF6kmzCZKcAgN/yu2gm2XgQ==}
    dependencies:
      '@types/unist': 3.0.0
    dev: false

  /unist-util-visit-parents@6.0.1:
    resolution: {integrity: sha512-L/PqWzfTP9lzzEa6CKs0k2nARxTdZduw3zyh8d2NVBnsyvHjSX4TWse388YrrQKbvI8w20fGjGlhgT96WwKykw==}
    dependencies:
      '@types/unist': 3.0.0
      unist-util-is: 6.0.0
    dev: false

  /unist-util-visit@5.0.0:
    resolution: {integrity: sha512-MR04uvD+07cwl/yhVuVWAtw+3GOR/knlL55Nd/wAdblk27GCVt3lqpTivy/tkJcZoNPzTwS1Y+KMojlLDhoTzg==}
    dependencies:
      '@types/unist': 3.0.0
      unist-util-is: 6.0.0
      unist-util-visit-parents: 6.0.1
    dev: false

  /unquote@1.1.1:
    resolution: {integrity: sha512-vRCqFv6UhXpWxZPyGDh/F3ZpNv8/qo7w6iufLpQg9aKnQ71qM4B5KiI7Mia9COcjEhrO9LueHpMYjYzsWH3OIg==}
    dev: false

  /update-diff@1.1.0:
    resolution: {integrity: sha512-rCiBPiHxZwT4+sBhEbChzpO5hYHjm91kScWgdHf4Qeafs6Ba7MBl+d9GlGv72bcTZQO0sLmtQS1pHSWoCLtN/A==}
    dev: false

  /uri-js@4.4.1:
    resolution: {integrity: sha512-7rKUyy33Q1yc98pQ1DAmLtwX109F7TIfWlW1Ydo8Wl1ii1SeHieeh0HHfPeL2fMXK6z0s8ecKs9frCuLJvndBg==}
    dependencies:
      punycode: 2.3.0
    dev: true

  /use-memo-one@1.1.3(react@18.2.0):
    resolution: {integrity: sha512-g66/K7ZQGYrI6dy8GLpVcMsBp4s17xNkYJVSMvTEevGy3nDxHOfE6z8BVE22+5G5x7t3+bhzrlTDB7ObrEE0cQ==}
    peerDependencies:
      react: ^16.8.0 || ^17.0.0 || ^18.0.0
    dependencies:
      react: 18.2.0
    dev: false

  /use-sync-external-store@1.2.0(react@18.2.0):
    resolution: {integrity: sha512-eEgnFxGQ1Ife9bzYs6VLi8/4X6CObHMw9Qr9tPY43iKwsPw8xE8+EFsf/2cFZ5S3esXgpWgtSCtLNS41F+sKPA==}
    peerDependencies:
      react: ^16.8.0 || ^17.0.0 || ^18.0.0
    dependencies:
      react: 18.2.0
    dev: false

  /util-deprecate@1.0.2:
    resolution: {integrity: sha512-EPD5q1uXyFxJpCrLnCc1nHnq3gOa6DZBocAIiI2TaSCA7VCJ1UJDMagCzIkXNsUYfD1daK//LTEQ8xiIbrHtcw==}
    dev: false

  /uuid@9.0.1:
    resolution: {integrity: sha512-b+1eJOlsR9K8HJpow9Ok3fiWOWSIcIzXodvv0rQjVoOVNpWMpxf1wZNpt4y9h10odCNrqnYp1OBzRktckBe3sA==}
    hasBin: true
    dev: false

  /vfile-message@4.0.2:
    resolution: {integrity: sha512-jRDZ1IMLttGj41KcZvlrYAaI3CfqpLpfpf+Mfig13viT6NKvRzWZ+lXz0Y5D60w6uJIBAOGq9mSHf0gktF0duw==}
    dependencies:
      '@types/unist': 3.0.0
      unist-util-stringify-position: 4.0.0
    dev: false

  /vfile@6.0.1:
    resolution: {integrity: sha512-1bYqc7pt6NIADBJ98UiG0Bn/CHIVOoZ/IyEkqIruLg0mE1BKzkOXY2D6CSqQIcKqgadppE5lrxgWXJmXd7zZJw==}
    dependencies:
      '@types/unist': 3.0.0
      unist-util-stringify-position: 4.0.0
      vfile-message: 4.0.2
    dev: false

  /vite-tsconfig-paths@4.2.1(typescript@5.0.2)(vite@4.4.5):
    resolution: {integrity: sha512-GNUI6ZgPqT3oervkvzU+qtys83+75N/OuDaQl7HmOqFTb0pjZsuARrRipsyJhJ3enqV8beI1xhGbToR4o78nSQ==}
    peerDependencies:
      vite: '*'
    peerDependenciesMeta:
      vite:
        optional: true
    dependencies:
      debug: 4.3.4
      globrex: 0.1.2
      tsconfck: 2.1.2(typescript@5.0.2)
      vite: 4.4.5
    transitivePeerDependencies:
      - supports-color
      - typescript
    dev: true

  /vite@4.4.5:
    resolution: {integrity: sha512-4m5kEtAWHYr0O1Fu7rZp64CfO1PsRGZlD3TAB32UmQlpd7qg15VF7ROqGN5CyqN7HFuwr7ICNM2+fDWRqFEKaA==}
    engines: {node: ^14.18.0 || >=16.0.0}
    hasBin: true
    peerDependencies:
      '@types/node': '>= 14'
      less: '*'
      lightningcss: ^1.21.0
      sass: '*'
      stylus: '*'
      sugarss: '*'
      terser: ^5.4.0
    peerDependenciesMeta:
      '@types/node':
        optional: true
      less:
        optional: true
      lightningcss:
        optional: true
      sass:
        optional: true
      stylus:
        optional: true
      sugarss:
        optional: true
      terser:
        optional: true
    dependencies:
      esbuild: 0.18.20
      postcss: 8.4.31
      rollup: 3.29.4
    optionalDependencies:
      fsevents: 2.3.3
    dev: true

  /vt-pbf@3.1.3:
    resolution: {integrity: sha512-2LzDFzt0mZKZ9IpVF2r69G9bXaP2Q2sArJCmcCgvfTdCCZzSyz4aCLoQyUilu37Ll56tCblIZrXFIjNUpGIlmA==}
    dependencies:
      '@mapbox/point-geometry': 0.1.0
      '@mapbox/vector-tile': 1.3.1
      pbf: 3.2.1
    dev: false

  /wait-on@7.2.0:
    resolution: {integrity: sha512-wCQcHkRazgjG5XoAq9jbTMLpNIjoSlZslrJ2+N9MxDsGEv1HnFoVjOCexL0ESva7Y9cu350j+DWADdk54s4AFQ==}
    engines: {node: '>=12.0.0'}
    hasBin: true
    dependencies:
      axios: 1.6.2
      joi: 17.11.0
      lodash: 4.17.21
      minimist: 1.2.8
      rxjs: 7.8.1
    transitivePeerDependencies:
      - debug
    dev: true

  /weak-map@1.0.8:
    resolution: {integrity: sha512-lNR9aAefbGPpHO7AEnY0hCFjz1eTkWCXYvkTRrTHs9qv8zJp+SkVYpzfLIFXQQiG3tVvbNFQgVg2bQS8YGgxyw==}
    dev: false

  /webgl-context@2.2.0:
    resolution: {integrity: sha512-q/fGIivtqTT7PEoF07axFIlHNk/XCPaYpq64btnepopSWvKNFkoORlQYgqDigBIuGA1ExnFd/GnSUnBNEPQY7Q==}
    dependencies:
      get-canvas-context: 1.0.2
    dev: false

  /which@2.0.2:
    resolution: {integrity: sha512-BLI3Tl1TW3Pvl70l3yq3Y64i+awpwXqsGBYWkkqMtnbXgrMD+yj7rhW0kuEDxzJaYXGjEW5ogapKNMEKNMjibA==}
    engines: {node: '>= 8'}
    hasBin: true
    dependencies:
      isexe: 2.0.0
    dev: true

  /word-wrap@1.2.5:
    resolution: {integrity: sha512-BN22B5eaMMI9UMtjrGd5g5eCYPpCPDUy0FJXbYsaT5zYxjFOckS53SQDE3pWkVoWpHXVb3BrYcEN4Twa55B5cA==}
    engines: {node: '>=0.10.0'}
    dev: false

  /world-calendars@1.0.3:
    resolution: {integrity: sha512-sAjLZkBnsbHkHWVhrsCU5Sa/EVuf9QqgvrN8zyJ2L/F9FR9Oc6CvVK0674+PGAtmmmYQMH98tCUSO4QLQv3/TQ==}
    dependencies:
      object-assign: 4.1.1
    dev: false

  /wrappy@1.0.2:
    resolution: {integrity: sha512-l4Sp/DRseor9wL6EvV2+TuQn63dMkPjZ/sp9XkghTEbV9KlPS1xUsZ3u7/IQO4wxtcFB4bgpQPRcR3QCvezPcQ==}

  /xtend@2.2.0:
    resolution: {integrity: sha512-SLt5uylT+4aoXxXuwtQp5ZnMMzhDb1Xkg4pEqc00WUJCQifPfV9Ub1VrNhp9kXkrjZD2I2Hl8WnjP37jzZLPZw==}
    engines: {node: '>=0.4'}
    dev: false

  /xtend@4.0.2:
    resolution: {integrity: sha512-LKYU1iAXJXUgAXn9URjiu+MWhyUXHsvfp7mcuYm9dSUKK0/CjtrUwFAxD82/mCWbtLsGjFIad0wIsod4zrTAEQ==}
    engines: {node: '>=0.4'}
    dev: false

  /yallist@4.0.0:
    resolution: {integrity: sha512-3wdGidZyq5PB084XLES5TpOSRA3wjXAlIWMhum2kRcv/41Sn2emQ0dycQW4uZXLejwKvg6EsvbdlVL+FYEct7A==}
    dev: true

  /yaml@1.10.2:
    resolution: {integrity: sha512-r3vXyErRCYJ7wg28yvBY5VSoAF8ZvlcW9/BwUzEtUsjvX/DKs24dIkuwjtuprwJJHsbyUbLApepYTR1BN4uHrg==}
    engines: {node: '>= 6'}
    dev: false

  /yocto-queue@0.1.0:
    resolution: {integrity: sha512-rVksvsnNCdJ/ohGc6xgPwyN8eheCxsiLM8mxuE/t/mOVqJewPuO1miLpTHQiRgTKCLexL4MeAFVagts7HmNZ2Q==}
    engines: {node: '>=10'}
    dev: true

  /zod@3.22.4:
    resolution: {integrity: sha512-iC+8Io04lddc+mVqQ9AZ7OQ2MrUKGN+oIQyq1vemgt46jwCwLfhq7/pwnBnNXXXZb8VTVLKwp9EDkx+ryxIWmg==}
    dev: false

  /zustand@4.4.3(@types/react@18.2.0)(react@18.2.0):
    resolution: {integrity: sha512-oRy+X3ZazZvLfmv6viIaQmtLOMeij1noakIsK/Y47PWYhT8glfXzQ4j0YcP5i0P0qI1A4rIB//SGROGyZhx91A==}
    engines: {node: '>=12.7.0'}
    peerDependencies:
      '@types/react': '>=16.8'
      immer: '>=9.0'
      react: '>=16.8'
    peerDependenciesMeta:
      '@types/react':
        optional: true
      immer:
        optional: true
      react:
        optional: true
    dependencies:
      '@types/react': 18.2.0
      react: 18.2.0
      use-sync-external-store: 1.2.0(react@18.2.0)
    dev: false<|MERGE_RESOLUTION|>--- conflicted
+++ resolved
@@ -2069,12 +2069,6 @@
     engines: {node: '>=8'}
     dev: true
 
-<<<<<<< HEAD
-=======
-  /asap@2.0.6:
-    resolution: {integrity: sha512-BSHWgDSAiKs50o2Re8ppvp3seVHXSRM44cdSsT9FfNEUUZLOGWVCsiWaRPWM1Znn+mqZ1OfVZ3z3DWEzSp7hRA==}
-    dev: false
-
   /asynckit@0.4.0:
     resolution: {integrity: sha512-Oei9OH4tRh0YqU3GxhX79dM/mwVgvbZJaSNaRk+bshkj0S5cfHcgYakreBjrHwatXKbz+IoIdYLxrKim2MjW0Q==}
     dev: true
@@ -2089,7 +2083,6 @@
       - debug
     dev: true
 
->>>>>>> 666dc2c9
   /babel-plugin-macros@3.1.0:
     resolution: {integrity: sha512-Cg7TFGpIr01vOQNODXOOaGz2NpCU5gl8x1qJFbb6hbZxR7XrcE2vtbAsTAbJ7/xwJtUuJEw8K8Zr/AE0LHlesg==}
     engines: {node: '>=10', npm: '>=6'}
@@ -3493,15 +3486,6 @@
     resolution: {integrity: sha512-RHxMLp9lnKHGHRng9QFhRCMbYAcVpn69smSGcq3f36xjgVVWThj4qqLbTLlq7Ssj8B+fIQ1EuCEGI2lKsyQeIw==}
     dev: true
 
-<<<<<<< HEAD
-=======
-  /isomorphic-fetch@2.2.1:
-    resolution: {integrity: sha512-9c4TNAKYXM5PRyVcwUZrF3W09nQ+sO7+jydgs4ZGW9dhsLG2VOlISJABombdQqQRXCwuYG3sYV/puGf5rp0qmA==}
-    dependencies:
-      node-fetch: 1.7.3
-      whatwg-fetch: 3.6.19
-    dev: false
-
   /joi@17.11.0:
     resolution: {integrity: sha512-NgB+lZLNoqISVy1rZocE9PZI36bL/77ie924Ri43yEvi9GUUMPeyVIr8KdFTMUlby1p0PBYMk9spIxEUQYqrJQ==}
     dependencies:
@@ -3512,7 +3496,6 @@
       '@sideway/pinpoint': 2.0.0
     dev: true
 
->>>>>>> 666dc2c9
   /js-tokens@4.0.0:
     resolution: {integrity: sha512-RdJUflcE3cUzKiMqQgsCu06FPu9UdIJO0beYbPhHN4k6apgJtifcoCtT9bcxOpYBtpD2kCM6Sbzg4CausW/PKQ==}
     dev: false
