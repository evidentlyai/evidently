--- conflicted
+++ resolved
@@ -55,12 +55,6 @@
                     </>
                 }
             </Grid>
-<<<<<<< HEAD
-            <Collapse in={details} mountOnEnter={true} unmountOnExit={true}>
-                <BigTableDetails details={props.details} widgetSize={props.widgetSize}/>
-            </Collapse>
-=======
->>>>>>> 847e5e45
         </React.Fragment>)
     }
 export default ExpandableListContent;