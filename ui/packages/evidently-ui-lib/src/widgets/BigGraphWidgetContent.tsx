import React from 'react'

import { AdditionalGraphInfo } from '~/api'
import Plot from '~/components/Plot'
import { useDashboardViewParams } from '~/contexts/DashboardViewParams'

interface BigGraphWidgetProps extends AdditionalGraphInfo {
  widgetSize: number
}

const BigGraphWidgetContent: React.FunctionComponent<BigGraphWidgetProps> = (props) => {
  const viewParams = useDashboardViewParams()

  return (
    <div>
      <Plot
        data={props.data}
        layout={{
          ...props.layout,
<<<<<<< HEAD
          title: undefined
          // width: (props.size.width ? props.size.width - 20 : undefined)
=======
          title: undefined,
          xaxis: {
            ...props.layout?.xaxis,
            type: viewParams?.isXaxisAsCategorical ? 'category' : undefined
          }
>>>>>>> 4cd23d87
        }}
        config={{ responsive: true }}
        style={{
          width: '100%',
          minHeight: 300 + 100 * (1 + props.widgetSize / 2),
          maxHeight: 400
        }}
      />
    </div>
  )
}

export default BigGraphWidgetContent<|MERGE_RESOLUTION|>--- conflicted
+++ resolved
@@ -17,16 +17,11 @@
         data={props.data}
         layout={{
           ...props.layout,
-<<<<<<< HEAD
-          title: undefined
-          // width: (props.size.width ? props.size.width - 20 : undefined)
-=======
           title: undefined,
           xaxis: {
             ...props.layout?.xaxis,
             type: viewParams?.isXaxisAsCategorical ? 'category' : undefined
           }
->>>>>>> 4cd23d87
         }}
         config={{ responsive: true }}
         style={{
