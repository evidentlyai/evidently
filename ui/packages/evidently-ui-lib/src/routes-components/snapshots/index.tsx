import { useMemo, useState } from 'react'

import {
  Box,
  Button,
  type ButtonOwnProps,
  FormControlLabel,
  Grid,
  IconButton,
  Switch,
  Table,
  TableBody,
  TableCell,
  TableHead,
  TableRow,
  TableSortLabel,
  TextField,
  Tooltip,
  Typography
} from '@mui/material'

import { useSearchParams } from 'react-router-dom'

import { useLocalStorage } from '@uidotdev/usehooks'

import { Delete as DeleteIcon } from '@mui/icons-material'
import { Autocomplete } from '@mui/material'
<<<<<<< HEAD
import type { DownloadSnapshotURL, MetadataModel, ReportModel, TestSuiteModel } from '~/api/types'
=======
import dayjs from 'dayjs'
import invariant from 'tiny-invariant'
import type { z } from 'zod'
import type { MetadataModel, ReportModel } from '~/api/types'
import type { crumbFunction } from '~/components/BreadCrumbs'
>>>>>>> 46267563
import { DownloadButton } from '~/components/DownloadButton'
import { HidedTags } from '~/components/HidedTags'
import { JsonViewThemed } from '~/components/JsonView'
import { TextWithCopyIcon } from '~/components/TextWithCopyIcon'
import { useUpdateQueryStringValueWithoutNavigation } from '~/hooks/useUpdateQueryStringValueWithoutNavigation'

import dayjs from 'dayjs'
import 'dayjs/locale/en-gb'
import localizedFormat from 'dayjs/plugin/localizedFormat'
dayjs.extend(localizedFormat)

const metadataToOneString: (metadata: MetadataModel) => string = (metadata: MetadataModel) =>
  Object.values(metadata)
    .map((value) => {
      if (Array.isArray(value)) {
        return value.join(' ')
      }

      if (typeof value === 'object') {
        return metadataToOneString(value)
      }

      return value
    })
    .join(' ')

export const SnapshotsListTemplate = ({
  type,
  slots,
<<<<<<< HEAD
  snapshots,
  disabled,
  projectId,
  LinkToSnapshot,
  onReloadSnapshots,
  onDeleteSnapshot
=======
  ActionsWrapper = ({ children }) => <>{children}</>
>>>>>>> 46267563
}: {
  projectId: string
  disabled?: boolean
  snapshots: ReportModel[] | TestSuiteModel[]
  type: 'reports' | 'test suites'
<<<<<<< HEAD
  LinkToSnapshot: (props: { snapshotId: string; projectId: string }) => JSX.Element
=======
  ActionsWrapper?: ({
    children,
    snapshot
  }: { children: React.ReactNode; snapshot: ReportModel }) => JSX.Element
>>>>>>> 46267563
  slots?: {
    additionalSnapshotActions?: (args: { snapshotId: string; projectId: string }) => JSX.Element
    donwloadButtonVariant?: ButtonOwnProps['variant']
  }
  onReloadSnapshots: () => void
  onDeleteSnapshot: ({ snapshotId }: { snapshotId: string }) => void
}) => {
  const [searchParams] = useSearchParams()
  const [sortByTimestamp, setSortByTimestamp] = useState<undefined | 'desc' | 'asc'>('desc')
  const [isCollapsedJson, setIsCollapsedJson] = useLocalStorage('show-full-json-metadata', false)
  const [selectedTags, setTags] = useState(() => searchParams.get('tags')?.split(',') || [])
  const [metadataQuery, setMetadataQuery] = useState(() => searchParams.get('metadata-query') || '')

  useUpdateQueryStringValueWithoutNavigation('tags', selectedTags.join(','))
  useUpdateQueryStringValueWithoutNavigation('metadata-query', String(metadataQuery))

  const ALL_TAGS = useMemo(
    () => Array.from(new Set(snapshots.flatMap(({ tags }) => tags))),
    [snapshots]
  )

  const filteredSnapshotsByTags = useMemo(
    () =>
      snapshots.filter(({ tags }) => selectedTags.every((candidate) => tags.includes(candidate))),
    [snapshots, selectedTags]
  )

  const filteredSnapshotsByMetadata = useMemo(
    () =>
      filteredSnapshotsByTags.filter(({ metadata }) => {
        if (metadataQuery === '') {
          return true
        }

        return metadataToOneString(metadata).includes(metadataQuery)
      }),
    [filteredSnapshotsByTags, metadataQuery]
  )

  const resultSnapshots = useMemo(
    () =>
      sortByTimestamp === undefined
        ? filteredSnapshotsByMetadata
        : filteredSnapshotsByMetadata.sort((a, b) => {
            const [first, second] = [Date.parse(a.timestamp), Date.parse(b.timestamp)]
            const diff = first - second
            if (sortByTimestamp === 'desc') {
              return -diff
            }

            if (sortByTimestamp === 'asc') {
              return diff
            }

            return 0
          }),
    [filteredSnapshotsByMetadata, sortByTimestamp]
  )

  const FilterComponent = (
    <Box sx={{ padding: 2 }}>
      <Grid container gap={2} alignItems={'flex-end'} justifyContent={'space-around'}>
        <Grid item xs={12} md={4}>
          <Autocomplete
            multiple
            limitTags={2}
            value={selectedTags}
            onChange={(_, newSelectedTags) => setTags(newSelectedTags)}
            options={ALL_TAGS}
            renderInput={(params) => (
              <TextField {...params} variant='standard' label='Filter by Tags' />
            )}
          />
        </Grid>
        <Grid item xs={12} md={7}>
          <Box display={'flex'} alignItems={'flex-end'} gap={2}>
            <TextField
              fullWidth
              value={metadataQuery}
              onChange={(event) => setMetadataQuery(event.target.value)}
              variant='standard'
              label='Search in Metadata'
            />
            <Box minWidth={220} display={'flex'} justifyContent={'center'}>
              <FormControlLabel
                control={
                  <Switch
                    checked={isCollapsedJson}
                    onChange={(event) => setIsCollapsedJson(event.target.checked)}
                  />
                }
                label='Hide Metadata'
              />
            </Box>
            <Box display='flex' justifyContent='flex-end'>
              <Button
                sx={{ minWidth: 160 }}
                variant='outlined'
                onClick={() => {
                  onReloadSnapshots()
                }}
                color='primary'
                disabled={disabled}
              >
                refresh {type}
              </Button>
            </Box>
          </Box>
        </Grid>
      </Grid>
    </Box>
  )

  if (snapshots.length === 0) {
    return (
      <>
        {FilterComponent}
        <Typography my={3} variant='h4' align='center'>
          You don't have any {type} yet.
        </Typography>
      </>
    )
  }

  return (
    <>
      {FilterComponent}
      <Table>
        <TableHead>
          <TableRow>
            <TableCell>
              {type === 'reports'
                ? 'Report ID'
                : type === 'test suites'
                  ? 'Test Suite ID'
                  : 'indefined'}
            </TableCell>
            <TableCell>Tags</TableCell>
            <TableCell>Metadata</TableCell>
            <TableCell>
              <TableSortLabel
                active={Boolean(sortByTimestamp)}
                direction={sortByTimestamp}
                onClick={() => {
                  setSortByTimestamp((prev) => {
                    if (prev === undefined) {
                      return 'desc'
                    }

                    if (prev === 'desc') {
                      return 'asc'
                    }

                    if (prev === 'asc') {
                      return undefined
                    }
                  })
                }}
              >
                Timestamp
              </TableSortLabel>
            </TableCell>
            <TableCell align='center'>Actions</TableCell>
          </TableRow>
          <TableRow />
        </TableHead>
        <TableBody>
          {resultSnapshots.map((snapshot) => (
            <TableRow key={`r-${snapshot.id}`}>
              <TableCell>
                <TextWithCopyIcon showText={snapshot.id} copyText={snapshot.id} />
              </TableCell>
              <TableCell>
                <Box maxWidth={250}>
                  <HidedTags
                    onClick={(clickedTag) => {
                      if (selectedTags.includes(clickedTag)) {
                        return
                      }

                      setTags([...selectedTags, clickedTag])
                    }}
                    tags={snapshot.tags}
                  />
                </Box>
              </TableCell>
              <TableCell>
                <JsonViewThemed
                  collapsed={isCollapsedJson}
                  value={snapshot.metadata}
                  enableClipboard={false}
                />
              </TableCell>
              <TableCell>
                <Typography variant='body2'>
                  {dayjs(snapshot.timestamp).locale('en-gb').format('llll')}
                </Typography>
              </TableCell>
              <TableCell>
                <Box display={'flex'} justifyContent={'center'} gap={1}>
<<<<<<< HEAD
                  <LinkToSnapshot snapshotId={snapshot.id} projectId={projectId} />

                  <DownloadButton
                    variant={slots?.donwloadButtonVariant || 'outlined'}
                    disabled={disabled ?? false}
                    downloadLink={
                      // better type safety
                      (
                        '/api/projects/{project_id}/{snapshot_id}/download' satisfies DownloadSnapshotURL
                      )
                        .replace('{project_id}', projectId)
                        .replace('{snapshot_id}', snapshot.id)
                    }
                  />
                  {slots?.additionalSnapshotActions && (
                    <slots.additionalSnapshotActions
                      snapshotId={snapshot.id}
                      projectId={projectId}
                    />
                  )}
                  <Box>
                    <Tooltip title='delete snapshot' placement='top'>
                      <IconButton
                        onClick={() => {
                          if (confirm('Are you sure?') === true) {
                            onDeleteSnapshot({ snapshotId: snapshot.id })
                          }
                        }}
                        color='primary'
                        disabled={disabled}
                      >
                        <DeleteIcon />
                      </IconButton>
                    </Tooltip>
                  </Box>
=======
                  <ActionsWrapper snapshot={snapshot}>
                    <>
                      {slots?.ViewButton ? (
                        <slots.ViewButton snapshotId={snapshot.id} projectId={projectId} />
                      ) : (
                        <Button
                          disabled={isNavigation}
                          component={RouterLink}
                          to={`${snapshot.id}`}
                        >
                          View
                        </Button>
                      )}

                      <DownloadButton
                        variant={slots?.donwloadButtonVariant || 'outlined'}
                        disabled={isNavigation}
                        downloadLink={`/api/projects/${projectId}/${snapshot.id}/download`}
                      />

                      {slots?.additionalSnapshotActions && (
                        <slots.additionalSnapshotActions
                          snapshotId={snapshot.id}
                          projectId={projectId}
                        />
                      )}

                      <Box>
                        <Tooltip title='delete snapshot' placement='top'>
                          <IconButton
                            onClick={() => {
                              if (confirm('Are you sure?') === true) {
                                submit(
                                  {
                                    action: 'delete-snapshot',
                                    snapshotId: snapshot.id
                                  } satisfies z.infer<typeof deleteSnapshotSchema>,
                                  { method: 'post', replace: true, encType: 'application/json' }
                                )
                              }
                            }}
                            color='primary'
                            disabled={isNavigation}
                          >
                            <DeleteIcon />
                          </IconButton>
                        </Tooltip>
                      </Box>
                    </>
                  </ActionsWrapper>
>>>>>>> 46267563
                </Box>
              </TableCell>
            </TableRow>
          ))}
        </TableBody>
      </Table>
    </>
  )
}<|MERGE_RESOLUTION|>--- conflicted
+++ resolved
@@ -25,15 +25,7 @@
 
 import { Delete as DeleteIcon } from '@mui/icons-material'
 import { Autocomplete } from '@mui/material'
-<<<<<<< HEAD
 import type { DownloadSnapshotURL, MetadataModel, ReportModel, TestSuiteModel } from '~/api/types'
-=======
-import dayjs from 'dayjs'
-import invariant from 'tiny-invariant'
-import type { z } from 'zod'
-import type { MetadataModel, ReportModel } from '~/api/types'
-import type { crumbFunction } from '~/components/BreadCrumbs'
->>>>>>> 46267563
 import { DownloadButton } from '~/components/DownloadButton'
 import { HidedTags } from '~/components/HidedTags'
 import { JsonViewThemed } from '~/components/JsonView'
@@ -63,29 +55,23 @@
 export const SnapshotsListTemplate = ({
   type,
   slots,
-<<<<<<< HEAD
   snapshots,
   disabled,
   projectId,
   LinkToSnapshot,
   onReloadSnapshots,
-  onDeleteSnapshot
-=======
+  onDeleteSnapshot,
   ActionsWrapper = ({ children }) => <>{children}</>
->>>>>>> 46267563
 }: {
   projectId: string
   disabled?: boolean
   snapshots: ReportModel[] | TestSuiteModel[]
   type: 'reports' | 'test suites'
-<<<<<<< HEAD
   LinkToSnapshot: (props: { snapshotId: string; projectId: string }) => JSX.Element
-=======
   ActionsWrapper?: ({
     children,
     snapshot
   }: { children: React.ReactNode; snapshot: ReportModel }) => JSX.Element
->>>>>>> 46267563
   slots?: {
     additionalSnapshotActions?: (args: { snapshotId: string; projectId: string }) => JSX.Element
     donwloadButtonVariant?: ButtonOwnProps['variant']
@@ -286,61 +272,21 @@
               </TableCell>
               <TableCell>
                 <Box display={'flex'} justifyContent={'center'} gap={1}>
-<<<<<<< HEAD
-                  <LinkToSnapshot snapshotId={snapshot.id} projectId={projectId} />
-
-                  <DownloadButton
-                    variant={slots?.donwloadButtonVariant || 'outlined'}
-                    disabled={disabled ?? false}
-                    downloadLink={
-                      // better type safety
-                      (
-                        '/api/projects/{project_id}/{snapshot_id}/download' satisfies DownloadSnapshotURL
-                      )
-                        .replace('{project_id}', projectId)
-                        .replace('{snapshot_id}', snapshot.id)
-                    }
-                  />
-                  {slots?.additionalSnapshotActions && (
-                    <slots.additionalSnapshotActions
-                      snapshotId={snapshot.id}
-                      projectId={projectId}
-                    />
-                  )}
-                  <Box>
-                    <Tooltip title='delete snapshot' placement='top'>
-                      <IconButton
-                        onClick={() => {
-                          if (confirm('Are you sure?') === true) {
-                            onDeleteSnapshot({ snapshotId: snapshot.id })
-                          }
-                        }}
-                        color='primary'
-                        disabled={disabled}
-                      >
-                        <DeleteIcon />
-                      </IconButton>
-                    </Tooltip>
-                  </Box>
-=======
                   <ActionsWrapper snapshot={snapshot}>
                     <>
-                      {slots?.ViewButton ? (
-                        <slots.ViewButton snapshotId={snapshot.id} projectId={projectId} />
-                      ) : (
-                        <Button
-                          disabled={isNavigation}
-                          component={RouterLink}
-                          to={`${snapshot.id}`}
-                        >
-                          View
-                        </Button>
-                      )}
+                      <LinkToSnapshot snapshotId={snapshot.id} projectId={projectId} />
 
                       <DownloadButton
                         variant={slots?.donwloadButtonVariant || 'outlined'}
-                        disabled={isNavigation}
-                        downloadLink={`/api/projects/${projectId}/${snapshot.id}/download`}
+                        disabled={disabled ?? false}
+                        downloadLink={
+                          // better type safety
+                          (
+                            '/api/projects/{project_id}/{snapshot_id}/download' satisfies DownloadSnapshotURL
+                          )
+                            .replace('{project_id}', projectId)
+                            .replace('{snapshot_id}', snapshot.id)
+                        }
                       />
 
                       {slots?.additionalSnapshotActions && (
@@ -355,17 +301,11 @@
                           <IconButton
                             onClick={() => {
                               if (confirm('Are you sure?') === true) {
-                                submit(
-                                  {
-                                    action: 'delete-snapshot',
-                                    snapshotId: snapshot.id
-                                  } satisfies z.infer<typeof deleteSnapshotSchema>,
-                                  { method: 'post', replace: true, encType: 'application/json' }
-                                )
+                                onDeleteSnapshot({ snapshotId: snapshot.id })
                               }
                             }}
                             color='primary'
-                            disabled={isNavigation}
+                            disabled={disabled}
                           >
                             <DeleteIcon />
                           </IconButton>
@@ -373,7 +313,6 @@
                       </Box>
                     </>
                   </ActionsWrapper>
->>>>>>> 46267563
                 </Box>
               </TableCell>
             </TableRow>
