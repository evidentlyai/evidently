--- conflicted
+++ resolved
@@ -1,5 +1,5 @@
-<<<<<<< HEAD
 import dayjs, { type Dayjs } from 'dayjs'
+import type { PlotMouseEvent } from 'plotly.js'
 import { useEffect, useState } from 'react'
 import type { DashboardInfoModel } from '~/api/types'
 import {
@@ -9,53 +9,27 @@
   ShowInOrderSwitch
 } from '~/components/DashboardDateFilter'
 import { DashboardWidgets } from '~/components/DashboardWidgets'
-=======
-import dayjs from 'dayjs'
-import type { PlotMouseEvent } from 'plotly.js'
-import { useLoaderData, useParams } from 'react-router-dom'
-import invariant from 'tiny-invariant'
-import { DashboardParams } from '~/components/DashboardDateFilter'
->>>>>>> ae547a1f
 import { DashboardViewParamsContext } from '~/contexts/DashboardViewParams'
 import { useDebounce, useIsFirstRender, useLocalStorage } from '~/hooks/index'
 
-<<<<<<< HEAD
 export const ProjectDashboard = ({
   data,
-  dateFilterProps
+  dateFilterProps,
+  OnClickedPointComponent,
+  OnHoveredPlotComponent
 }: {
   data: DashboardInfoModel
   dateFilterProps: DateFilterProps
+  OnClickedPointComponent?: ({ event }: { event: PlotMouseEvent }) => JSX.Element
+  OnHoveredPlotComponent?: () => JSX.Element
 }) => {
   const [isXaxisAsCategorical, setIsXaxisAsCategorical] = useLocalStorage(
-=======
-interface Props {
-  Dashboard: ({ data }: { data: LoaderData }) => JSX.Element
-  OnClickedPointComponent?: ({ event }: { event: PlotMouseEvent }) => JSX.Element
-  OnHoveredPlotComponent?: () => JSX.Element
-}
-
-export const DashboardComponentTemplate = ({
-  Dashboard,
-  OnClickedPointComponent,
-  OnHoveredPlotComponent
-}: Props) => {
-  const { projectId } = useParams()
-  invariant(projectId, 'missing projectId')
-
-  const data = useLoaderData() as LoaderData
-
-  const isShowDateFilter = data.min_timestamp !== null && data.max_timestamp !== null
-  const dataRanges = { minDate: dayjs(data.min_timestamp), maxDate: dayjs(data.max_timestamp) }
-  const [isDashboardHideDates, setIsDashboardHideDates] = useLocalStorage(
->>>>>>> ae547a1f
     'dashboard-hide-dates',
     false
   )
 
   return (
     <>
-<<<<<<< HEAD
       <DateFilter {...dateFilterProps} flexEnd>
         <ShowInOrderSwitch
           isXaxisAsCategorical={isXaxisAsCategorical}
@@ -63,25 +37,10 @@
         />
       </DateFilter>
 
-      <DashboardViewParamsContext.Provider value={{ isXaxisAsCategorical }}>
+      <DashboardViewParamsContext.Provider
+        value={{ isXaxisAsCategorical, OnClickedPointComponent, OnHoveredPlotComponent }}
+      >
         <DashboardWidgets widgets={data.widgets} />
-=======
-      <DashboardParams
-        dataRanges={dataRanges}
-        isShowDateFilter={isShowDateFilter}
-        isDashboardHideDates={isDashboardHideDates}
-        setIsDashboardHideDates={setIsDashboardHideDates}
-      />
-
-      <DashboardViewParamsContext.Provider
-        value={{
-          isXaxisAsCategorical: isDashboardHideDates,
-          OnClickedPointComponent,
-          OnHoveredPlotComponent
-        }}
-      >
-        <Dashboard data={data} />
->>>>>>> ae547a1f
       </DashboardViewParamsContext.Provider>
     </>
   )
