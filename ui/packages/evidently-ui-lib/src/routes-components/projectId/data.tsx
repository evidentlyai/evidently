import { type API, responseParser } from '~/api/client-heplers'

<<<<<<< HEAD
import { ensureID } from '~/api/utils'

export const getProjectInfo = ({ api, projectId }: API & { projectId: string }) =>
  api
    .GET('/api/projects/{project_id}/info', { params: { path: { project_id: projectId } } })
    .then(responseParser())
    .then(ensureID)
=======
export type LoaderData = {
  project: StrictID<ProjectModel>
}

export const getLoaderAction: GetLoaderAction<API_CLIENT_TYPE, LoaderData> = ({ api }) => ({
  loader: ({ params }) => {
    const { projectId } = params
    invariant(projectId, 'missing projectId')

    return api
      .GET('/api/projects/{project_id}/info', { params: { path: { project_id: projectId } } })
      .then(responseParser())
      .then(ensureID)
      .then((project) => ({ project }))
  }
})
>>>>>>> 46267563
<|MERGE_RESOLUTION|>--- conflicted
+++ resolved
@@ -1,6 +1,5 @@
 import { type API, responseParser } from '~/api/client-heplers'
 
-<<<<<<< HEAD
 import { ensureID } from '~/api/utils'
 
 export const getProjectInfo = ({ api, projectId }: API & { projectId: string }) =>
@@ -8,21 +7,4 @@
     .GET('/api/projects/{project_id}/info', { params: { path: { project_id: projectId } } })
     .then(responseParser())
     .then(ensureID)
-=======
-export type LoaderData = {
-  project: StrictID<ProjectModel>
-}
-
-export const getLoaderAction: GetLoaderAction<API_CLIENT_TYPE, LoaderData> = ({ api }) => ({
-  loader: ({ params }) => {
-    const { projectId } = params
-    invariant(projectId, 'missing projectId')
-
-    return api
-      .GET('/api/projects/{project_id}/info', { params: { path: { project_id: projectId } } })
-      .then(responseParser())
-      .then(ensureID)
-      .then((project) => ({ project }))
-  }
-})
->>>>>>> 46267563
+    .then((project) => ({ project }))