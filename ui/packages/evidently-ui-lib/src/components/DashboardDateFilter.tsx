import {
  Alert,
  AlertTitle,
  Box,
  Collapse,
  FormControl,
  FormControlLabel,
  Grid,
  InputLabel,
  MenuItem,
  Select,
  Switch,
  Typography
} from '@mui/material'
import { DateTimePicker } from '@mui/x-date-pickers/DateTimePicker'

import dayjs, { type Dayjs } from 'dayjs'
import 'dayjs/locale/en-gb'
import 'dayjs/plugin/duration'

import { LocalizationProvider } from '@mui/x-date-pickers'
import { AdapterDayjs } from '@mui/x-date-pickers/AdapterDayjs'

import { useSearchParams } from 'react-router-dom'
import { formatDate } from '~/utils'
import { useEffect, useState } from 'react'
import { useDebounce, useIsFirstRender } from '~/hooks'

type QueryAliases = 'FROM' | 'TO'
type QueryLiterals = 'date_from' | 'date_to'

export const FILTER_QUERY_PARAMS: Record<QueryAliases, QueryLiterals> = {
  FROM: 'date_from',
  TO: 'date_to'
}

interface DataRangesProps {
  dataRanges: { minDate: Dayjs; maxDate: Dayjs }
}

interface DashboardDateFilterProps {
  isShowDateFilter: boolean
  isDashboardHideDates: boolean
  setIsDashboardHideDates: React.Dispatch<React.SetStateAction<boolean>>
}

export const getDashboardQueryParams = (searchParams: URLSearchParams) => {
  const date_from = searchParams.get(FILTER_QUERY_PARAMS.FROM)
  const date_to = searchParams.get(FILTER_QUERY_PARAMS.TO)
  return { date_from, date_to }
}

export const useIsCorrectTimeInterval = ({ dataRanges }: DataRangesProps) => {
  const [searchParams, setSearchParams] = useSearchParams()

  const { date_from: dateFrom, date_to: dateTo } = getDashboardQueryParams(searchParams)

  const date_from = dayjs(dateFrom || dataRanges.minDate)
  const date_to = dayjs(dateTo || dataRanges.maxDate)

  const isCorrectTimeInterval =
    date_from.isValid() &&
    date_to.isValid() &&
    (date_from.isSame(date_to) || date_from.isBefore(date_to))

  return { isCorrectTimeInterval, date_from, date_to, setSearchParams }
}

export const DashboardParams = ({
  dataRanges,
  isDashboardHideDates,
  setIsDashboardHideDates,
  isShowDateFilter
}: DashboardDateFilterProps & DataRangesProps) => {
  const isFirstRender = useIsFirstRender()
  const { isCorrectTimeInterval, date_from, date_to, setSearchParams } = useIsCorrectTimeInterval({
    dataRanges
  })

  const [innerDatesState, setInnerStateDates] = useState<{
    date_from: Dayjs | null
    date_to: Dayjs | null
  }>({ date_from, date_to })

  const innerDatesStateDebounced = useDebounce(innerDatesState, 300)

  const isIncorrectTimeIntervalMessage = !isCorrectTimeInterval ? 'incorrect time interval' : ''

  useEffect(() => {
    if (isFirstRender) {
      return
    }

    const date_to = innerDatesStateDebounced?.date_to?.toDate()
    const date_from = innerDatesStateDebounced?.date_from?.toDate()

    setSearchParams(
      (params) => {
        params.delete(FILTER_QUERY_PARAMS.FROM)
        params.delete(FILTER_QUERY_PARAMS.TO)

        date_from && params.append(FILTER_QUERY_PARAMS.FROM, formatDate(date_from))
        date_to && params.append(FILTER_QUERY_PARAMS.TO, formatDate(date_to))

        return params
      },
      { preventScrollReset: true, replace: true }
    )
  }, [innerDatesStateDebounced])

  return (
    <LocalizationProvider dateAdapter={AdapterDayjs} adapterLocale={'en-gb'}>
      <Grid
        container
        padding={1}
        zIndex={1}
        gap={2}
        justifyContent='flex-end'
        alignItems={'flex-end'}
      >
        <Grid item>
          <Box minWidth={180} display={'flex'} justifyContent={'center'}>
            <FormControlLabel
              control={
                <Switch
                  checked={isDashboardHideDates}
                  onChange={(event) => setIsDashboardHideDates(event.target.checked)}
                />
              }
              label='Show in order'
            />
          </Box>
        </Grid>
        {isShowDateFilter && (
          <>
            <Grid item xs={12} md={2}>
              <FormControl fullWidth>
                <InputLabel>Period</InputLabel>
                <Select
                  variant='standard'
                  defaultValue={''}
                  onChange={(event) => {
                    const [valueStr, durationStr] = (event.target.value as string).split(',')

                    if (valueStr === '') {
                      setInnerStateDates({ date_from: null, date_to: null })

                      return
                    }

                    const [value, duration] = [Number(valueStr), durationStr]
                    const lastDate = dataRanges.maxDate.subtract(
                      value,
                      duration as dayjs.ManipulateType
                    )

                    setInnerStateDates({
                      date_from: lastDate.isBefore(dataRanges.minDate)
                        ? dataRanges.minDate
                        : lastDate,
                      date_to: dataRanges.maxDate
                    })
                  }}
                >
                  <MenuItem value={''}>
                    <em>None</em>
                  </MenuItem>
                  <MenuItem value={'10,minutes'}>Last 10 Minutes</MenuItem>
                  <MenuItem value={'30,minutes'}>Last 30 Minutes</MenuItem>
                  <MenuItem value={'1,hours'}>Last 1 Hours</MenuItem>
                  <MenuItem value={'2,hours'}>Last 2 Hours</MenuItem>
                  <MenuItem value={'8,hours'}>Last 8 Hours</MenuItem>
                  <MenuItem value={'24,hours'}>Last 24 Hours</MenuItem>
                  <MenuItem value={'7,days'}>Last 7 Days</MenuItem>
                  <MenuItem value={'14,days'}>Last 14 Days</MenuItem>
                  <MenuItem value={'28,days'}>Last 28 Days</MenuItem>
                  <MenuItem value={'60,days'}>Last 60 Days</MenuItem>
                </Select>
              </FormControl>
            </Grid>
            <Grid item>
              <Box display={'flex'} alignItems={'center'} gap={2}>
                <DateTimePicker
                  minDate={dataRanges.minDate}
                  maxDate={dataRanges.maxDate && date_to}
                  slotProps={{
                    textField: {
                      variant: 'standard'
                    }
                  }}
<<<<<<< HEAD
                  label='From'
                  value={date_from}
                  onChange={getOnChangeDate(FILTER_QUERY_PARAMS.FROM)}
=======
                  label="From"
                  value={innerDatesState.date_from}
                  onChange={(date_from) => setInnerStateDates((prev) => ({ ...prev, date_from }))}
>>>>>>> 2bb5e6d9
                />
                <Box height={1} display={'flex'} alignItems={'center'}>
                  <Typography> - </Typography>
                </Box>
                <DateTimePicker
                  minDate={dataRanges.minDate && date_from}
                  maxDate={dataRanges.maxDate}
                  slotProps={{
                    textField: {
                      variant: 'standard'
                    }
                  }}
<<<<<<< HEAD
                  label='To'
                  value={date_to}
                  onChange={getOnChangeDate(FILTER_QUERY_PARAMS.TO)}
=======
                  label="To"
                  value={innerDatesState.date_to}
                  onChange={(date_to) => setInnerStateDates((prev) => ({ ...prev, date_to }))}
>>>>>>> 2bb5e6d9
                />
              </Box>
            </Grid>
            <Grid item xs={12}>
              <Collapse unmountOnExit in={!isCorrectTimeInterval}>
                <Alert severity='error'>
                  <AlertTitle>Error</AlertTitle>
                  {isIncorrectTimeIntervalMessage}
                </Alert>
              </Collapse>
            </Grid>
          </>
        )}
      </Grid>
    </LocalizationProvider>
  )
}

export type DateFilterState = {
  dateFrom?: Dayjs | null
  dateTo?: Dayjs | null
}

export interface DateFilterProps {
  dates: DateFilterState
  setDates: React.Dispatch<React.SetStateAction<DateFilterState>>
  required?: boolean
}

export const DateFilter = ({ dates, setDates, required = false }: DateFilterProps) => {
  return (
    <LocalizationProvider dateAdapter={AdapterDayjs} adapterLocale={'en-gb'}>
      <Grid
        container
        padding={1}
        zIndex={1}
        gap={2}
        justifyContent='flex-start'
        alignItems={'flex-end'}
      >
        <>
          <Grid item xs={12} md={2}>
            <FormControl fullWidth>
              <InputLabel>Period</InputLabel>
              <Select
                variant='standard'
                defaultValue={''}
                onChange={(event) => {
                  const [valueStr, durationStr] = (event.target.value as string).split(',')

                  if (valueStr === '') {
                    setDates({ dateFrom: null, dateTo: null })
                    return
                  }

                  const now = dayjs()
                  const [value, duration] = [Number(valueStr), durationStr]
                  const lastDate = now.subtract(value, duration as dayjs.ManipulateType)

                  setDates({ dateFrom: lastDate, dateTo: now })
                }}
              >
                <MenuItem value={''}>
                  <em>None</em>
                </MenuItem>
                <MenuItem value={'10,minutes'}>Last 10 Minutes</MenuItem>
                <MenuItem value={'30,minutes'}>Last 30 Minutes</MenuItem>
                <MenuItem value={'1,hours'}>Last 1 Hours</MenuItem>
                <MenuItem value={'2,hours'}>Last 2 Hours</MenuItem>
                <MenuItem value={'8,hours'}>Last 8 Hours</MenuItem>
                <MenuItem value={'24,hours'}>Last 24 Hours</MenuItem>
                <MenuItem value={'7,days'}>Last 7 Days</MenuItem>
                <MenuItem value={'14,days'}>Last 14 Days</MenuItem>
                <MenuItem value={'28,days'}>Last 28 Days</MenuItem>
                <MenuItem value={'60,days'}>Last 60 Days</MenuItem>
              </Select>
            </FormControl>
          </Grid>
          <Grid item>
            <Box display={'flex'} alignItems={'center'} gap={2}>
              <DateTimePicker
                minDate={undefined}
                maxDate={dates?.dateTo}
                slotProps={{
                  textField: {
                    variant: 'standard',
                    error: required ? !dates.dateFrom : undefined
                  }
                }}
                label='From'
                value={dates?.dateFrom}
                onChange={(value) => setDates((prev) => ({ ...prev, dateFrom: value }))}
              />
              <Box height={1} display={'flex'} alignItems={'center'}>
                <Typography> - </Typography>
              </Box>
              <DateTimePicker
                minDate={dates?.dateFrom}
                maxDate={undefined}
                slotProps={{
                  textField: {
                    variant: 'standard',
                    error: required ? !dates.dateTo : undefined
                  }
                }}
                label='To'
                value={dates?.dateTo}
                onChange={(value) => setDates((prev) => ({ ...prev, dateTo: value }))}
              />
            </Box>
          </Grid>
          <Grid item xs={12}>
            <Collapse
              unmountOnExit
              in={Boolean(dates.dateFrom && dates.dateTo && dates.dateFrom?.isAfter(dates.dateTo))}
            >
              <Alert severity='error'>
                <AlertTitle>Error</AlertTitle>
                Incorrect time interval
              </Alert>
            </Collapse>
          </Grid>
        </>
      </Grid>
    </LocalizationProvider>
  )
}<|MERGE_RESOLUTION|>--- conflicted
+++ resolved
@@ -12,6 +12,7 @@
   Switch,
   Typography
 } from '@mui/material'
+
 import { DateTimePicker } from '@mui/x-date-pickers/DateTimePicker'
 
 import dayjs, { type Dayjs } from 'dayjs'
@@ -21,10 +22,10 @@
 import { LocalizationProvider } from '@mui/x-date-pickers'
 import { AdapterDayjs } from '@mui/x-date-pickers/AdapterDayjs'
 
+import { useEffect, useState } from 'react'
 import { useSearchParams } from 'react-router-dom'
+import { useDebounce, useIsFirstRender } from '~/hooks'
 import { formatDate } from '~/utils'
-import { useEffect, useState } from 'react'
-import { useDebounce, useIsFirstRender } from '~/hooks'
 
 type QueryAliases = 'FROM' | 'TO'
 type QueryLiterals = 'date_from' | 'date_to'
@@ -86,6 +87,7 @@
 
   const isIncorrectTimeIntervalMessage = !isCorrectTimeInterval ? 'incorrect time interval' : ''
 
+  // biome-ignore lint/correctness/useExhaustiveDependencies: fine
   useEffect(() => {
     if (isFirstRender) {
       return
@@ -106,7 +108,7 @@
       },
       { preventScrollReset: true, replace: true }
     )
-  }, [innerDatesStateDebounced])
+  }, [innerDatesStateDebounced, isFirstRender])
 
   return (
     <LocalizationProvider dateAdapter={AdapterDayjs} adapterLocale={'en-gb'}>
@@ -188,15 +190,9 @@
                       variant: 'standard'
                     }
                   }}
-<<<<<<< HEAD
                   label='From'
-                  value={date_from}
-                  onChange={getOnChangeDate(FILTER_QUERY_PARAMS.FROM)}
-=======
-                  label="From"
                   value={innerDatesState.date_from}
                   onChange={(date_from) => setInnerStateDates((prev) => ({ ...prev, date_from }))}
->>>>>>> 2bb5e6d9
                 />
                 <Box height={1} display={'flex'} alignItems={'center'}>
                   <Typography> - </Typography>
@@ -209,15 +205,9 @@
                       variant: 'standard'
                     }
                   }}
-<<<<<<< HEAD
                   label='To'
-                  value={date_to}
-                  onChange={getOnChangeDate(FILTER_QUERY_PARAMS.TO)}
-=======
-                  label="To"
                   value={innerDatesState.date_to}
                   onChange={(date_to) => setInnerStateDates((prev) => ({ ...prev, date_to }))}
->>>>>>> 2bb5e6d9
                 />
               </Box>
             </Grid>
