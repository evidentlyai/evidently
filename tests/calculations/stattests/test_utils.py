--- conflicted
+++ resolved
@@ -2,11 +2,8 @@
 import pandas as pd
 import pytest
 
-<<<<<<< HEAD
 from evidently.calculations.stattests.tvd_stattest import _total_variation_distance
-=======
 from evidently.calculations.stattests.utils import generate_fisher2x2_contingency_table
->>>>>>> b46fd21a
 from evidently.calculations.stattests.utils import get_unique_not_nan_values_list_from_series
 from evidently.calculations.stattests.utils import permutation_test
 
@@ -28,7 +25,6 @@
 
 
 @pytest.mark.parametrize(
-<<<<<<< HEAD
     "reference, current, observed, test_statistic_func, pvalue",
     (
         (
@@ -63,7 +59,9 @@
 )
 def test_permutation_test(reference, current, observed, test_statistic_func, pvalue):
     assert permutation_test(reference, current, observed, test_statistic_func) == pvalue
-=======
+
+
+@pytest.mark.parametrize(
     "reference_data, current_data ,expected_contingency_table",
     (
         (pd.Series([1, 0, 1, 0]), pd.Series([1, 0, 1, 0]), np.array([[2, 2], [2, 2]])),
@@ -92,5 +90,4 @@
         ValueError,
         match="reference_data and current_data are not of equal length, please ensure that they are of equal length",
     ):
-        generate_fisher2x2_contingency_table(current_data, reference_data)
->>>>>>> b46fd21a
+        generate_fisher2x2_contingency_table(current_data, reference_data)