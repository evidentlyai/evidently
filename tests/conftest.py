--- conflicted
+++ resolved
@@ -1,41 +1,26 @@
 import numpy as np
 import pandas as pd
 
-<<<<<<< HEAD
-from evidently.pydantic_utils import PolymorphicModel
-
-
-def smart_assert_equal(actual, expected):
-    if (
-        isinstance(actual, BaseModel)
-        and isinstance(expected, BaseModel)
-        and (
-            actual.__class__ is expected.__class__
-            or (
-                isinstance(actual, PolymorphicModel)
-                and isinstance(expected, PolymorphicModel)
-                and actual.type == expected.type
-            )
-        )
-    ):
-        ignore_not_set = hasattr(expected, "__ignore_not_set__") and expected.__ignore_not_set__
-        for field in actual.__fields__.values():
-            if ignore_not_set and getattr(expected, field.name) is None:
-                continue
-            smart_assert_equal(getattr(actual, field.name), getattr(expected, field.name))
-=======
 from evidently._pydantic_compat import BaseModel
 from evidently.utils.types import ApproxValue
+from evidently.pydantic_utils import PolymorphicModel
 
 # for np.testing.assert_equal to work with ApproxValue
 np.core.numeric.ScalarType = np.core.numeric.ScalarType + (ApproxValue,)  # type: ignore[attr-defined]
 
 
+
 def smart_assert_equal(actual, expected, path=""):
-    if isinstance(actual, BaseModel) and isinstance(expected, BaseModel) and actual.__class__ is expected.__class__:
+    if isinstance(actual, BaseModel) and isinstance(expected, BaseModel) and (actual.__class__ is expected.__class__ or (
+                isinstance(actual, PolymorphicModel)
+                and isinstance(expected, PolymorphicModel)
+                and actual.type == expected.type
+            )) :
+        ignore_not_set = hasattr(expected, "__ignore_not_set__") and expected.__ignore_not_set__
         for field in actual.__fields__.values():
+            if ignore_not_set and getattr(expected, field.name) is None:
+                continue
             smart_assert_equal(getattr(actual, field.name), getattr(expected, field.name), path=f"{path}.{field.name}")
->>>>>>> 9b9099cf
         return
     if isinstance(actual, pd.Series):
         try:
