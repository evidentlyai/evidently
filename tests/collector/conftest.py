import datetime
import os
from typing import Dict

import pandas as pd
import pytest
import uuid6
from litestar import get
from litestar.testing import TestClient

from evidently.collector.app import create_app
from evidently.collector.config import CollectorConfig
from evidently.collector.config import CollectorServiceConfig
from evidently.collector.config import ReportConfig
from evidently.collector.config import RowsCountTrigger
from evidently.core import IncludeOptions
from evidently.options.base import Options
from evidently.suite.base_suite import ContextPayload
from evidently.suite.base_suite import ReportBase
from evidently.suite.base_suite import Snapshot
from evidently.suite.base_suite import Suite
from tests.ui.test_app import MockMetric
from tests.ui.test_app import MockMetricResult

os.environ["DO_NOT_TRACK"] = "1"


@pytest.fixture
def collector_test_client(tmp_path):
    app = create_app(str(tmp_path / "config.json"), debug=True)

    state = {}

    @get("/_init_tests")
    async def test_init(service: CollectorServiceConfig, service_workspace: str) -> None:
        state["config"] = service
        state["workspace"] = service_workspace

    app.register(test_init)

    client = TestClient(app)
    client.get("/_init_tests").raise_for_status()
    client.app.state.update(state)
    return client


@pytest.fixture()
def collector_service_config(collector_test_client) -> CollectorServiceConfig:
    return collector_test_client.app.state["config"]


@pytest.fixture()
def collector_workspace(collector_test_client) -> str:
    return collector_test_client.app.state["workspace"]


class ReportBaseMock(ReportBase):
    def __init__(self):
        super().__init__()
        self.id = uuid.uuid4()

    def to_snapshot(self):
        return Snapshot(
<<<<<<< HEAD
            id=uuid6.uuid7(),
=======
            id=self.id,
>>>>>>> 58135606
            name="mock",
            timestamp=datetime.datetime.now(),
            metadata={},
            tags=[],
            suite=ContextPayload(
                metrics=[MockMetric()],
                metric_results=[MockMetricResult.create(1)],
                tests=[],
                test_results=[],
                options=Options(),
            ),
            metrics_ids=[],
            test_ids=[],
            options=Options(),
        )

    def as_dict(
        self,
        include_render: bool = False,
        include: Dict[str, IncludeOptions] = None,
        exclude: Dict[str, IncludeOptions] = None,
        **kwargs,
    ) -> dict:
        return {}

    def _build_dashboard_info(self):
        pass

    def run(self, *args, **kwargs):
        self._inner_suite = Suite(Options())

    @classmethod
    def _parse_snapshot(cls, payload: Snapshot):
        return ReportBaseMock()


class ReportConfigMock(ReportConfig):
    def to_report_base(self):
        return ReportBaseMock()


@pytest.fixture()
def mock_collector_config() -> CollectorConfig:
    return CollectorConfig(
        trigger=RowsCountTrigger(),
        report_config=ReportConfigMock(metrics=[], tests=[], options=Options(), metadata={}, tags=[]),
        project_id="",
    )


@pytest.fixture()
def mock_reference() -> pd.DataFrame:
    return pd.DataFrame({"a": [1, 2]}, index=["0", "1"])<|MERGE_RESOLUTION|>--- conflicted
+++ resolved
@@ -57,15 +57,11 @@
 class ReportBaseMock(ReportBase):
     def __init__(self):
         super().__init__()
-        self.id = uuid.uuid4()
+        self.id = uuid6.uuid7()
 
     def to_snapshot(self):
         return Snapshot(
-<<<<<<< HEAD
-            id=uuid6.uuid7(),
-=======
             id=self.id,
->>>>>>> 58135606
             name="mock",
             timestamp=datetime.datetime.now(),
             metadata={},
