--- conflicted
+++ resolved
@@ -3,11 +3,8 @@
 
 from evidently.ui.app import create_app
 from evidently.ui.demo_projects import DEMO_PROJECTS
-<<<<<<< HEAD
 from evidently.ui.local_service import LocalConfig
-=======
 from tests.conftest import slow
->>>>>>> a94a8d20
 
 
 @pytest.fixture
