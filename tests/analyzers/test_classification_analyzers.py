from pytest import approx
import pandas as pd

from evidently import ColumnMapping
from evidently.analyzers.prob_classification_performance_analyzer import ProbClassificationPerformanceAnalyzer
from evidently.options import OptionsProvider


def test_single_dataset_with_two_classes() -> None:
    df = pd.DataFrame(
        {
            'target': ['label_a', 'label_a', 'label_a', 'label_b', 'label_b', 'label_b'],
            'label_a': [.1, .2, .3, .4, .5, .6],
            'label_b': [.9, .8, .7, .6, .5, .4],
        }
    )
    df_column_mapping = ColumnMapping(
        target='target',
        prediction=['label_a', 'label_b'],
    )
    analyzer = ProbClassificationPerformanceAnalyzer()
    analyzer.options_provider = OptionsProvider()
    result = analyzer.calculate(df, None, df_column_mapping)

    assert result.columns.utility_columns.date is None
    assert result.columns.utility_columns.id_column is None
    assert result.columns.utility_columns.target == 'target'
    assert result.columns.utility_columns.prediction == ['label_a', 'label_b']
    assert result.columns.cat_feature_names == []
    assert result.columns.num_feature_names == []
    assert result.columns.target_names is None

<<<<<<< HEAD
    reference_metrics = result.reference_metrics
    assert reference_metrics.accuracy == approx(1 / 6)
    assert reference_metrics.precision == approx(1 / 8)
    assert reference_metrics.recall == approx(1 / 6)
    assert reference_metrics.f1 == approx(0.14285714285714288)
    # FIXME: as mentioned in comments, ROC and log_loss is currently buggy
    assert reference_metrics.roc_auc == approx(1.0)
    assert reference_metrics.log_loss == approx(0.46757375785181)
    assert reference_metrics.confusion_matrix.labels == ['label_a', 'label_b']
    assert reference_metrics.confusion_matrix.values == [[0, 3], [2, 1]]
    assert reference_metrics.roc_curve == {
        'fpr': [0.0, 0.0, 0.0, 1.0],
        'tpr': [0.0, 0.3333333333333333, 1.0, 1.0],
        'thrs': [1.6, 0.6, 0.4, 0.1]
    }
    assert reference_metrics.pr_curve == {
        'pr': [1.0, 1.0, 1.0, 1.0],
        'rcl': [1.0, 0.6666666666666666, 0.3333333333333333, 0.0],
        'thrs': [0.4, 0.5, 0.6]
    }
    assert reference_metrics.pr_table == [
        [16.7, 1, 0.5, 1, 0, 100.0, 33.3], [33.3, 2, 0.4, 2, 0, 100.0, 66.7],
        [50.0, 3, 0.3, 3, 0, 100.0, 100.0], [66.7, 4, 0.2, 3, 1, 75.0, 100.0],
        [83.3, 5, 0.1, 3, 2, 60.0, 100.0], [100.0, 6, 0.1, 3, 3, 50.0, 100.0]
=======
    reference_metrics = result['metrics']['reference']
    assert reference_metrics['accuracy'] == approx(1 / 6)
    assert reference_metrics['precision'] == approx(1 / 8)
    assert reference_metrics['recall'] == approx(1 / 6)
    assert reference_metrics['f1'] == approx(0.14285714285714288)
    assert reference_metrics['roc_auc'] == approx(0.0)
    assert reference_metrics['log_loss'] == approx(1.2060432243256953)
    assert reference_metrics['confusion_matrix'] == {
        'labels': ['label_a', 'label_b'],
        'values': [[0, 3], [2, 1]]
    }
    assert reference_metrics['roc_curve'] == {
        'fpr': [0.0, 0.3333333333333333, 1.0, 1.0],
        'tpr': [0.0, 0.0, 0.0, 1.0],
        'thrs': [1.6, 0.6, 0.4, 0.1]
    }
    assert reference_metrics['pr_curve'] == {
        'pr': [0.5, 0.4, 0.25, 0.0, 0.0, 0.0, 1.0],
        'rcl': [1.0, 0.6666666666666666, 0.3333333333333333, 0.0, 0.0, 0.0, 0.0],
        'thrs': [0.1, 0.2, 0.3, 0.4, 0.5, 0.6]
    }
    assert reference_metrics['pr_table'] == [
        [16.7, 1, 0.5, 0, 1, 0.0, 0.0], [33.3, 2, 0.4, 0, 2, 0.0, 0.0],
        [50.0, 3, 0.3, 0, 3, 0.0, 0.0], [66.7, 4, 0.2, 1, 3, 25.0, 33.3],
        [83.3, 5, 0.1, 2, 3, 40.0, 66.7], [100.0, 6, 0.1, 3, 3, 50.0, 100.0]
>>>>>>> a5cbb847
    ]
    ###
    metrics_matrix = result.reference_metrics.metrics_matrix
    assert metrics_matrix['label_a'], {
        'precision': 0.0,
        'recall': 0.0,
        'f1-score': 0.0,
        'support': 3
    }
    assert metrics_matrix['label_b'] == {
        'precision': 0.25,
        'recall': 1 / 3,
        'f1-score': 0.28571428571428575,
        'support': 3
    }
    assert metrics_matrix['accuracy'] == 1 / 6
    assert metrics_matrix['macro avg'] == {
        'precision': 0.125,
        'recall': 1 / 6,
        'f1-score': 0.14285714285714288,
        'support': 6
    }
    assert metrics_matrix['weighted avg'] == {
        'precision': 0.125,
        'recall': 1 / 6,
        'f1-score': 0.14285714285714288,
        'support': 6
    }


def test_single_dataset_with_three_classes() -> None:
    df = pd.DataFrame(
        {
            'target': ['label_a', 'label_a', 'label_b', 'label_b', 'label_c', 'label_c'],
            'label_a': [.1, .2, .3, .4, .4, .1],
            'label_b': [.3, .1, .7, .5, .5, .1],
            'label_c': [.7, .8, .0, .1, .1, .8],
        }
    )
    df_column_mapping = ColumnMapping(
        target='target',
        prediction=['label_a', 'label_c', 'label_b'],
    )
    analyzer = ProbClassificationPerformanceAnalyzer()
    analyzer.options_provider = OptionsProvider()
    result = analyzer.calculate(df, None, df_column_mapping)
    assert result.columns.utility_columns.date is None
    assert result.columns.utility_columns.id_column is None
    assert result.columns.utility_columns.target == 'target'
    assert result.columns.utility_columns.prediction == ['label_a', 'label_c', 'label_b']
    assert result.columns.cat_feature_names == []
    assert result.columns.num_feature_names == []
    assert result.columns.target_names is None

<<<<<<< HEAD
    reference_metrics = result.reference_metrics
    assert reference_metrics.accuracy == .5
    assert reference_metrics.precision == 1 / 3
    assert reference_metrics.recall == .5
    assert reference_metrics.f1 == approx(.4)
    assert reference_metrics.roc_auc == 0.20833333333333334
    assert reference_metrics.log_loss == 7.323289521082586
    assert reference_metrics.confusion_matrix.labels == ['label_a', 'label_b', 'label_c']
    assert reference_metrics.confusion_matrix.values == [[0, 0, 2], [0, 2, 0], [0, 1, 1]]
    assert reference_metrics.roc_curve == {
=======
    reference_metrics = result['metrics']['reference']
    assert reference_metrics['accuracy'] == .5
    assert reference_metrics['precision'] == 1 / 3
    assert reference_metrics['recall'] == .5
    assert reference_metrics['f1'] == approx(.4)
    assert reference_metrics['roc_auc'] == 0.5833333333333334
    assert reference_metrics['log_loss'] == 1.2796990223072882
    assert reference_metrics['confusion_matrix'] == {
        'labels': ['label_a', 'label_b', 'label_c'],
        'values': [[0, 0, 2], [0, 2, 0], [0, 1, 1]]
    }
    assert reference_metrics['roc_curve'] == {
>>>>>>> a5cbb847
        'label_a': {
            'fpr': [0.0, 0.5, 0.75, 0.75, 1.0],
            'tpr': [0.0, 0.0, 0.0, 0.5, 1.0],
            'thrs': [1.4, 0.4, 0.3, 0.2, 0.1]
        },
        'label_b': {
            'fpr': [0.0, 0.0, 0.25, 0.5, 1.0],
            'tpr': [0.0, 0.5, 1.0, 1.0, 1.0],
            'thrs': [1.7, 0.7, 0.5, 0.3, 0.1]
        },
        'label_c': {
            'fpr': [0.0, 0.25, 0.5, 0.75, 1.0],
            'tpr': [0.0, 0.5, 0.5, 1.0, 1.0],
            'thrs': [1.8, 0.8, 0.7, 0.1, 0.0]
        }
    }
<<<<<<< HEAD
    assert reference_metrics.pr_curve == {
        'label_a': {'pr': [1 / 3, 0.25, 0.0, 0.0, 1.0],
=======
    assert reference_metrics['pr_curve'] == {
        'label_a': {'pr': [0.3333333333333333, 0.25, 0.0, 0.0, 1.0],
>>>>>>> a5cbb847
                    'rcl': [1.0, 0.5, 0.0, 0.0, 0.0],
                    'thrs': [0.1, 0.2, 0.3, 0.4]},
        'label_c': {'pr': [0.4, 0.3333333333333333, 0.5, 1.0],
                    'rcl': [1.0, 0.5, 0.5, 0.0],
                    'thrs': [0.1, 0.7, 0.8]},
        'label_b': {'pr': [0.6666666666666666, 1.0, 1.0],
                    'rcl': [1.0, 0.5, 0.0],
                    'thrs': [0.5, 0.7]}
    }
    assert reference_metrics.pr_table == {
        'label_a': [[16.7, 1, 0.4, 0, 1, 0.0, 0.0],
                    [33.3, 2, 0.3, 0, 2, 0.0, 0.0],
                    [50.0, 3, 0.2, 0, 3, 0.0, 0.0],
                    [66.7, 4, 0.1, 1, 3, 25.0, 50.0],
                    [83.3, 5, 0.1, 2, 3, 40.0, 100.0],
                    [100.0, 6, 0.1, 2, 4, 33.3, 100.0]],
        'label_c': [[16.7, 1, 0.8, 0, 1, 0.0, 0.0],
                    [33.3, 2, 0.7, 1, 1, 50.0, 50.0],
                    [50.0, 3, 0.1, 1, 2, 33.3, 50.0],
                    [66.7, 4, 0.1, 1, 3, 25.0, 50.0],
                    [83.3, 5, 0.0, 2, 3, 40.0, 100.0],
                    [100.0, 6, 0.0, 2, 4, 33.3, 100.0]],
        'label_b': [[16.7, 1, 0.5, 1, 0, 100.0, 50.0],
                    [33.3, 2, 0.5, 2, 0, 100.0, 100.0],
                    [50.0, 3, 0.3, 2, 1, 66.7, 100.0],
                    [66.7, 4, 0.1, 2, 2, 50.0, 100.0],
                    [83.3, 5, 0.1, 2, 3, 40.0, 100.0],
                    [100.0, 6, 0.1, 2, 4, 33.3, 100.0]]
    }
    ###
    metrics_matrix = result.reference_metrics.metrics_matrix
    assert metrics_matrix['label_a'] == {
        'precision': 0.0,
        'recall': 0.0,
        'f1-score': 0.0,
        'support': 2
    }
    assert metrics_matrix['label_b'] == {
        'f1-score': 0.8,
        'precision': 2 / 3,
        'recall': 1.0,
        'support': 2
    }
    assert metrics_matrix['label_c'] == {
        'f1-score': 0.4,
        'precision': 1 / 3,
        'recall': 0.5,
        'support': 2
    }
    assert metrics_matrix['accuracy'] == .5
    assert metrics_matrix['macro avg'] == {
        'f1-score': 0.4000000000000001,
        'precision': 1 / 3,
        'recall': 0.5,
        'support': 6
    }
    assert metrics_matrix['weighted avg'] == {
        'f1-score': 0.4000000000000001,
        'precision': 0.3333333333333333,
        'recall': 0.5,
        'support': 6
    }


def test_two_datasets_with_two_classes_when_dataset_is_same() -> None:
    df1 = pd.DataFrame(
        {
            'target': ['label_a', 'label_a', 'label_a', 'label_b', 'label_b', 'label_b'],
            'label_a': [.1, .2, .3, .4, .5, .6],
            'label_b': [.9, .8, .7, .6, .5, .4],
        }
    )
    df2 = pd.DataFrame(
        {
            'target': ['label_a', 'label_a', 'label_a', 'label_b', 'label_b', 'label_b'],
            'label_a': [.1, .2, .3, .4, .5, .6],
            'label_b': [.9, .8, .7, .6, .5, .4],
        }
    )
    df_column_mapping = ColumnMapping(
        target='target',
        prediction=['label_a', 'label_b'],
    )
    analyzer = ProbClassificationPerformanceAnalyzer()
    analyzer.options_provider = OptionsProvider()
    result = analyzer.calculate(df1, df2, df_column_mapping)
    assert result.columns.utility_columns.date is None
    assert result.columns.utility_columns.id_column is None
    assert result.columns.utility_columns.target == 'target'
    assert result.columns.utility_columns.prediction == ['label_a', 'label_b']
    assert result.columns.cat_feature_names == []
    assert result.columns.num_feature_names == []
    assert result.columns.target_names is None

<<<<<<< HEAD
    for metrics in [result.reference_metrics, result.current_metrics]:
        assert metrics.accuracy == 1 / 6
        assert metrics.precision == 1 / 8
        assert metrics.recall == 1 / 6
        assert metrics.f1 == 0.14285714285714288
        # FIXME: as mentioned in comments, ROC and log_loss is currently buggy
        assert metrics.roc_auc == 1.0
        assert metrics.log_loss == 0.46757375785181
        assert metrics.confusion_matrix.labels == ['label_a', 'label_b']
        assert metrics.confusion_matrix.values == [[0, 3], [2, 1]]
        assert metrics.roc_curve == {
            'fpr': [0.0, 0.0, 0.0, 1.0],
            'tpr': [0.0, 0.3333333333333333, 1.0, 1.0],
            'thrs': [1.6, 0.6, 0.4, 0.1]
        }
        assert metrics.pr_curve == {
            'pr': [1.0, 1.0, 1.0, 1.0],
            'rcl': [1.0, 0.6666666666666666, 0.3333333333333333, 0.0],
            'thrs': [0.4, 0.5, 0.6]
        }
        assert metrics.pr_table == [
            [16.7, 1, 0.5, 1, 0, 100.0, 33.3],
            [33.3, 2, 0.4, 2, 0, 100.0, 66.7],
            [50.0, 3, 0.3, 3, 0, 100.0, 100.0],
            [66.7, 4, 0.2, 3, 1, 75.0, 100.0],
            [83.3, 5, 0.1, 3, 2, 60.0, 100.0],
            [100.0, 6, 0.1, 3, 3, 50.0, 100.0]
        ]
=======
    for reference in ['reference', 'current']:
        reference_metrics = result['metrics'][reference]
        assert reference_metrics['accuracy'] == 1 / 6
        assert reference_metrics['precision'] == 1 / 8
        assert reference_metrics['recall'] == 1 / 6
        assert reference_metrics['f1'] == 0.14285714285714288
        assert reference_metrics['roc_auc'] == 0.0
        assert reference_metrics['log_loss'] == 1.2060432243256953
        assert reference_metrics['confusion_matrix'] == {
            'labels': ['label_a', 'label_b'],
            'values': [[0, 3], [2, 1]]
        }
        assert reference_metrics['roc_curve'] == {
            'fpr': [0.0, 0.3333333333333333, 1.0, 1.0],
            'tpr': [0.0, 0.0, 0.0, 1.0],
            'thrs': [1.6, 0.6, 0.4, 0.1]
        }
        assert reference_metrics['pr_curve'] == {'pr': [0.5, 0.4, 0.25, 0.0, 0.0, 0.0, 1.0],
                                                 'rcl': [1.0, 0.6666666666666666, 0.3333333333333333, 0.0, 0.0, 0.0, 0.0],
                                                 'thrs': [0.1, 0.2, 0.3, 0.4, 0.5, 0.6]}
        assert reference_metrics['pr_table'] == [[16.7, 1, 0.5, 0, 1, 0.0, 0.0], [33.3, 2, 0.4, 0, 2, 0.0, 0.0],
                                                 [50.0, 3, 0.3, 0, 3, 0.0, 0.0], [66.7, 4, 0.2, 1, 3, 25.0, 33.3],
                                                 [83.3, 5, 0.1, 2, 3, 40.0, 66.7], [100.0, 6, 0.1, 3, 3, 50.0, 100.0]]
>>>>>>> a5cbb847
        ###
        metrics_matrix = metrics.metrics_matrix
        assert metrics_matrix['label_a'] == {'precision': 0.0, 'recall': 0.0, 'f1-score': 0.0, 'support': 3}
        assert metrics_matrix['label_b'] == {
            'precision': 0.25,
            'recall': 1 / 3,
            'f1-score': 0.28571428571428575,
            'support': 3
        }
        assert metrics_matrix['accuracy'] == 1 / 6
        assert metrics_matrix['macro avg'] == {'precision': 0.125, 'recall': 1 / 6,
                                               'f1-score': 0.14285714285714288, 'support': 6}
        assert metrics_matrix['weighted avg'] == {'precision': 0.125, 'recall': 1 / 6,
                                                  'f1-score': 0.14285714285714288, 'support': 6}


def test_two_dataset_with_two_classes_when_dataset_is_different() -> None:
    df1 = pd.DataFrame(
        {
            'target': ['label_a', 'label_a', 'label_a', 'label_b', 'label_b', 'label_b'],
            'label_a': [.1, .2, .3, .4, .5, .6],
            'label_b': [.9, .8, .7, .6, .5, .4],
        }
    )
    df2 = pd.DataFrame(
        {
            'target': ['label_a', 'label_a', 'label_b', 'label_b'],
            'label_a': [.4, .8, .5, .4],
            'label_b': [.6, .2, .5, .6],
        }
    )
    df_column_mapping = ColumnMapping(
        target='target',
        prediction=['label_a', 'label_b'],
    )
    analyzer = ProbClassificationPerformanceAnalyzer()
    analyzer.options_provider = OptionsProvider()
    result = analyzer.calculate(df1, df2, df_column_mapping)

    assert result.columns.utility_columns.date is None
    assert result.columns.utility_columns.id_column is None
    assert result.columns.utility_columns.target == 'target'
    assert result.columns.utility_columns.prediction == ['label_a', 'label_b']
    assert result.columns.cat_feature_names == []
    assert result.columns.num_feature_names == []
    assert result.columns.target_names is None
    ###
    # tests for 'reference'
    # should be the same values as in other tests
    ###
<<<<<<< HEAD
    reference_metrics = result.reference_metrics
    assert reference_metrics.accuracy == 1 / 6
    assert reference_metrics.precision == 1 / 8
    assert reference_metrics.recall == 1 / 6
    assert reference_metrics.f1 == 0.14285714285714288
    # FIXME: as mentioned in comments, ROC and log_loss is currently buggy
    assert reference_metrics.roc_auc == 1.0
    assert reference_metrics.log_loss == 0.46757375785181
    assert reference_metrics.confusion_matrix.labels == ['label_a', 'label_b']
    assert reference_metrics.confusion_matrix.values == [[0, 3], [2, 1]]
    assert reference_metrics.roc_curve == {
        'fpr': [0.0, 0.0, 0.0, 1.0],
        'tpr': [0.0, 0.3333333333333333, 1.0, 1.0],
        'thrs': [1.6, 0.6, 0.4, 0.1]
    }
    assert reference_metrics.pr_curve == {
        'pr': [1.0, 1.0, 1.0, 1.0],
        'rcl': [1.0, 0.6666666666666666, 0.3333333333333333, 0.0],
        'thrs': [0.4, 0.5, 0.6]
    }
    assert reference_metrics.pr_table == [
        [16.7, 1, 0.5, 1, 0, 100.0, 33.3], [33.3, 2, 0.4, 2, 0, 100.0, 66.7],
        [50.0, 3, 0.3, 3, 0, 100.0, 100.0], [66.7, 4, 0.2, 3, 1, 75.0, 100.0],
        [83.3, 5, 0.1, 3, 2, 60.0, 100.0], [100.0, 6, 0.1, 3, 3, 50.0, 100.0]
=======
    reference_metrics = result['metrics']['reference']
    assert reference_metrics['accuracy'] == 1 / 6
    assert reference_metrics['precision'] == 1 / 8
    assert reference_metrics['recall'] == 1 / 6
    assert reference_metrics['f1'] == 0.14285714285714288
    assert reference_metrics['roc_auc'] == 0.
    assert reference_metrics['log_loss'] == 1.2060432243256953
    assert reference_metrics['confusion_matrix'] == {'labels': ['label_a', 'label_b'], 'values': [[0, 3], [2, 1]]}
    assert reference_metrics['roc_curve'] == {
        'fpr': [0.0, 0.3333333333333333, 1.0, 1.0],
        'tpr': [0.0, 0.0, 0.0, 1.0],
        'thrs': [1.6, 0.6, 0.4, 0.1]
    }
    assert reference_metrics['pr_curve'] == {
        'pr': [0.5, 0.4, 0.25, 0.0, 0.0, 0.0, 1.0],
        'rcl': [1.0, 0.6666666666666666, 0.3333333333333333, 0.0, 0.0, 0.0, 0.0],
        'thrs': [0.1, 0.2, 0.3, 0.4, 0.5, 0.6]
    }
    assert reference_metrics['pr_table'] == [
        [16.7, 1, 0.5, 0, 1, 0.0, 0.0], [33.3, 2, 0.4, 0, 2, 0.0, 0.0],
        [50.0, 3, 0.3, 0, 3, 0.0, 0.0], [66.7, 4, 0.2, 1, 3, 25.0, 33.3],
        [83.3, 5, 0.1, 2, 3, 40.0, 66.7], [100.0, 6, 0.1, 3, 3, 50.0, 100.0]
>>>>>>> a5cbb847
    ]
    ###
    metrics_matrix = result.reference_metrics.metrics_matrix
    assert metrics_matrix['label_a'] == {
        'precision': 0.0,
        'recall': 0.0,
        'f1-score': 0.0,
        'support': 3
    }
    assert metrics_matrix['label_b'] == {
        'precision': 0.25,
        'recall': 1 / 3,
        'f1-score': 0.28571428571428575,
        'support': 3
    }
    assert metrics_matrix['accuracy'] == 1 / 6
    assert metrics_matrix['macro avg'] == {
        'precision': 0.125,
        'recall': 1 / 6,
        'f1-score': 0.14285714285714288,
        'support': 6
    }
    assert metrics_matrix['weighted avg'] == {
        'precision': 0.125,
        'recall': 1 / 6,
        'f1-score': 0.14285714285714288,
        'support': 6
    }
    ###
    # tests for current
    # should be different from 'reference'
    ###
<<<<<<< HEAD
    reference_metrics = result.current_metrics
    assert reference_metrics.accuracy == .5
    assert reference_metrics.precision == .5
    assert reference_metrics.recall == .5
    assert reference_metrics.f1 == .5
    # FIXME: as mentioned in comments, ROC and log_loss is currently buggy
    assert reference_metrics.roc_auc == 0.375
    assert reference_metrics.log_loss == 0.9324253621585479
    assert reference_metrics.confusion_matrix.labels == ['label_a', 'label_b']
    assert reference_metrics.confusion_matrix.values == [[1, 1], [1, 1]]

    assert reference_metrics.roc_curve == {
        'fpr': [0.0, 0.5, 0.5, 1.0],
        'thrs': [1.8, 0.8, 0.5, 0.4],
        'tpr': [0.0, 0.0, 0.5, 1.0]
    }
    assert reference_metrics.pr_curve == {
        'pr': [0.5, 0.5, 0.0, 1.0],
        'rcl': [1.0, 0.5, 0.0, 0.0],
        'thrs': [0.4, 0.5, 0.8]
    }
    assert reference_metrics.pr_table == [
        [25.0, 1, 0.5, 0, 1, 0.0, 0.0],
=======
    reference_metrics = result['metrics']['current']
    assert reference_metrics['accuracy'] == .5
    assert reference_metrics['precision'] == .5
    assert reference_metrics['recall'] == .5
    assert reference_metrics['f1'] == .5
    assert reference_metrics['roc_auc'] == 0.625
    assert reference_metrics['log_loss'] == 0.5858517718785752
    assert reference_metrics['confusion_matrix'] == {
        'labels': ['label_a', 'label_b'],
        'values': [[1, 1], [1, 1]]
    }
    assert reference_metrics['roc_curve'] == {
        'fpr': [0.0, 0.0, 0.5, 1.0],
        'tpr': [0.0, 0.5, 0.5, 1.0],
        'thrs': [1.8, 0.8, 0.5, 0.4]
    }
    assert reference_metrics['pr_curve'] == {
        'pr': [0.5, 0.5, 1.0, 1.0],
        'rcl': [1.0, 0.5, 0.5, 0.0],
        'thrs': [0.4, 0.5, 0.8]
    }
    assert reference_metrics['pr_table'] == [
        [25.0, 1, 0.5, 1, 0, 100.0, 50.0],
>>>>>>> a5cbb847
        [50.0, 2, 0.4, 1, 1, 50.0, 50.0],
        [75.0, 3, 0.4, 2, 1, 66.7, 100.0],
        [100.0, 4, 0.4, 2, 2, 50.0, 100.0]
    ]
    ###
    metrics_matrix = result.current_metrics.metrics_matrix
    assert metrics_matrix['label_a'] == {
        'f1-score': 0.5,
        'precision': 0.5,
        'recall': 0.5,
        'support': 2
    }
    assert metrics_matrix['label_b'] == {
        'f1-score': 0.5,
        'precision': 0.5,
        'recall': 0.5,
        'support': 2
    }
    assert metrics_matrix['accuracy'] == .5
    assert metrics_matrix['macro avg'] == {
        'f1-score': 0.5,
        'precision': 0.5,
        'recall': 0.5,
        'support': 4
    }
    assert metrics_matrix['weighted avg'] == {
        'f1-score': 0.5,
        'precision': 0.5,
        'recall': 0.5,
        'support': 4
    }

# TODO: there a lot of different tests one may think of and should be implemented here. However, it will be
#  more efficient to first refactor the current code given the tests now, because we are right now testing
#  waaaaay to many things at once. This makes testing also way more difficult that it should be.
#  When we extract different parts parts of the code into their own functional equivalents (with tests!)
#  we will not need to test for many things here. In the following there are few interesting test cases.

# test what happens when probabilities do not sum to 1
# df = pd.DataFrame(
#     {
#         'target': ['label_a', 'label_a', 'label_a', 'label_b', 'label_b', 'label_b'],
#         'label_a': [.1, .2, .3, .4, .5, .6],
#         'label_b': [1.9, 2.8, 3.7, 4.6, 5.5, 6.4],
#     }
# )
# df_column_mapping = ColumnMapping(
#     target='target',
#     prediction=['label_a', 'label_b'],
# )

# test what happens when there more labels in specification
# df = pd.DataFrame(
#     {
#         'target': ['label_a', 'label_a', 'label_a', 'label_b', 'label_b', 'label_b'],
#         'label_a': [.1, .2, .3, .4, .5, .6],
#         'label_b': [.9, .8, .7, .6, .5, .4],
#     }
# )
# df_column_mapping = ColumnMapping(
#     target='target',
#     prediction=['label_a', 'label_b', 'label_c'],
# )

# test what happens when probabilities are equal (1)
# df = pd.DataFrame(
#     {
#         'target': ['label_a', 'label_b', 'label_b', 'label_b', 'label_b', 'label_b'],
#         'label_a': [.5, .5, .5, .5, .5, .5],
#         'label_b': [.5, .5, .5, .5, .5, .5],
#     }
# )
# df_column_mapping = ColumnMapping(
#     target='target',
#     prediction=['label_a', 'label_b', 'label_c'],
# )

# test what happens when probabilities are equal (2)
# but the order of labels in dataframe is different
# df = pd.DataFrame(
#     {
#         'target': ['label_a', 'label_b', 'label_b', 'label_b', 'label_b', 'label_b'],
#         'label_b': [.5, .5, .5, .5, .5, .5],
#         'label_a': [.5, .5, .5, .5, .5, .5],
#
#     }
# )
# df_column_mapping = ColumnMapping(
#     target='target',
#     prediction=['label_a', 'label_b'],
# )

# test what happens when probabilities are equal (2)
# but the order of labels in column mapping is different
# df = pd.DataFrame(
#     {
#         'target': ['label_a', 'label_b', 'label_b', 'label_b', 'label_b', 'label_b'],
#         'label_b': [.5, .5, .5, .5, .5, .5],
#         'label_a': [.5, .5, .5, .5, .5, .5],
#
#     }
# )
# df_column_mapping = ColumnMapping(
#     target='target',
#     prediction=['label_b', 'label_a'],
# )

# test what happens when labels are numeric
# df = pd.DataFrame(
#     {
#         'target': [0, 0, 0, 1, 1, 1],
#         0: [.1, .2, .3, .4, .5, .6],
#         1: [.9, .8, .7, .6, .5, .4],
#     }
# )
# df_column_mapping = ColumnMapping(
#     target='target',
#     prediction=[0, 1],
# )

# test what happens when target name is different
# df = pd.DataFrame(
#     {
#         'different_target': ['label_a', 'label_a', 'label_a', 'label_b', 'label_b', 'label_b'],
#         'label_a': [.1, .2, .3, .4, .5, .6],
#         'label_b': [1.9, 2.8, 3.7, 4.6, 5.5, 6.4],
#     }
# )
# df_column_mapping = ColumnMapping(
#     target='different_target',
#     prediction=['label_a', 'label_b'],
# )

# test what happens when only one label is present in target
# df = pd.DataFrame(
#     {
#         'target': ['label_a', 'label_a', 'label_a', 'label_a', 'label_a', 'label_a'],
#         'label_a': [.1, .2, .3, .4, .5, .6],
#         'label_b': [1.9, 2.8, 3.7, 4.6, 5.5, 6.4],
#     }
# )
# df_column_mapping = ColumnMapping(
#     target='target',
#     prediction=['label_a', 'label_b'],
# )

# test what happens when prediction only contains one label
# df = pd.DataFrame(
#     {
#         'target': ['label_a', 'label_a', 'label_a', 'label_b', 'label_b', 'label_b'],
#         'label_a': [.1, .2, .3, .4, .5, .6],
#         'label_b': [1.9, 2.8, 3.7, 4.6, 5.5, 6.4],
#     }
# )
# df_column_mapping = ColumnMapping(
#     target='target',
#     prediction=['label_a'],
# )

# test what happens when prediction only contains one label
# and this label is the only probable one
# df = pd.DataFrame(
#     {
#         'target': ['label_a', 'label_a', 'label_a', 'label_b', 'label_b', 'label_b'],
#         'label_a': [.9, .9, .9, .9, .9, .9],
#         'label_b': [.1, .1, .1, .1, .1, .1],
#     }
# )
# df_column_mapping = ColumnMapping(
#     target='target',
#     prediction=['label_a'],
# )

# test above tests cases with data frames with more than two classes<|MERGE_RESOLUTION|>--- conflicted
+++ resolved
@@ -30,58 +30,29 @@
     assert result.columns.num_feature_names == []
     assert result.columns.target_names is None
 
-<<<<<<< HEAD
     reference_metrics = result.reference_metrics
     assert reference_metrics.accuracy == approx(1 / 6)
     assert reference_metrics.precision == approx(1 / 8)
     assert reference_metrics.recall == approx(1 / 6)
     assert reference_metrics.f1 == approx(0.14285714285714288)
-    # FIXME: as mentioned in comments, ROC and log_loss is currently buggy
-    assert reference_metrics.roc_auc == approx(1.0)
-    assert reference_metrics.log_loss == approx(0.46757375785181)
+    assert reference_metrics.roc_auc == approx(0.0)
+    assert reference_metrics.log_loss == approx(1.2060432243256953)
     assert reference_metrics.confusion_matrix.labels == ['label_a', 'label_b']
     assert reference_metrics.confusion_matrix.values == [[0, 3], [2, 1]]
     assert reference_metrics.roc_curve == {
-        'fpr': [0.0, 0.0, 0.0, 1.0],
-        'tpr': [0.0, 0.3333333333333333, 1.0, 1.0],
-        'thrs': [1.6, 0.6, 0.4, 0.1]
-    }
-    assert reference_metrics.pr_curve == {
-        'pr': [1.0, 1.0, 1.0, 1.0],
-        'rcl': [1.0, 0.6666666666666666, 0.3333333333333333, 0.0],
-        'thrs': [0.4, 0.5, 0.6]
-    }
-    assert reference_metrics.pr_table == [
-        [16.7, 1, 0.5, 1, 0, 100.0, 33.3], [33.3, 2, 0.4, 2, 0, 100.0, 66.7],
-        [50.0, 3, 0.3, 3, 0, 100.0, 100.0], [66.7, 4, 0.2, 3, 1, 75.0, 100.0],
-        [83.3, 5, 0.1, 3, 2, 60.0, 100.0], [100.0, 6, 0.1, 3, 3, 50.0, 100.0]
-=======
-    reference_metrics = result['metrics']['reference']
-    assert reference_metrics['accuracy'] == approx(1 / 6)
-    assert reference_metrics['precision'] == approx(1 / 8)
-    assert reference_metrics['recall'] == approx(1 / 6)
-    assert reference_metrics['f1'] == approx(0.14285714285714288)
-    assert reference_metrics['roc_auc'] == approx(0.0)
-    assert reference_metrics['log_loss'] == approx(1.2060432243256953)
-    assert reference_metrics['confusion_matrix'] == {
-        'labels': ['label_a', 'label_b'],
-        'values': [[0, 3], [2, 1]]
-    }
-    assert reference_metrics['roc_curve'] == {
         'fpr': [0.0, 0.3333333333333333, 1.0, 1.0],
         'tpr': [0.0, 0.0, 0.0, 1.0],
         'thrs': [1.6, 0.6, 0.4, 0.1]
     }
-    assert reference_metrics['pr_curve'] == {
+    assert reference_metrics.pr_curve == {
         'pr': [0.5, 0.4, 0.25, 0.0, 0.0, 0.0, 1.0],
         'rcl': [1.0, 0.6666666666666666, 0.3333333333333333, 0.0, 0.0, 0.0, 0.0],
         'thrs': [0.1, 0.2, 0.3, 0.4, 0.5, 0.6]
     }
-    assert reference_metrics['pr_table'] == [
+    assert reference_metrics.pr_table == [
         [16.7, 1, 0.5, 0, 1, 0.0, 0.0], [33.3, 2, 0.4, 0, 2, 0.0, 0.0],
         [50.0, 3, 0.3, 0, 3, 0.0, 0.0], [66.7, 4, 0.2, 1, 3, 25.0, 33.3],
         [83.3, 5, 0.1, 2, 3, 40.0, 66.7], [100.0, 6, 0.1, 3, 3, 50.0, 100.0]
->>>>>>> a5cbb847
     ]
     ###
     metrics_matrix = result.reference_metrics.metrics_matrix
@@ -136,31 +107,16 @@
     assert result.columns.num_feature_names == []
     assert result.columns.target_names is None
 
-<<<<<<< HEAD
     reference_metrics = result.reference_metrics
     assert reference_metrics.accuracy == .5
     assert reference_metrics.precision == 1 / 3
     assert reference_metrics.recall == .5
     assert reference_metrics.f1 == approx(.4)
-    assert reference_metrics.roc_auc == 0.20833333333333334
-    assert reference_metrics.log_loss == 7.323289521082586
+    assert reference_metrics.roc_auc == 0.5833333333333334
+    assert reference_metrics.log_loss == 1.2796990223072882
     assert reference_metrics.confusion_matrix.labels == ['label_a', 'label_b', 'label_c']
     assert reference_metrics.confusion_matrix.values == [[0, 0, 2], [0, 2, 0], [0, 1, 1]]
     assert reference_metrics.roc_curve == {
-=======
-    reference_metrics = result['metrics']['reference']
-    assert reference_metrics['accuracy'] == .5
-    assert reference_metrics['precision'] == 1 / 3
-    assert reference_metrics['recall'] == .5
-    assert reference_metrics['f1'] == approx(.4)
-    assert reference_metrics['roc_auc'] == 0.5833333333333334
-    assert reference_metrics['log_loss'] == 1.2796990223072882
-    assert reference_metrics['confusion_matrix'] == {
-        'labels': ['label_a', 'label_b', 'label_c'],
-        'values': [[0, 0, 2], [0, 2, 0], [0, 1, 1]]
-    }
-    assert reference_metrics['roc_curve'] == {
->>>>>>> a5cbb847
         'label_a': {
             'fpr': [0.0, 0.5, 0.75, 0.75, 1.0],
             'tpr': [0.0, 0.0, 0.0, 0.5, 1.0],
@@ -177,13 +133,8 @@
             'thrs': [1.8, 0.8, 0.7, 0.1, 0.0]
         }
     }
-<<<<<<< HEAD
     assert reference_metrics.pr_curve == {
-        'label_a': {'pr': [1 / 3, 0.25, 0.0, 0.0, 1.0],
-=======
-    assert reference_metrics['pr_curve'] == {
         'label_a': {'pr': [0.3333333333333333, 0.25, 0.0, 0.0, 1.0],
->>>>>>> a5cbb847
                     'rcl': [1.0, 0.5, 0.0, 0.0, 0.0],
                     'thrs': [0.1, 0.2, 0.3, 0.4]},
         'label_c': {'pr': [0.4, 0.3333333333333333, 0.5, 1.0],
@@ -278,60 +229,33 @@
     assert result.columns.num_feature_names == []
     assert result.columns.target_names is None
 
-<<<<<<< HEAD
     for metrics in [result.reference_metrics, result.current_metrics]:
         assert metrics.accuracy == 1 / 6
         assert metrics.precision == 1 / 8
         assert metrics.recall == 1 / 6
         assert metrics.f1 == 0.14285714285714288
-        # FIXME: as mentioned in comments, ROC and log_loss is currently buggy
-        assert metrics.roc_auc == 1.0
-        assert metrics.log_loss == 0.46757375785181
+        assert metrics.roc_auc == 0.0
+        assert metrics.log_loss == 1.2060432243256953
         assert metrics.confusion_matrix.labels == ['label_a', 'label_b']
         assert metrics.confusion_matrix.values == [[0, 3], [2, 1]]
         assert metrics.roc_curve == {
-            'fpr': [0.0, 0.0, 0.0, 1.0],
-            'tpr': [0.0, 0.3333333333333333, 1.0, 1.0],
-            'thrs': [1.6, 0.6, 0.4, 0.1]
-        }
-        assert metrics.pr_curve == {
-            'pr': [1.0, 1.0, 1.0, 1.0],
-            'rcl': [1.0, 0.6666666666666666, 0.3333333333333333, 0.0],
-            'thrs': [0.4, 0.5, 0.6]
-        }
-        assert metrics.pr_table == [
-            [16.7, 1, 0.5, 1, 0, 100.0, 33.3],
-            [33.3, 2, 0.4, 2, 0, 100.0, 66.7],
-            [50.0, 3, 0.3, 3, 0, 100.0, 100.0],
-            [66.7, 4, 0.2, 3, 1, 75.0, 100.0],
-            [83.3, 5, 0.1, 3, 2, 60.0, 100.0],
-            [100.0, 6, 0.1, 3, 3, 50.0, 100.0]
-        ]
-=======
-    for reference in ['reference', 'current']:
-        reference_metrics = result['metrics'][reference]
-        assert reference_metrics['accuracy'] == 1 / 6
-        assert reference_metrics['precision'] == 1 / 8
-        assert reference_metrics['recall'] == 1 / 6
-        assert reference_metrics['f1'] == 0.14285714285714288
-        assert reference_metrics['roc_auc'] == 0.0
-        assert reference_metrics['log_loss'] == 1.2060432243256953
-        assert reference_metrics['confusion_matrix'] == {
-            'labels': ['label_a', 'label_b'],
-            'values': [[0, 3], [2, 1]]
-        }
-        assert reference_metrics['roc_curve'] == {
             'fpr': [0.0, 0.3333333333333333, 1.0, 1.0],
             'tpr': [0.0, 0.0, 0.0, 1.0],
             'thrs': [1.6, 0.6, 0.4, 0.1]
         }
-        assert reference_metrics['pr_curve'] == {'pr': [0.5, 0.4, 0.25, 0.0, 0.0, 0.0, 1.0],
-                                                 'rcl': [1.0, 0.6666666666666666, 0.3333333333333333, 0.0, 0.0, 0.0, 0.0],
-                                                 'thrs': [0.1, 0.2, 0.3, 0.4, 0.5, 0.6]}
-        assert reference_metrics['pr_table'] == [[16.7, 1, 0.5, 0, 1, 0.0, 0.0], [33.3, 2, 0.4, 0, 2, 0.0, 0.0],
-                                                 [50.0, 3, 0.3, 0, 3, 0.0, 0.0], [66.7, 4, 0.2, 1, 3, 25.0, 33.3],
-                                                 [83.3, 5, 0.1, 2, 3, 40.0, 66.7], [100.0, 6, 0.1, 3, 3, 50.0, 100.0]]
->>>>>>> a5cbb847
+        assert metrics.pr_curve == {
+            'pr': [0.5, 0.4, 0.25, 0.0, 0.0, 0.0, 1.0],
+            'rcl': [1.0, 0.6666666666666666, 0.3333333333333333, 0.0, 0.0, 0.0, 0.0],
+            'thrs': [0.1, 0.2, 0.3, 0.4, 0.5, 0.6]
+        }
+        assert metrics.pr_table == [
+            [16.7, 1, 0.5, 0, 1, 0.0, 0.0],
+            [33.3, 2, 0.4, 0, 2, 0.0, 0.0],
+            [50.0, 3, 0.3, 0, 3, 0.0, 0.0],
+            [66.7, 4, 0.2, 1, 3, 25.0, 33.3],
+            [83.3, 5, 0.1, 2, 3, 40.0, 66.7],
+            [100.0, 6, 0.1, 3, 3, 50.0, 100.0]
+        ]
         ###
         metrics_matrix = metrics.metrics_matrix
         assert metrics_matrix['label_a'] == {'precision': 0.0, 'recall': 0.0, 'f1-score': 0.0, 'support': 3}
@@ -382,55 +306,29 @@
     # tests for 'reference'
     # should be the same values as in other tests
     ###
-<<<<<<< HEAD
     reference_metrics = result.reference_metrics
     assert reference_metrics.accuracy == 1 / 6
     assert reference_metrics.precision == 1 / 8
     assert reference_metrics.recall == 1 / 6
     assert reference_metrics.f1 == 0.14285714285714288
-    # FIXME: as mentioned in comments, ROC and log_loss is currently buggy
-    assert reference_metrics.roc_auc == 1.0
-    assert reference_metrics.log_loss == 0.46757375785181
+    assert reference_metrics.roc_auc == 0.
+    assert reference_metrics.log_loss == 1.2060432243256953
     assert reference_metrics.confusion_matrix.labels == ['label_a', 'label_b']
     assert reference_metrics.confusion_matrix.values == [[0, 3], [2, 1]]
     assert reference_metrics.roc_curve == {
-        'fpr': [0.0, 0.0, 0.0, 1.0],
-        'tpr': [0.0, 0.3333333333333333, 1.0, 1.0],
-        'thrs': [1.6, 0.6, 0.4, 0.1]
-    }
-    assert reference_metrics.pr_curve == {
-        'pr': [1.0, 1.0, 1.0, 1.0],
-        'rcl': [1.0, 0.6666666666666666, 0.3333333333333333, 0.0],
-        'thrs': [0.4, 0.5, 0.6]
-    }
-    assert reference_metrics.pr_table == [
-        [16.7, 1, 0.5, 1, 0, 100.0, 33.3], [33.3, 2, 0.4, 2, 0, 100.0, 66.7],
-        [50.0, 3, 0.3, 3, 0, 100.0, 100.0], [66.7, 4, 0.2, 3, 1, 75.0, 100.0],
-        [83.3, 5, 0.1, 3, 2, 60.0, 100.0], [100.0, 6, 0.1, 3, 3, 50.0, 100.0]
-=======
-    reference_metrics = result['metrics']['reference']
-    assert reference_metrics['accuracy'] == 1 / 6
-    assert reference_metrics['precision'] == 1 / 8
-    assert reference_metrics['recall'] == 1 / 6
-    assert reference_metrics['f1'] == 0.14285714285714288
-    assert reference_metrics['roc_auc'] == 0.
-    assert reference_metrics['log_loss'] == 1.2060432243256953
-    assert reference_metrics['confusion_matrix'] == {'labels': ['label_a', 'label_b'], 'values': [[0, 3], [2, 1]]}
-    assert reference_metrics['roc_curve'] == {
         'fpr': [0.0, 0.3333333333333333, 1.0, 1.0],
         'tpr': [0.0, 0.0, 0.0, 1.0],
         'thrs': [1.6, 0.6, 0.4, 0.1]
     }
-    assert reference_metrics['pr_curve'] == {
+    assert reference_metrics.pr_curve == {
         'pr': [0.5, 0.4, 0.25, 0.0, 0.0, 0.0, 1.0],
         'rcl': [1.0, 0.6666666666666666, 0.3333333333333333, 0.0, 0.0, 0.0, 0.0],
         'thrs': [0.1, 0.2, 0.3, 0.4, 0.5, 0.6]
     }
-    assert reference_metrics['pr_table'] == [
+    assert reference_metrics.pr_table == [
         [16.7, 1, 0.5, 0, 1, 0.0, 0.0], [33.3, 2, 0.4, 0, 2, 0.0, 0.0],
         [50.0, 3, 0.3, 0, 3, 0.0, 0.0], [66.7, 4, 0.2, 1, 3, 25.0, 33.3],
         [83.3, 5, 0.1, 2, 3, 40.0, 66.7], [100.0, 6, 0.1, 3, 3, 50.0, 100.0]
->>>>>>> a5cbb847
     ]
     ###
     metrics_matrix = result.reference_metrics.metrics_matrix
@@ -463,22 +361,20 @@
     # tests for current
     # should be different from 'reference'
     ###
-<<<<<<< HEAD
     reference_metrics = result.current_metrics
     assert reference_metrics.accuracy == .5
     assert reference_metrics.precision == .5
     assert reference_metrics.recall == .5
     assert reference_metrics.f1 == .5
-    # FIXME: as mentioned in comments, ROC and log_loss is currently buggy
-    assert reference_metrics.roc_auc == 0.375
-    assert reference_metrics.log_loss == 0.9324253621585479
+    assert reference_metrics.roc_auc == 0.625
+    assert reference_metrics.log_loss == 0.5858517718785752
     assert reference_metrics.confusion_matrix.labels == ['label_a', 'label_b']
     assert reference_metrics.confusion_matrix.values == [[1, 1], [1, 1]]
 
     assert reference_metrics.roc_curve == {
-        'fpr': [0.0, 0.5, 0.5, 1.0],
-        'thrs': [1.8, 0.8, 0.5, 0.4],
-        'tpr': [0.0, 0.0, 0.5, 1.0]
+        'fpr': [0.0, 0.0, 0.5, 1.0],
+        'tpr': [0.0, 0.5, 0.5, 1.0],
+        'thrs': [1.8, 0.8, 0.5, 0.4]
     }
     assert reference_metrics.pr_curve == {
         'pr': [0.5, 0.5, 0.0, 1.0],
@@ -486,32 +382,7 @@
         'thrs': [0.4, 0.5, 0.8]
     }
     assert reference_metrics.pr_table == [
-        [25.0, 1, 0.5, 0, 1, 0.0, 0.0],
-=======
-    reference_metrics = result['metrics']['current']
-    assert reference_metrics['accuracy'] == .5
-    assert reference_metrics['precision'] == .5
-    assert reference_metrics['recall'] == .5
-    assert reference_metrics['f1'] == .5
-    assert reference_metrics['roc_auc'] == 0.625
-    assert reference_metrics['log_loss'] == 0.5858517718785752
-    assert reference_metrics['confusion_matrix'] == {
-        'labels': ['label_a', 'label_b'],
-        'values': [[1, 1], [1, 1]]
-    }
-    assert reference_metrics['roc_curve'] == {
-        'fpr': [0.0, 0.0, 0.5, 1.0],
-        'tpr': [0.0, 0.5, 0.5, 1.0],
-        'thrs': [1.8, 0.8, 0.5, 0.4]
-    }
-    assert reference_metrics['pr_curve'] == {
-        'pr': [0.5, 0.5, 1.0, 1.0],
-        'rcl': [1.0, 0.5, 0.5, 0.0],
-        'thrs': [0.4, 0.5, 0.8]
-    }
-    assert reference_metrics['pr_table'] == [
         [25.0, 1, 0.5, 1, 0, 100.0, 50.0],
->>>>>>> a5cbb847
         [50.0, 2, 0.4, 1, 1, 50.0, 50.0],
         [75.0, 3, 0.4, 2, 1, 66.7, 100.0],
         [100.0, 4, 0.4, 2, 2, 50.0, 100.0]
