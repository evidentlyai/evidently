--- conflicted
+++ resolved
@@ -15,11 +15,7 @@
         }
 
     install_reqs = {
-<<<<<<< HEAD
-        k.split("[")[0]: v.split(",")[0] for r in setup_args["install_requires"] for k, v in (r.split(">="),)
-=======
         k.split("[")[0]: _get_min_version(v) for r in setup_args["install_requires"] for k, v in (r.split(">="),)
->>>>>>> bb182aaf
     }
     extra = []
     wrong_version = []
