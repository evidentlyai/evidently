--- conflicted
+++ resolved
@@ -5,11 +5,8 @@
 
 from evidently.features.words_feature import ExcludesWords
 from evidently.features.words_feature import IncludesWords
-<<<<<<< HEAD
 from evidently.features.words_feature import WordMatch
-=======
 from evidently.features.words_feature import WordNoMatch
->>>>>>> c248c7d1
 from evidently.pipeline.column_mapping import ColumnMapping
 from evidently.utils.data_preprocessing import create_data_definition
 
@@ -61,7 +58,6 @@
 @pytest.mark.parametrize(
     ["mode", "lemmatize", "expected"],
     [
-<<<<<<< HEAD
         ("any", False, [True, True, False, False, False]),
         ("all", False, [False, True, False, False, False]),
         ("any", True, [False, False, True, True, False]),
@@ -69,15 +65,6 @@
     ],
 )
 def test_word_match(mode: str, lemmatize: bool, expected: List[bool]):
-=======
-        ("any", False, [True, False, True, True, True]),
-        ("all", False, [False, False, True, True, True]),
-        ("any", True, [True, True, False, True, True]),
-        ("all", True, [True, True, False, False, True]),
-    ],
-)
-def test_word_no_match(mode: str, lemmatize: bool, expected: List[bool]):
->>>>>>> c248c7d1
     data = {
         "generated": [
             "I love eating apples and grapes.",
@@ -86,11 +73,7 @@
             "Oranges are more sour than grapes.",
             "This test doesn't have the words.",
         ],
-<<<<<<< HEAD
         "expected": [
-=======
-        "forbidden": [
->>>>>>> c248c7d1
             ["apples", "grapes", "oranges"],
             ["grapes", "apples", "oranges"],
             ["apple", "orange", "grape"],
@@ -99,13 +82,8 @@
         ],
     }
     df = pd.DataFrame(data)
-<<<<<<< HEAD
     df["expected"] = df["expected"].apply(tuple)
     feature_generator = WordMatch(columns=["generated", "expected"], mode=mode, lemmatize=lemmatize)
-=======
-    df["forbidden"] = df["forbidden"].apply(tuple)
-    feature_generator = WordNoMatch(columns=["generated", "forbidden"], mode=mode, lemmatize=lemmatize)
->>>>>>> c248c7d1
     result = feature_generator.generate_feature(
         data=df,
         data_definition=create_data_definition(None, df, ColumnMapping()),
@@ -113,13 +91,37 @@
     assert result.equals(pd.DataFrame(dict([(feature_generator._feature_name(), expected)])))
 
 
-<<<<<<< HEAD
-def test_word_match_mode_error():
-    with pytest.raises(ValueError) as e:
-        WordMatch(columns=["generated", "expected"], mode="mode", lemmatize=True)
-=======
-def test_word_no_match_mode_error():
-    with pytest.raises(ValueError) as e:
-        WordNoMatch(columns=["generated", "expected"], mode="mode", lemmatize=True)
->>>>>>> c248c7d1
-        e.match("mode must be either 'all' or 'any'")+@pytest.mark.parametrize(
+    ["mode", "lemmatize", "expected"],
+    [
+        ("any", False, [True, False, True, True, True]),
+        ("all", False, [False, False, True, True, True]),
+        ("any", True, [True, True, False, True, True]),
+        ("all", True, [True, True, False, False, True]),
+    ],
+)
+def test_word_no_match(mode: str, lemmatize: bool, expected: List[bool]):
+    data = {
+        "generated": [
+            "I love eating apples and grapes.",
+            "I eat apples, grapes, and oranges",
+            "Grapes, oranges, apples.",
+            "Oranges are more sour than grapes.",
+            "This test doesn't have the words.",
+        ],
+        "forbidden": [
+            ["apples", "grapes", "oranges"],
+            ["grapes", "apples", "oranges"],
+            ["apple", "orange", "grape"],
+            ["orange", "sweet", "grape"],
+            ["none", "of", "these"],
+        ],
+    }
+    df = pd.DataFrame(data)
+    df["forbidden"] = df["forbidden"].apply(tuple)
+    feature_generator = WordNoMatch(columns=["generated", "forbidden"], mode=mode, lemmatize=lemmatize)
+    result = feature_generator.generate_feature(
+        data=df,
+        data_definition=create_data_definition(None, df, ColumnMapping()),
+    )
+    assert result.equals(pd.DataFrame(dict([(feature_generator._feature_name(), expected)])))