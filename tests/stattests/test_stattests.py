--- conflicted
+++ resolved
@@ -63,14 +63,13 @@
     assert anderson_darling_test.func(reference, current, "num", 0.001) == (approx(0.0635, abs=1e-3), False)
 
 
-<<<<<<< HEAD
+def test_cramer_von_mises() -> None:
+    reference = pd.Series([38.7, 41.5, 43.8, 44.5, 45.5, 46.0, 47.7, 58.0])
+    current = pd.Series([39.2, 39.3, 39.7, 41.4, 41.8, 42.9, 43.3, 45.8])
+    assert cramer_von_mises.func(reference, current, "num", 0.001) == (approx(0.0643, abs=1e-3), False)
+
+
 def test_mann_whitney() -> None:
     reference = pd.Series([1, 2, 3, 4, 5, 6]).repeat([16, 18, 16, 14, 12, 12])
     current = pd.Series([1, 2, 3, 4, 5, 6]).repeat([16, 16, 16, 16, 16, 8])
     assert mann_whitney_u_stat_test.func(reference, current, "num", 0.05) == (approx(0.481, abs=1e-2), False)
-=======
-def test_cramer_von_mises() -> None:
-    reference = pd.Series([38.7, 41.5, 43.8, 44.5, 45.5, 46.0, 47.7, 58.0])
-    current = pd.Series([39.2, 39.3, 39.7, 41.4, 41.8, 42.9, 43.3, 45.8])
-    assert cramer_von_mises.func(reference, current, "num", 0.001) == (approx(0.0643, abs=1e-3), False)
->>>>>>> f610750e
