--- conflicted
+++ resolved
@@ -127,7 +127,6 @@
     )
 
 
-<<<<<<< HEAD
 @pytest.mark.parametrize(
     "reference, current, threshold, expected_pvalue, drift_detected",
     (
@@ -212,9 +211,9 @@
         match="Expects binary data for both reference and current, but found unique categories > 2",
     ):
         fisher_exact_test.func(reference, current, "cat", 0.1)
-=======
+
+
 def test_mann_whitney() -> None:
     reference = pd.Series([1, 2, 3, 4, 5, 6]).repeat([16, 18, 16, 14, 12, 12])
     current = pd.Series([1, 2, 3, 4, 5, 6]).repeat([16, 16, 16, 16, 16, 8])
-    assert mann_whitney_u_stat_test.func(reference, current, "num", 0.05) == (approx(0.481, abs=1e-2), False)
->>>>>>> a33d3ebc
+    assert mann_whitney_u_stat_test.func(reference, current, "num", 0.05) == (approx(0.481, abs=1e-2), False)