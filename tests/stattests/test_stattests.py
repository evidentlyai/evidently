--- conflicted
+++ resolved
@@ -8,12 +8,9 @@
 from evidently.calculations.stattests.chisquare_stattest import chi_stat_test
 from evidently.calculations.stattests.cramer_von_mises_stattest import cramer_von_mises
 from evidently.calculations.stattests.g_stattest import g_test
-<<<<<<< HEAD
-from evidently.calculations.stattests.mmd_stattest import emperical_mmd
-=======
 from evidently.calculations.stattests.hellinger_distance import hellinger_stat_test
 from evidently.calculations.stattests.mann_whitney_urank_stattest import mann_whitney_u_stat_test
->>>>>>> a33d3ebc
+from evidently.calculations.stattests.mmd_stattest import emperical_mmd
 
 
 def test_freq_obs_eq_freq_exp() -> None:
@@ -117,7 +114,6 @@
     assert cramer_von_mises.func(reference, current, "num", 0.001) == (approx(0.0643, abs=1e-3), False)
 
 
-<<<<<<< HEAD
 def test_emperical_mmd() -> None:
     reference = pd.Series(
         [
@@ -150,7 +146,8 @@
     pval, drift_detected = emperical_mmd.func(reference, current, "num", 0.1)
     check_pval_range = 0.11 < pval < 0.25
     assert (True, False) == (check_pval_range, drift_detected)
-=======
+
+
 def test_hellinger_distance() -> None:
     reference = pd.Series([1, 1, 1, 1, 1] * 10)
     current = reference
@@ -167,5 +164,4 @@
 def test_mann_whitney() -> None:
     reference = pd.Series([1, 2, 3, 4, 5, 6]).repeat([16, 18, 16, 14, 12, 12])
     current = pd.Series([1, 2, 3, 4, 5, 6]).repeat([16, 16, 16, 16, 16, 8])
-    assert mann_whitney_u_stat_test.func(reference, current, "num", 0.05) == (approx(0.481, abs=1e-2), False)
->>>>>>> a33d3ebc
+    assert mann_whitney_u_stat_test.func(reference, current, "num", 0.05) == (approx(0.481, abs=1e-2), False)