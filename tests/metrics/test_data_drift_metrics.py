from typing import Optional

import numpy as np
import pandas as pd

import pytest

from evidently.pipeline.column_mapping import ColumnMapping
from evidently.metrics.base_metric import InputData
from evidently.metrics.data_drift_metrics import DataDriftMetrics


@pytest.mark.parametrize(
    "current_dataset, reference_dataset, data_mapping, n_drifted_features",
    (
        (
            pd.DataFrame(
                {
                    "category_feature": ["1", "2", "3"],
                    "numerical_feature": [3, 2, 1],
                    "target": [None, np.NAN, 1],
                    "prediction": [1, np.NAN, 1],
                }
            ),
            pd.DataFrame(
                {
                    "category_feature": ["1", "2", "3"],
                    "numerical_feature": [3, 2, 1],
                    "target": [None, np.NAN, 1],
                    "prediction": [1, np.NAN, 1],
                }
            ),
            ColumnMapping(),
            0,
        ),
        (
            pd.DataFrame(
                {
                    "category_feature": ["1", "2", "3"],
                    "numerical_feature": [3, 2, 1],
                    "target": [None, np.NAN, 1],
                    "prediction": [1, np.NAN, 1],
                }
            ),
            pd.DataFrame(
                {
                    "category_feature": ["a", "b", "c", "a", "b", "c"],
                    "numerical_feature": [6, 6, 6, 9, 9, 9],
                    "target": [5, 4, 3, 2, 1, 0],
                    "prediction": [1, 2, 3, 4, 5, 6],
                }
            ),
            ColumnMapping(),
            2,
        ),
        # binary classification
        (
            pd.DataFrame(
                {
                    "category_feature": ["a", "b", "c"],
                    "numerical_feature": [6, 6, 6],
                    "label_a": [0.3, 0.2, 0.1],
                    "label_b": [0.5, 0.5, 1],
                    "target": [1, 1, 1],
                }
            ),
            pd.DataFrame(
                {
                    "category_feature": ["a", "b", "c"],
                    "numerical_feature": [6, 6, 6],
                    "label_a": [0.9, 0.5, 0.3],
                    "label_b": [0.2, 0.5, 0.7],
                    "target": [0, 0, 0],
                }
            ),
            ColumnMapping(prediction=["label_a", "label_b"]),
            2,
        ),
        # multy classification
        (
            pd.DataFrame(
                {
                    "category_feature": ["a", "b", "c"],
                    "numerical_feature": [6, 6, 6],
                    "label_a": [0.3, 0.2, 0.1],
                    "label_b": [0.5, 0.5, 1],
                    "label_c": [0.2, 0.5, 0.7],
                    "my_target": [1, 1, 1],
                }
            ),
            pd.DataFrame(
                {
                    "category_feature": ["a", "b", "c"],
                    "numerical_feature": [6, 6, 6],
                    "label_a": [0.9, 0.5, 0.3],
                    "label_b": [0.2, 0.5, 0.7],
                    "label_c": [0.3, 0.2, 0.1],
                    "my_target": [0, 0, 0],
                }
            ),
            ColumnMapping(target="my_target", prediction=["label_a", "label_b", "label_c"]),
            1,
        ),
    ),
)
def test_data_drift_metrics(
    current_dataset: pd.DataFrame, reference_dataset: pd.DataFrame, data_mapping: ColumnMapping, n_drifted_features: int
) -> None:
    metric = DataDriftMetrics()
    result = metric.calculate(
<<<<<<< HEAD
        data=InputData(current_data=current_dataset, reference_data=reference_dataset, column_mapping=data_mapping),
        metrics={},
    )
=======
        data=InputData(current_data=test_dataset, reference_data=test_dataset, column_mapping=data_mapping))
>>>>>>> efd71e3b
    assert result is not None
    assert result.metrics.n_drifted_features == n_drifted_features


@pytest.mark.parametrize(
    "current_dataset, reference_dataset",
    (
        (
            pd.DataFrame(
                {
                    "category_feature": ["1", "2", "3"],
                    "numerical_feature": [3, 2, 1],
                    "target": [None, np.NAN, 1],
                    "prediction": [1, np.NAN, 1],
                }
            ),
            None,
        ),
    ),
)
def test_data_drift_metrics_value_error(
    current_dataset: pd.DataFrame, reference_dataset: Optional[pd.DataFrame]
) -> None:
    data_mapping = ColumnMapping()
    metric = DataDriftMetrics()

    with pytest.raises(ValueError):
        metric.calculate(
            data=InputData(current_data=current_dataset, reference_data=reference_dataset, column_mapping=data_mapping),
            metrics={},
        )<|MERGE_RESOLUTION|>--- conflicted
+++ resolved
@@ -108,13 +108,8 @@
 ) -> None:
     metric = DataDriftMetrics()
     result = metric.calculate(
-<<<<<<< HEAD
-        data=InputData(current_data=current_dataset, reference_data=reference_dataset, column_mapping=data_mapping),
-        metrics={},
+        data=InputData(current_data=current_dataset, reference_data=reference_dataset, column_mapping=data_mapping)
     )
-=======
-        data=InputData(current_data=test_dataset, reference_data=test_dataset, column_mapping=data_mapping))
->>>>>>> efd71e3b
     assert result is not None
     assert result.metrics.n_drifted_features == n_drifted_features
 
@@ -143,6 +138,5 @@
 
     with pytest.raises(ValueError):
         metric.calculate(
-            data=InputData(current_data=current_dataset, reference_data=reference_dataset, column_mapping=data_mapping),
-            metrics={},
+            data=InputData(current_data=current_dataset, reference_data=reference_dataset, column_mapping=data_mapping)
         )