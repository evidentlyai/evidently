import json

import numpy as np
import pandas as pd
import pytest

from evidently.metrics import DatasetSummaryMetric
from evidently.metrics.data_integrity.dataset_summary_metric import DatasetSummary
from evidently.metrics.data_integrity.dataset_summary_metric import DatasetSummaryMetricResult
from evidently.metrics.data_integrity.dataset_summary_metric import NumpyDtype
from evidently.pipeline.column_mapping import ColumnMapping
from evidently.report import Report
from tests.conftest import smart_assert_equal


@pytest.mark.parametrize(
    "current_data, reference_data, column_mapping, metric, expected_result",
    (
        (
            pd.DataFrame({}),
            None,
            ColumnMapping(),
            DatasetSummaryMetric(),
            DatasetSummaryMetricResult(
                almost_duplicated_threshold=0.95,
                current=DatasetSummary(
                    target=None,
                    prediction=None,
                    date_column=None,
                    id_column=None,
                    number_of_columns=0,
                    number_of_rows=0,
                    number_of_missing_values=0,
                    number_of_categorical_columns=0,
                    number_of_numeric_columns=0,
                    number_of_text_columns=0,
                    number_of_datetime_columns=0,
                    number_of_constant_columns=0,
                    number_of_empty_columns=0,
                    number_of_almost_constant_columns=0,
                    number_of_duplicated_columns=0,
                    number_of_almost_duplicated_columns=0,
                    number_of_empty_rows=0,
                    number_of_duplicated_rows=0,
                    columns_type_data={},
                    nans_by_columns={},
                    number_uniques_by_columns={},
                ),
                reference=None,
            ),
        ),
        (
            pd.DataFrame({"target": [1, 8, 3], "prediction": [6, 7, 8]}),
            pd.DataFrame({"target": [1, 2, 3, 4, 5], "prediction": [np.NaN, 2, 3, 4, 5]}),
            ColumnMapping(),
            DatasetSummaryMetric(),
            DatasetSummaryMetricResult(
                almost_duplicated_threshold=0.95,
                current=DatasetSummary(
                    target="target",
                    prediction="prediction",
                    date_column=None,
                    id_column=None,
                    number_of_columns=2,
                    number_of_rows=3,
                    number_of_missing_values=0,
                    number_of_categorical_columns=0,
                    number_of_numeric_columns=0,
                    number_of_text_columns=0,
                    number_of_datetime_columns=0,
                    number_of_constant_columns=0,
                    number_of_almost_constant_columns=0,
                    number_of_duplicated_columns=0,
                    number_of_almost_duplicated_columns=0,
                    number_of_empty_rows=0,
                    number_of_empty_columns=0,
                    number_of_duplicated_rows=0,
<<<<<<< HEAD
                    columns_type_data={
                        "target": NumpyDtype(dtype="object"),
                        "prediction": NumpyDtype(dtype="object"),
                    },
=======
                    columns_type_data={"target": NumpyDtype(dtype="int64"), "prediction": NumpyDtype(dtype="int64")},
>>>>>>> 83e25a4b
                    nans_by_columns={"target": 0, "prediction": 0},
                    number_uniques_by_columns={"target": 3, "prediction": 3},
                ),
                reference=DatasetSummary(
                    target="target",
                    prediction="prediction",
                    date_column=None,
                    id_column=None,
                    number_of_columns=2,
                    number_of_rows=5,
                    number_of_missing_values=1,
                    number_of_categorical_columns=0,
                    number_of_numeric_columns=0,
                    number_of_text_columns=0,
                    number_of_datetime_columns=0,
                    number_of_constant_columns=0,
                    number_of_almost_constant_columns=0,
                    number_of_duplicated_columns=0,
                    number_of_almost_duplicated_columns=0,
                    number_of_empty_rows=0,
                    number_of_empty_columns=0,
                    number_of_duplicated_rows=0,
                    columns_type_data={
                        "target": NumpyDtype(dtype="int64"),
                        "prediction": NumpyDtype(dtype="float64"),
                    },
                    nans_by_columns={"target": 0, "prediction": 1},
                    number_uniques_by_columns={"target": 5, "prediction": 4},
                ),
            ),
        ),
    ),
)
def test_dataset_summary_metric_success(
    current_data: pd.DataFrame,
    reference_data: pd.DataFrame,
    column_mapping: ColumnMapping,
    metric: DatasetSummaryMetric,
    expected_result: DatasetSummaryMetricResult,
) -> None:
    report = Report(metrics=[metric])
    report.run(
        current_data=current_data,
        reference_data=reference_data,
        column_mapping=column_mapping,
    )
    result = metric.get_result()
    smart_assert_equal(result, expected_result)


@pytest.mark.parametrize(
    "current_data, reference_data, metric",
    (
        (
            pd.DataFrame(
                {
                    "col": [1, 2, 1, 2, 1],
                }
            ),
            None,
            DatasetSummaryMetric(almost_duplicated_threshold=-0.1),
        ),
        (
            pd.DataFrame(
                {
                    "col": [1, 2, 1, 2, 1],
                }
            ),
            None,
            DatasetSummaryMetric(almost_duplicated_threshold=95),
        ),
    ),
)
def test_dataset_summary_metric_value_error(
    current_data: pd.DataFrame,
    reference_data: pd.DataFrame,
    metric: DatasetSummaryMetric,
) -> None:
    with pytest.raises(ValueError):
        report = Report(metrics=[metric])
        report.run(
            current_data=current_data,
            reference_data=reference_data,
            column_mapping=ColumnMapping(),
        )
        metric.get_result()


@pytest.mark.parametrize(
    "current_data, reference_data, column_mapping, metric, expected_json",
    (
        (
            pd.DataFrame(),
            None,
            ColumnMapping(),
            DatasetSummaryMetric(almost_duplicated_threshold=0.9),
            {
                "almost_duplicated_threshold": 0.9,
                "current": {
                    "date_column": None,
                    "id_column": None,
                    "nans_by_columns": {},
                    "number_of_almost_constant_columns": 0,
                    "number_of_almost_duplicated_columns": 0,
                    "number_of_categorical_columns": 0,
                    "number_of_columns": 0,
                    "number_of_constant_columns": 0,
                    "number_of_datetime_columns": 0,
                    "number_of_duplicated_columns": 0,
                    "number_of_duplicated_rows": 0,
                    "number_of_empty_columns": 0,
                    "number_of_empty_rows": 0,
                    "number_of_missing_values": 0.0,
                    "number_of_numeric_columns": 0,
                    "number_of_text_columns": 0,
                    "number_of_rows": 0,
                    "number_uniques_by_columns": {},
                    "prediction": None,
                    "target": None,
                },
                "reference": None,
            },
        ),
        (
            pd.DataFrame({"test1": [1, 2, 3], "test2": [1, 2, 3], "test3": [1, 1, 1]}),
            pd.DataFrame({"test4": [1, 2, 3], "test2": ["a", "a", "a"], "test3": [1, 1, 1]}),
            ColumnMapping(),
            DatasetSummaryMetric(almost_duplicated_threshold=0.9),
            {
                "almost_duplicated_threshold": 0.9,
                "current": {
                    "date_column": None,
                    "id_column": None,
                    "nans_by_columns": {"test1": 0, "test2": 0, "test3": 0},
                    "number_of_almost_constant_columns": 1,
                    "number_of_almost_duplicated_columns": 1,
                    "number_of_categorical_columns": 0,
                    "number_of_columns": 3,
                    "number_of_constant_columns": 1,
                    "number_of_datetime_columns": 0,
                    "number_of_duplicated_columns": 1,
                    "number_of_duplicated_rows": 0,
                    "number_of_empty_columns": 0,
                    "number_of_empty_rows": 0,
                    "number_of_missing_values": 0,
                    "number_of_numeric_columns": 3,
                    "number_of_text_columns": 0,
                    "number_of_rows": 3,
                    "number_uniques_by_columns": {"test1": 3, "test2": 3, "test3": 1},
                    "prediction": None,
                    "target": None,
                },
                "reference": {
                    "date_column": None,
                    "id_column": None,
                    "nans_by_columns": {"test2": 0, "test3": 0, "test4": 0},
                    "number_of_almost_constant_columns": 2,
                    "number_of_almost_duplicated_columns": 0,
                    "number_of_categorical_columns": 1,
                    "number_of_columns": 3,
                    "number_of_constant_columns": 2,
                    "number_of_datetime_columns": 0,
                    "number_of_duplicated_columns": 0,
                    "number_of_duplicated_rows": 0,
                    "number_of_empty_columns": 0,
                    "number_of_empty_rows": 0,
                    "number_of_missing_values": 0,
                    "number_of_numeric_columns": 2,
                    "number_of_text_columns": 0,
                    "number_of_rows": 3,
                    "number_uniques_by_columns": {"test2": 1, "test3": 1, "test4": 3},
                    "prediction": None,
                    "target": None,
                },
            },
        ),
    ),
)
def test_dataset_summary_metric_with_report(
    current_data: pd.DataFrame,
    reference_data: pd.DataFrame,
    column_mapping: ColumnMapping,
    metric: DatasetSummaryMetric,
    expected_json: dict,
) -> None:
    report = Report(metrics=[metric])
    report.run(
        current_data=current_data,
        reference_data=reference_data,
        column_mapping=column_mapping,
    )
    assert report.show()
    json_result = report.json()
    assert len(json_result) > 0
    result = json.loads(json_result)
    assert result["metrics"][0]["metric"] == "DatasetSummaryMetric"
    assert result["metrics"][0]["result"] == expected_json<|MERGE_RESOLUTION|>--- conflicted
+++ resolved
@@ -75,14 +75,10 @@
                     number_of_empty_rows=0,
                     number_of_empty_columns=0,
                     number_of_duplicated_rows=0,
-<<<<<<< HEAD
                     columns_type_data={
-                        "target": NumpyDtype(dtype="object"),
-                        "prediction": NumpyDtype(dtype="object"),
+                        "target": NumpyDtype(dtype="int64"),
+                        "prediction": NumpyDtype(dtype="int64"),
                     },
-=======
-                    columns_type_data={"target": NumpyDtype(dtype="int64"), "prediction": NumpyDtype(dtype="int64")},
->>>>>>> 83e25a4b
                     nans_by_columns={"target": 0, "prediction": 0},
                     number_uniques_by_columns={"target": 3, "prediction": 3},
                 ),
