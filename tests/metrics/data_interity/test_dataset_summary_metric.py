import json

import numpy as np
import pandas as pd
import pytest

from evidently.metrics import DatasetSummaryMetric
from evidently.metrics.data_integrity.dataset_summary_metric import DatasetSummary
from evidently.metrics.data_integrity.dataset_summary_metric import DatasetSummaryMetricResult
from evidently.metrics.data_integrity.dataset_summary_metric import NumpyDtype
<<<<<<< HEAD
=======
from evidently.pipeline.column_mapping import ColumnMapping
>>>>>>> 4470ecf2
from evidently.report import Report
from tests.conftest import smart_assert_equal


@pytest.mark.parametrize(
    "current_data, reference_data, column_mapping, metric, expected_result",
    (
        (
            pd.DataFrame({}),
            None,
            ColumnMapping(),
            DatasetSummaryMetric(),
            DatasetSummaryMetricResult(
                almost_duplicated_threshold=0.95,
                current=DatasetSummary(
                    target=None,
                    prediction=None,
                    date_column=None,
                    id_column=None,
                    number_of_columns=0,
                    number_of_rows=0,
                    number_of_missing_values=0,
                    number_of_categorical_columns=0,
                    number_of_numeric_columns=0,
                    number_of_text_columns=0,
                    number_of_datetime_columns=0,
                    number_of_constant_columns=0,
                    number_of_empty_columns=0,
                    number_of_almost_constant_columns=0,
                    number_of_duplicated_columns=0,
                    number_of_almost_duplicated_columns=0,
                    number_of_empty_rows=0,
                    number_of_duplicated_rows=0,
                    columns_type_data={},
                    nans_by_columns={},
                    number_uniques_by_columns={},
                ),
                reference=None,
            ),
        ),
        (
            pd.DataFrame({"target": [1, "ff", 3], "prediction": ["a", "b", "c"]}),
            pd.DataFrame({"target": [1, 2, 3, 4, 5], "prediction": [np.NaN, 2, 3, 4, 5]}),
            ColumnMapping(),
            DatasetSummaryMetric(),
            DatasetSummaryMetricResult(
                almost_duplicated_threshold=0.95,
                current=DatasetSummary(
                    target="target",
                    prediction="prediction",
                    date_column=None,
                    id_column=None,
                    number_of_columns=2,
                    number_of_rows=3,
                    number_of_missing_values=0,
                    number_of_categorical_columns=0,
                    number_of_numeric_columns=0,
                    number_of_text_columns=0,
                    number_of_datetime_columns=0,
                    number_of_constant_columns=0,
                    number_of_almost_constant_columns=0,
                    number_of_duplicated_columns=0,
                    number_of_almost_duplicated_columns=0,
                    number_of_empty_rows=0,
                    number_of_empty_columns=0,
                    number_of_duplicated_rows=0,
<<<<<<< HEAD
                    columns_type_data={"target": NumpyDtype(dtype="O"), "prediction": NumpyDtype(dtype="O")},
=======
                    columns_type_data={"target": NumpyDtype(dtype="object"), "prediction": NumpyDtype(dtype="object")},
>>>>>>> 4470ecf2
                    nans_by_columns={"target": 0, "prediction": 0},
                    number_uniques_by_columns={"target": 3, "prediction": 3},
                ),
                reference=DatasetSummary(
                    target="target",
                    prediction="prediction",
                    date_column=None,
                    id_column=None,
                    number_of_columns=2,
                    number_of_rows=5,
                    number_of_missing_values=1,
                    number_of_categorical_columns=0,
                    number_of_numeric_columns=0,
                    number_of_text_columns=0,
                    number_of_datetime_columns=0,
                    number_of_constant_columns=0,
                    number_of_almost_constant_columns=0,
                    number_of_duplicated_columns=0,
                    number_of_almost_duplicated_columns=0,
                    number_of_empty_rows=0,
                    number_of_empty_columns=0,
                    number_of_duplicated_rows=0,
                    columns_type_data={"target": NumpyDtype(dtype="int64"), "prediction": NumpyDtype(dtype="float64")},
                    nans_by_columns={"target": 0, "prediction": 1},
                    number_uniques_by_columns={"target": 5, "prediction": 4},
                ),
            ),
        ),
    ),
)
def test_dataset_summary_metric_success(
    current_data: pd.DataFrame,
    reference_data: pd.DataFrame,
    column_mapping: ColumnMapping,
    metric: DatasetSummaryMetric,
    expected_result: DatasetSummaryMetricResult,
) -> None:
    report = Report(metrics=[metric])
    report.run(current_data=current_data, reference_data=reference_data, column_mapping=column_mapping)
    result = metric.get_result()
    smart_assert_equal(result, expected_result)


@pytest.mark.parametrize(
    "current_data, reference_data, metric",
    (
        (
            pd.DataFrame(
                {
                    "col": [1, 2, 1, 2, 1],
                }
            ),
            None,
            DatasetSummaryMetric(almost_duplicated_threshold=-0.1),
        ),
        (
            pd.DataFrame(
                {
                    "col": [1, 2, 1, 2, 1],
                }
            ),
            None,
            DatasetSummaryMetric(almost_duplicated_threshold=95),
        ),
    ),
)
def test_dataset_summary_metric_value_error(
    current_data: pd.DataFrame, reference_data: pd.DataFrame, metric: DatasetSummaryMetric
) -> None:
    with pytest.raises(ValueError):
        report = Report(metrics=[metric])
        report.run(current_data=current_data, reference_data=reference_data, column_mapping=ColumnMapping())
        metric.get_result()


@pytest.mark.parametrize(
    "current_data, reference_data, column_mapping, metric, expected_json",
    (
        (
            pd.DataFrame(),
            None,
            ColumnMapping(),
            DatasetSummaryMetric(almost_duplicated_threshold=0.9),
            {
                "almost_duplicated_threshold": 0.9,
                "current": {
                    "date_column": None,
                    "id_column": None,
                    "nans_by_columns": {},
                    "number_of_almost_constant_columns": 0,
                    "number_of_almost_duplicated_columns": 0,
                    "number_of_categorical_columns": 0,
                    "number_of_columns": 0,
                    "number_of_constant_columns": 0,
                    "number_of_datetime_columns": 0,
                    "number_of_duplicated_columns": 0,
                    "number_of_duplicated_rows": 0,
                    "number_of_empty_columns": 0,
                    "number_of_empty_rows": 0,
                    "number_of_missing_values": 0.0,
                    "number_of_numeric_columns": 0,
                    "number_of_text_columns": 0,
                    "number_of_rows": 0,
                    "number_uniques_by_columns": {},
                    "prediction": None,
                    "target": None,
                },
                "reference": None,
            },
        ),
        (
            pd.DataFrame({"test1": [1, 2, 3], "test2": [1, 2, 3], "test3": [1, 1, 1]}),
            pd.DataFrame({"test4": [1, 2, 3], "test2": ["a", "a", "a"], "test3": [1, 1, 1]}),
            ColumnMapping(),
            DatasetSummaryMetric(almost_duplicated_threshold=0.9),
            {
                "almost_duplicated_threshold": 0.9,
                "current": {
                    "date_column": None,
                    "id_column": None,
                    "nans_by_columns": {"test1": 0, "test2": 0, "test3": 0},
                    "number_of_almost_constant_columns": 1,
                    "number_of_almost_duplicated_columns": 1,
                    "number_of_categorical_columns": 0,
                    "number_of_columns": 3,
                    "number_of_constant_columns": 1,
                    "number_of_datetime_columns": 0,
                    "number_of_duplicated_columns": 1,
                    "number_of_duplicated_rows": 0,
                    "number_of_empty_columns": 0,
                    "number_of_empty_rows": 0,
                    "number_of_missing_values": 0,
                    "number_of_numeric_columns": 3,
                    "number_of_text_columns": 0,
                    "number_of_rows": 3,
                    "number_uniques_by_columns": {"test1": 3, "test2": 3, "test3": 1},
                    "prediction": None,
                    "target": None,
                },
                "reference": {
                    "date_column": None,
                    "id_column": None,
                    "nans_by_columns": {"test2": 0, "test3": 0, "test4": 0},
                    "number_of_almost_constant_columns": 2,
                    "number_of_almost_duplicated_columns": 0,
                    "number_of_categorical_columns": 1,
                    "number_of_columns": 3,
                    "number_of_constant_columns": 2,
                    "number_of_datetime_columns": 0,
                    "number_of_duplicated_columns": 0,
                    "number_of_duplicated_rows": 0,
                    "number_of_empty_columns": 0,
                    "number_of_empty_rows": 0,
                    "number_of_missing_values": 0,
                    "number_of_numeric_columns": 2,
                    "number_of_text_columns": 0,
                    "number_of_rows": 3,
                    "number_uniques_by_columns": {"test2": 1, "test3": 1, "test4": 3},
                    "prediction": None,
                    "target": None,
                },
            },
        ),
    ),
)
def test_dataset_summary_metric_with_report(
    current_data: pd.DataFrame,
    reference_data: pd.DataFrame,
    column_mapping: ColumnMapping,
    metric: DatasetSummaryMetric,
    expected_json: dict,
) -> None:
    report = Report(metrics=[metric])
    report.run(current_data=current_data, reference_data=reference_data, column_mapping=column_mapping)
    assert report.show()
    json_result = report.json()
    assert len(json_result) > 0
    result = json.loads(json_result)
    assert result["metrics"][0]["metric"] == "DatasetSummaryMetric"
    assert result["metrics"][0]["result"] == expected_json<|MERGE_RESOLUTION|>--- conflicted
+++ resolved
@@ -8,10 +8,7 @@
 from evidently.metrics.data_integrity.dataset_summary_metric import DatasetSummary
 from evidently.metrics.data_integrity.dataset_summary_metric import DatasetSummaryMetricResult
 from evidently.metrics.data_integrity.dataset_summary_metric import NumpyDtype
-<<<<<<< HEAD
-=======
 from evidently.pipeline.column_mapping import ColumnMapping
->>>>>>> 4470ecf2
 from evidently.report import Report
 from tests.conftest import smart_assert_equal
 
@@ -78,11 +75,7 @@
                     number_of_empty_rows=0,
                     number_of_empty_columns=0,
                     number_of_duplicated_rows=0,
-<<<<<<< HEAD
-                    columns_type_data={"target": NumpyDtype(dtype="O"), "prediction": NumpyDtype(dtype="O")},
-=======
                     columns_type_data={"target": NumpyDtype(dtype="object"), "prediction": NumpyDtype(dtype="object")},
->>>>>>> 4470ecf2
                     nans_by_columns={"target": 0, "prediction": 0},
                     number_uniques_by_columns={"target": 3, "prediction": 3},
                 ),
