--- conflicted
+++ resolved
@@ -13,12 +13,9 @@
 from evidently.metrics.classification_performance.classification_quality_metric import ClassificationQualityMetric
 from evidently.metrics.classification_performance.classification_quality_metric import ClassificationQualityMetricResult
 from evidently.metrics.classification_performance.confusion_matrix_metric import ClassificationConfusionMatrix
-<<<<<<< HEAD
-from evidently.metrics.classification_performance.confusion_matrix_metric import ClassificationConfusionMatrixResult
-=======
 from evidently.metrics.classification_performance.lift_curve_metric import ClassificationLiftCurve
 from evidently.metrics.classification_performance.lift_table_metric import ClassificationLiftTable
->>>>>>> 9b9099cf
+from evidently.metrics.classification_performance.confusion_matrix_metric import ClassificationConfusionMatrixResult
 from evidently.metrics.classification_performance.pr_curve_metric import ClassificationPRCurve
 from evidently.metrics.classification_performance.pr_table_metric import ClassificationPRTable
 from evidently.metrics.classification_performance.probability_distribution_metric import ClassificationProbDistribution
@@ -88,7 +85,26 @@
 
 
 @metric
-<<<<<<< HEAD
+def classification_lift_table():
+    return TestMetric(
+        "classification_lift_table",
+        ClassificationLiftTable(),
+        NoopOutcome(),
+        [DatasetTags.CLASSIFICATION, DatasetTags.BINARY_CLASSIFICATION, DatasetTags.PROB_PREDICTIONS],
+    )
+
+
+@metric
+def classification_lift_curve():
+    return TestMetric(
+        "classification_lift_curve",
+        ClassificationLiftCurve(),
+        NoopOutcome(),
+        [DatasetTags.CLASSIFICATION, DatasetTags.BINARY_CLASSIFICATION, DatasetTags.PROB_PREDICTIONS],
+    )
+
+
+@metric
 def classification_p_r_curve_values():
     m = ClassificationPRCurve()
     return TestMetric(
@@ -107,24 +123,6 @@
                 column_mapping=ColumnMapping(prediction=["a", "b", "c"]),
             ): NoopOutcome()  # todo: check results
         },
-=======
-def classification_lift_table():
-    return TestMetric(
-        "classification_lift_table",
-        ClassificationLiftTable(),
-        NoopOutcome(),
-        [DatasetTags.CLASSIFICATION, DatasetTags.BINARY_CLASSIFICATION, DatasetTags.PROB_PREDICTIONS],
-    )
-
-
-@metric
-def classification_lift_curve():
-    return TestMetric(
-        "classification_lift_curve",
-        ClassificationLiftCurve(),
-        NoopOutcome(),
-        [DatasetTags.CLASSIFICATION, DatasetTags.BINARY_CLASSIFICATION, DatasetTags.PROB_PREDICTIONS],
->>>>>>> 9b9099cf
     )
 
 
