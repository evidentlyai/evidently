import json

import pandas as pd
import pytest
from pytest import approx as pytest_approx

from evidently.pipeline.column_mapping import ColumnMapping
from evidently.test_suite import TestSuite
from evidently.tests import TestColumnQuantile
from evidently.tests import TestColumnValueMax
from evidently.tests import TestColumnValueMean
from evidently.tests import TestColumnValueMedian
from evidently.tests import TestColumnValueMin
from evidently.tests import TestColumnValueStd
from evidently.tests import TestConflictPrediction
from evidently.tests import TestConflictTarget
from evidently.tests import TestHighlyCorrelatedColumns
from evidently.tests import TestMeanInNSigmas
from evidently.tests import TestMostCommonValueShare
from evidently.tests import TestNumberOfOutListValues
from evidently.tests import TestNumberOfOutRangeValues
from evidently.tests import TestNumberOfUniqueValues
from evidently.tests import TestShareOfOutListValues
from evidently.tests import TestShareOfOutRangeValues
from evidently.tests import TestTargetFeaturesCorrelations
from evidently.tests import TestTargetPredictionCorrelation
from evidently.tests import TestUniqueValuesShare
from evidently.tests import TestValueList
from evidently.tests import TestValueRange
from evidently.tests.base_test import TestResult
from evidently.tests.base_test import TestStatus
from evidently.tests.utils import approx


@pytest.mark.parametrize(
    "test_dataset, reference_dataset, test_object, expected_success",
    (
        (
            pd.DataFrame(
                {"category_feature": ["n", "d", "p", "n"], "numerical_feature": [0, 1, 2, 5], "target": [0, 0, 0, 1]}
            ),
            None,
            TestColumnValueMin(column_name="numerical_feature", gte=10),
            False,
        ),
        (
            pd.DataFrame(
                {"category_feature": ["n", "d", "p", "n"], "numerical_feature": [0, 1, 2, 5], "target": [0, 0, 0, 1]}
            ),
            None,
            TestColumnValueMin(column_name="numerical_feature", eq=0),
            True,
        ),
        (
            pd.DataFrame(
                {
                    "category_feature": ["n", "d", "p", "n"],
                    "numerical_feature": [0.4, 0.1, -1.45, 5],
                    "target": [0, 0, 0, 1],
                }
            ),
            None,
            TestColumnValueMin(column_name="numerical_feature", eq=approx(-1, absolute=0.5)),
            True,
        ),
        (
            pd.DataFrame(
                {
                    "category_feature": ["n", "d", "p", "n"],
                    "numerical_feature": [10, 7, 5.1, 4.9],
                    "target": [0, 0, 0, 1],
                }
            ),
            None,
            TestColumnValueMin(column_name="numerical_feature", lt=approx(10, relative=0.5)),
            True,
        ),
        (
            pd.DataFrame(
                {"category_feature": ["n", "d", "p", "n"], "numerical_feature": [10, 7, 5.1, 5], "target": [0, 0, 0, 1]}
            ),
            None,
            TestColumnValueMin(column_name="numerical_feature", lt=approx(10, relative=0.5)),
            False,
        ),
    ),
)
def test_data_quality_test_min(
    test_dataset: pd.DataFrame, reference_dataset: pd.DataFrame, test_object: TestColumnValueMin, expected_success: bool
) -> None:
    suite = TestSuite(tests=[test_object])
    suite.run(current_data=test_dataset, reference_data=reference_dataset)
    if expected_success:
        suite._inner_suite.raise_for_error()
    assert bool(suite) is expected_success


@pytest.mark.parametrize(
    "test_dataset, reference_dataset, test_object, expected_success",
    (
        (
            pd.DataFrame(
                {"category_feature": ["n", "d", "p", "n"], "numerical_feature": [0, 1, 2, 5], "target": [0, 0, 0, 1]}
            ),
            None,
            TestColumnValueMin(column_name="numerical_feature"),
            False,
        ),
    ),
)
def test_data_quality_test_min_exception(
    test_dataset: pd.DataFrame, reference_dataset: pd.DataFrame, test_object: TestColumnValueMin, expected_success: bool
) -> None:
    suite = TestSuite(tests=[test_object])
    suite.run(current_data=test_dataset, reference_data=reference_dataset)
    assert suite.as_dict()["tests"][0]["status"] == TestStatus.ERROR.value


def test_data_quality_test_min_render():
    test_dataset = pd.DataFrame({"numerical_feature": [0, 1, 2, 5], "target": [0, 0, 0, 1]})
    suite = TestSuite(tests=[TestColumnValueMin(column_name="numerical_feature", eq=0)])
    suite.run(current_data=test_dataset, reference_data=None)
    assert suite.show()
    assert suite.json()

    suite = TestSuite(tests=[TestColumnValueMin(column_name="numerical_feature")])
    suite.run(current_data=test_dataset, reference_data=test_dataset)
    assert suite.show()
    assert suite.json()


def test_data_quality_test_max() -> None:
    test_dataset = pd.DataFrame(
        {"category_feature": ["n", "d", "p", "n"], "numerical_feature": [0, 1, 2, 5], "target": [0, 0, 0, 1]}
    )
    suite = TestSuite(tests=[TestColumnValueMax(column_name="numerical_feature", gt=10)])
    suite.run(current_data=test_dataset, reference_data=None, column_mapping=ColumnMapping())
    assert not suite

    suite = TestSuite(tests=[TestColumnValueMax(column_name="numerical_feature", eq=5)])
    suite.run(current_data=test_dataset, reference_data=None, column_mapping=ColumnMapping())
    assert suite


def test_data_quality_test_max_render():
    test_dataset = pd.DataFrame({"numerical_feature": [0, 1, 2, 5], "target": [0, 0, 0, 1]})
    suite = TestSuite(tests=[TestColumnValueMax(column_name="numerical_feature", eq=0)])
    suite.run(current_data=test_dataset, reference_data=None)
    assert suite.show()
    assert suite.json()

    suite = TestSuite(tests=[TestColumnValueMax(column_name="numerical_feature")])
    suite.run(current_data=test_dataset, reference_data=test_dataset)
    assert suite.show()
    assert suite.json()


def test_data_quality_test_mean() -> None:
    test_dataset = pd.DataFrame(
        {"category_feature": ["n", "d", "p", "n"], "numerical_feature": [0, 1, 2, 5], "target": [0, 0, 0, 1]}
    )
    suite = TestSuite(tests=[TestColumnValueMean(column_name="numerical_feature", eq=5)])
    suite.run(current_data=test_dataset, reference_data=None, column_mapping=ColumnMapping())
    assert not suite

    suite = TestSuite(tests=[TestColumnValueMean(column_name="numerical_feature", gt=0, lt=10)])
    suite.run(current_data=test_dataset, reference_data=None, column_mapping=ColumnMapping())
    assert suite

    suite = TestSuite(tests=[TestColumnValueMean(column_name="numerical_feature", eq=2)])
    suite.run(current_data=test_dataset, reference_data=None, column_mapping=ColumnMapping())
    assert suite


def test_data_quality_test_mean_render():
    test_dataset = pd.DataFrame({"numerical_feature": [0, 1, 2, 5], "target": [0, 0, 0, 1]})
    suite = TestSuite(tests=[TestColumnValueMean(column_name="numerical_feature", eq=0)])
    suite.run(current_data=test_dataset, reference_data=None)
    assert suite.show()
    assert suite.json()

    suite = TestSuite(tests=[TestColumnValueMean(column_name="numerical_feature")])
    suite.run(current_data=test_dataset, reference_data=test_dataset)
    assert suite.show()
    assert suite.json()


def test_data_quality_test_conflict_target() -> None:
    test_dataset = pd.DataFrame(
        {"category_feature": ["n", "n", "p", "n"], "numerical_feature": [0, 0, 2, 5], "target": [0, 1, 0, 1]}
    )
    suite = TestSuite(tests=[TestConflictTarget()])
    suite.run(current_data=test_dataset, reference_data=None, column_mapping=ColumnMapping())
    assert not suite

    test_dataset = pd.DataFrame(
        {"category_feature": ["n", "d", "p", "n"], "numerical_feature": [0, 1, 2, 5], "target": [0, 0, 0, 1]}
    )
    suite = TestSuite(tests=[TestConflictTarget()])
    suite.run(current_data=test_dataset, reference_data=None, column_mapping=ColumnMapping())
    assert suite
    assert suite.show()
    assert suite.json()


def test_data_quality_test_conflict_prediction() -> None:
    test_dataset = pd.DataFrame(
        {"category_feature": ["n", "n", "p", "n"], "numerical_feature": [0, 0, 2, 5], "prediction": [0, 1, 0, 1]}
    )
    suite = TestSuite(tests=[TestConflictPrediction()])
    suite.run(current_data=test_dataset, reference_data=None, column_mapping=ColumnMapping())
    suite._inner_suite.raise_for_error()
    assert not suite

    test_dataset = pd.DataFrame(
        {"category_feature": ["n", "d", "p", "n"], "numerical_feature": [0, 1, 2, 5], "prediction": [0, 0, 0, 1]}
    )
    suite = TestSuite(tests=[TestConflictPrediction()])
    suite.run(current_data=test_dataset, reference_data=None, column_mapping=ColumnMapping())
    assert suite
    assert suite.show()
    assert suite.json()


def test_data_quality_test_target_prediction_correlation() -> None:
    test_dataset = pd.DataFrame(
        {
            "category_feature": ["n", "d", "p", "n"],
            "numerical_feature": [0, 1, 2, 5],
            "target": [0, 0, 0, 1],
            "prediction": [0, 0, 1, 1],
        }
    )
    suite = TestSuite(tests=[TestTargetPredictionCorrelation(gt=0.5, method="cramer_v")])
    suite.run(current_data=test_dataset, reference_data=None, column_mapping=ColumnMapping())
    assert suite
    assert suite.show()
    assert suite.json()


def test_data_quality_test_median() -> None:
    test_dataset = pd.DataFrame(
        {
            "feature1": [0, 1, 2, 5],
            "target": [0, 0, 0, 1],
            "prediction": [0, 0, 1, 1],
        }
    )
    suite = TestSuite(tests=[TestColumnValueMedian(column_name="no_existing_feature", eq=1.5)])
    suite.run(current_data=test_dataset, reference_data=None, column_mapping=ColumnMapping())
    assert not suite
    suite = TestSuite(tests=[TestColumnValueMedian(column_name="feature1", eq=1.5)])
    suite.run(current_data=test_dataset, reference_data=None, column_mapping=ColumnMapping())
    assert suite
    assert suite.show()
    assert suite.json()


def test_data_quality_test_std() -> None:
    test_dataset = pd.DataFrame(
        {
            "feature1": [0, 1, 2, 5],
            "target": [0, 0, 0, 1],
            "prediction": [0, 0, 1, 1],
        }
    )
    suite = TestSuite(tests=[TestColumnValueStd(column_name="no_existing_feature", eq=1.5)])
    suite.run(current_data=test_dataset, reference_data=None, column_mapping=ColumnMapping())
    assert not suite
    suite = TestSuite(tests=[TestColumnValueStd(column_name="feature1", lt=2)])
    suite.run(current_data=test_dataset, reference_data=None, column_mapping=ColumnMapping())
    assert not suite
    suite = TestSuite(tests=[TestColumnValueStd(column_name="feature1", gt=2, lt=3)])
    suite.run(current_data=test_dataset, reference_data=None, column_mapping=ColumnMapping())
    assert suite
    assert suite.show()
    assert suite.json()


def test_data_quality_test_unique_number() -> None:
    test_dataset = pd.DataFrame(
        {
            "feature1": [0, 1, 2, 5],
            "target": [0, 0, 0, 1],
            "prediction": [0, 0, 1, 1],
        }
    )
    suite = TestSuite(tests=[TestNumberOfUniqueValues(column_name="no_existing_feature", eq=4)])
    suite.run(current_data=test_dataset, reference_data=None, column_mapping=ColumnMapping())
    assert not suite
    suite = TestSuite(tests=[TestNumberOfUniqueValues(column_name="feature1", lt=2)])
    suite.run(current_data=test_dataset, reference_data=None, column_mapping=ColumnMapping())
    assert not suite
    suite = TestSuite(tests=[TestNumberOfUniqueValues(column_name="feature1", eq=4)])
    suite.run(current_data=test_dataset, reference_data=None, column_mapping=ColumnMapping())
    assert suite
    assert suite.show()
    assert suite.json()


def test_data_quality_test_unique_share() -> None:
    test_dataset = pd.DataFrame(
        {
            "feature1": [0, 1, 2, 5],
            "target": [0, 0, 0, 1],
            "prediction": [0, 0, 1, 1],
        }
    )
    suite = TestSuite(tests=[TestUniqueValuesShare(column_name="no_existing_feature", eq=1.5)])
    suite.run(current_data=test_dataset, reference_data=None, column_mapping=ColumnMapping())
    assert not suite
    suite = TestSuite(tests=[TestUniqueValuesShare(column_name="feature1", lt=0.5)])
    suite.run(current_data=test_dataset, reference_data=None, column_mapping=ColumnMapping())
    assert not suite
    suite = TestSuite(tests=[TestUniqueValuesShare(column_name="feature1", eq=1)])
    suite.run(current_data=test_dataset, reference_data=None, column_mapping=ColumnMapping())
    assert suite
    assert suite.show()
    assert suite.json()


def test_data_quality_test_most_common_value_share() -> None:
    test_dataset = pd.DataFrame(
        {
            "feature1": [0, 1, 1, 5],
            "target": [0, 0, 0, 1],
            "prediction": [0, 0, 1, 1],
        }
    )
    suite = TestSuite(tests=[TestMostCommonValueShare(column_name="feature1")])
    suite.run(current_data=test_dataset, reference_data=test_dataset, column_mapping=ColumnMapping())
    assert suite
    suite = TestSuite(tests=[TestMostCommonValueShare(column_name="no_existing_feature", eq=0.5)])
    suite.run(current_data=test_dataset, reference_data=None, column_mapping=ColumnMapping())
    assert not suite
    suite = TestSuite(tests=[TestMostCommonValueShare(column_name="feature1", lt=0.5)])
    suite.run(current_data=test_dataset, reference_data=None, column_mapping=ColumnMapping())
    assert not suite
    suite = TestSuite(tests=[TestMostCommonValueShare(column_name="feature1", eq=0.5)])
    suite.run(current_data=test_dataset, reference_data=None, column_mapping=ColumnMapping())
    assert suite
    assert suite.show()
    assert suite.json()


def test_data_quality_test_most_common_value_share_json_render() -> None:
    test_dataset = pd.DataFrame(
        {
            "feature1": [0, 1, 1, 5],
        }
    )
    suite = TestSuite(tests=[TestMostCommonValueShare(column_name="feature1", eq=0.5)])
    suite.run(current_data=test_dataset, reference_data=test_dataset, column_mapping=ColumnMapping())
    assert suite

    result_from_json = json.loads(suite.json())
    assert result_from_json["summary"]["all_passed"] is True
    test_info = result_from_json["tests"][0]
    assert test_info == {
        "description": (
            "The most common value in the column **feature1** is 1. Its share is 0.5. The test threshold is eq=0.5."
        ),
        "group": "data_quality",
        "name": "Share of the Most Common Value",
        "parameters": {"column_name": "feature1", "condition": {"eq": 0.5}, "value": 0.5},
        "status": "SUCCESS",
    }


def test_data_quality_test_value_in_n_sigmas() -> None:
    test_dataset = pd.DataFrame(
        {
            "feature1": [0, 1, 1, 20],
            "target": [0, 0, 0, 1],
            "prediction": [0, 0, 1, 1],
        }
    )
    reference_dataset = pd.DataFrame(
        {
            "feature1": [0, 1, 1, 3],
            "target": [0, 0, 0, 1],
            "prediction": [0, 0, 1, 1],
        }
    )
    suite = TestSuite(tests=[TestMeanInNSigmas(column_name="feature1")])
    suite.run(current_data=test_dataset, reference_data=reference_dataset, column_mapping=ColumnMapping())
    assert not suite

    suite = TestSuite(tests=[TestMeanInNSigmas(column_name="not_exist_feature", n_sigmas=3)])
    suite.run(current_data=test_dataset, reference_data=reference_dataset, column_mapping=ColumnMapping())
    assert not suite

    suite = TestSuite(tests=[TestMeanInNSigmas(column_name="feature1", n_sigmas=4)])
    suite.run(current_data=test_dataset, reference_data=reference_dataset, column_mapping=ColumnMapping())
    assert suite
    assert suite.show()
    assert suite.json()


def test_data_quality_test_value_in_n_sigmas_json_render() -> None:
    test_dataset = pd.DataFrame(
        {
            "feature1": [0, 1, 1, 0],
            "target": [0, 0, 0, 1],
            "prediction": [0, 0, 1, 1],
        }
    )
    suite = TestSuite(tests=[TestMeanInNSigmas(column_name="feature1", n_sigmas=5)])
    suite.run(current_data=test_dataset, reference_data=test_dataset, column_mapping=ColumnMapping())
    assert suite

    result_from_json = json.loads(suite.json())
    assert result_from_json["summary"]["all_passed"] is True
    test_info = result_from_json["tests"][0]
    assert test_info == {
        "description": "The mean value of the column **feature1** is 0.5. The expected range is from -2.4 to 3.4",
        "group": "data_quality",
        "name": "Mean Value Stability",
        "parameters": {
            "column_name": "feature1",
            "current_mean": 0.5,
            "n_sigmas": 5,
            "reference_mean": 0.5,
            "reference_std": 0.58,
        },
        "status": "SUCCESS",
    }


def test_data_quality_test_value_in_range() -> None:
    test_dataset = pd.DataFrame(
        {
            "feature1": [0, 1, 2, 3, 4, 20],
            "target": [0, 0, 0, 1, 0, 1],
            "prediction": [0, 0, 1, 1, 0, 1],
        }
    )
    suite = TestSuite(tests=[TestValueRange(column_name="feature1", left=0, right=10)])
    suite.run(current_data=test_dataset, reference_data=None, column_mapping=ColumnMapping())
    assert not suite

    suite = TestSuite(tests=[TestValueRange(column_name="feature1", left=0, right=100)])
    suite.run(current_data=test_dataset, reference_data=None, column_mapping=ColumnMapping())
    assert suite

    reference_dataset = pd.DataFrame(
        {
            "feature1": [0, 1, 1, 3, 2, 4, 5],
            "target": [0, 0, 0, 1, 0, 1, 1],
            "prediction": [0, 0, 1, 1, 0, 1, 1],
        }
    )
    suite = TestSuite(tests=[TestValueRange(column_name="feature1")])
    suite.run(current_data=test_dataset, reference_data=reference_dataset, column_mapping=ColumnMapping())
    assert not suite

    suite = TestSuite(tests=[TestValueRange(column_name="feature1", right=100)])
    suite.run(current_data=test_dataset, reference_data=reference_dataset, column_mapping=ColumnMapping())
    assert suite
    assert suite.show()
    assert suite.json()


def test_data_quality_test_number_of_values_not_in_range() -> None:
    test_dataset = pd.DataFrame(
        {
            "feature1": [0, 1, 1, 2, 3, 4, 15],
            "target": [0, 0, 2, 3, 4, 5, 1],
        }
    )
    suite = TestSuite(tests=[TestNumberOfOutRangeValues(column_name="feature1", left=0, right=10, lt=1)])
    suite.run(current_data=test_dataset, reference_data=None, column_mapping=ColumnMapping())
    assert not suite

    suite = TestSuite(tests=[TestNumberOfOutRangeValues(column_name="feature1", left=0, right=10, lte=1)])
    suite.run(current_data=test_dataset, reference_data=None, column_mapping=ColumnMapping())
    assert suite

    reference_dataset = pd.DataFrame(
        {
            "feature1": [0, 1, 1, 3, 4, 5, 6, 7],
            "target": [0, 0, 0, 1, 0, 0, 1, 1],
            "prediction": [0, 0, 1, 1, 0, 0, 1, 1],
        }
    )
    suite = TestSuite(tests=[TestNumberOfOutRangeValues(column_name="feature1", lt=1)])
    suite.run(
        current_data=test_dataset,
        reference_data=reference_dataset,
        column_mapping=ColumnMapping(prediction=None),
    )
    assert not suite

    suite = TestSuite(tests=[TestNumberOfOutRangeValues(column_name="feature1", lte=1)])
    suite.run(
        current_data=test_dataset,
        reference_data=reference_dataset,
        column_mapping=ColumnMapping(prediction=None),
    )
    assert suite
    assert suite.show()
    assert suite.json()


def test_data_quality_test_share_of_values_not_in_range() -> None:
    test_dataset = pd.DataFrame(
        {
            "feature1": [0, 1, 1, 2, 3, 4, 15],
            "target": [0, 0, 2, 3, 4, 5, 1],
        }
    )
    suite = TestSuite(tests=[TestShareOfOutRangeValues(column_name="feature1", left=0, right=10, lt=0.1)])
    suite.run(current_data=test_dataset, reference_data=None, column_mapping=ColumnMapping())
    assert not suite

    suite = TestSuite(tests=[TestShareOfOutRangeValues(column_name="feature1", left=0, right=10, lt=0.5)])
    suite.run(current_data=test_dataset, reference_data=None, column_mapping=ColumnMapping())
    assert suite

    reference_dataset = pd.DataFrame(
        {
            "feature1": [0, 1, 1, 3, 4, 5, 6, 7],
            "target": [0, 0, 0, 1, 0, 0, 1, 1],
            "prediction": [0, 0, 1, 1, 0, 0, 1, 1],
        }
    )
    suite = TestSuite(tests=[TestShareOfOutRangeValues(column_name="feature1", lt=0.1)])
    suite.run(
        current_data=test_dataset,
        reference_data=reference_dataset,
        column_mapping=ColumnMapping(prediction=None),
    )
    assert not suite

    suite = TestSuite(tests=[TestShareOfOutRangeValues(column_name="feature1", lte=0.5)])
    suite.run(
        current_data=test_dataset,
        reference_data=reference_dataset,
        column_mapping=ColumnMapping(prediction=None),
    )
    assert suite
    assert suite.show()
    assert suite.json()


def test_data_quality_test_share_of_values_not_in_range_json_render() -> None:
    test_dataset = pd.DataFrame(
        {
            "feature1": [0, 1, 1, 0, 24, 2, 3, 4],
        }
    )
    suite = TestSuite(tests=[TestShareOfOutRangeValues(column_name="feature1", left=0, right=10, gt=0.2)])
    suite.run(current_data=test_dataset, reference_data=None, column_mapping=ColumnMapping())
    assert not suite

    result_from_json = json.loads(suite.json())
    assert result_from_json["summary"]["all_passed"] is False
    test_info = result_from_json["tests"][0]
    assert test_info == {
        "description": (
            "The share of values out of range in the column **feature1** is 0.125 (1 out of 8)."
            "  The test threshold is gt=0.2."
        ),
        "group": "data_quality",
        "name": "Share of Out-of-Range Values",
<<<<<<< HEAD
        "parameters": {"condition": {"gt": 0.2}, "left": 0, "right": 10, "value": 0.2},
=======
        "parameters": {"condition": {"gt": 0.2}, "left": 0, "right": 10, "share_not_in_range": 0.125},
>>>>>>> c714a1a6
        "status": "FAIL",
    }


def test_data_quality_test_value_in_list() -> None:
    test_dataset = pd.DataFrame(
        {
            "feature1": [0, 1, 2, 3, 4, 20],
            "target": [0, 0, 0, 1, 0, 1],
            "prediction": [0, 0, 1, 1, 0, 1],
        }
    )
    reference_dataset = pd.DataFrame(
        {
            "feature1": [0, 1, 1, 3, 2, 4, 5],
            "target": [0, 0, 0, 1, 0, 1, 1],
            "prediction": [0, 0, 1, 2, 0, 1, 1],
        }
    )
    suite = TestSuite(tests=[TestValueList(column_name="feature1")])
    suite.run(current_data=test_dataset, reference_data=reference_dataset, column_mapping=ColumnMapping())
    assert not suite

    suite = TestSuite(tests=[TestValueList(column_name="prediction", values=[0, 1])])
    suite.run(current_data=test_dataset, reference_data=reference_dataset, column_mapping=ColumnMapping())
    assert suite

    suite = TestSuite(tests=[TestValueList(column_name="target")])
    suite.run(current_data=test_dataset, reference_data=reference_dataset, column_mapping=ColumnMapping())
    assert suite
    assert suite.show()
    assert suite.json()


def test_data_quality_test_value_in_list_json_render() -> None:
    test_dataset = pd.DataFrame(
        {
            "target": [0, 0, 1, 1],
        }
    )
    reference_dataset = pd.DataFrame(
        {
            "target": [0, 0, 0, 1],
        }
    )
    suite = TestSuite(tests=[TestValueList(column_name="target")])
    suite.run(current_data=test_dataset, reference_data=reference_dataset, column_mapping=ColumnMapping())
    assert suite

    result_from_json = json.loads(suite.json())
    assert result_from_json["summary"]["all_passed"] is True
    test_info = result_from_json["tests"][0]
    assert test_info == {
        "description": "All values in the column **target** are in the list.",
        "group": "data_quality",
        "name": "Out-of-List Values",
        "parameters": {"column_name": "target", "value": 0, "values": None},
        "status": "SUCCESS",
    }


def test_data_quality_test_number_of_values_not_in_list() -> None:
    test_dataset = pd.DataFrame(
        {
            "feature1": [2, 4, 4, 20],
            "target": [0, 0, 0, 1],
            "prediction": [0, 0, 1, 1],
        }
    )
    reference_dataset = pd.DataFrame(
        {
            "feature1": [2, 4, 4, 2],
            "target": [0, 0, 0, 1],
            "prediction": [0, 0, 1, 1],
        }
    )
    suite = TestSuite(tests=[TestNumberOfOutListValues(column_name="feature1", gt=10)])
    suite.run(current_data=test_dataset, reference_data=reference_dataset, column_mapping=ColumnMapping())
    assert not suite

    suite = TestSuite(tests=[TestNumberOfOutListValues(column_name="feature1", lt=2)])
    suite.run(current_data=test_dataset, reference_data=reference_dataset, column_mapping=ColumnMapping())
    assert suite
    assert suite.show()
    assert suite.json()


def test_data_quality_test_share_of_values_not_in_list() -> None:
    test_dataset = pd.DataFrame(
        {
            "feature1": [0, 1, 1, 20],
            "target": [0, 0, 0, 1],
            "prediction": [0, 0, 1, 1],
        }
    )

    suite = TestSuite(tests=[TestShareOfOutListValues(column_name="feature1", values=[0], lt=0.5)])
    suite.run(current_data=test_dataset, reference_data=None, column_mapping=ColumnMapping())
    assert not suite

    suite = TestSuite(tests=[TestShareOfOutListValues(column_name="feature1", values=[0, 1], lt=0.5)])
    suite.run(current_data=test_dataset, reference_data=None, column_mapping=ColumnMapping())
    assert suite


def test_data_quality_test_share_of_values_not_in_list_json_render() -> None:
    current_dataset = pd.DataFrame(
        {
            "feature1": [0, 1, 10, 20],
        }
    )
    reference_dataset = pd.DataFrame(
        {
            "feature1": [0, 1, 1, 20],
        }
    )

    suite = TestSuite(tests=[TestShareOfOutListValues(column_name="feature1")])
    suite.run(current_data=current_dataset, reference_data=reference_dataset)
    assert not suite

    result_from_json = json.loads(suite.json())
    assert result_from_json["summary"]["all_passed"] is False
    test_info = result_from_json["tests"][0]
    assert test_info == {
        "description": (
            "The share of values out of list in the column **feature1** is 0.25 (1 out of 4)."
            " The test threshold is eq=0 ± 1e-12."
        ),
        "group": "data_quality",
        "name": "Share of Out-of-List Values",
        "parameters": {
            "condition": {"eq": {"absolute": 1e-12, "relative": 1e-06, "value": 0}},
            "value": 0.25,
            "values": None,
        },
        "status": "FAIL",
    }


def test_data_quality_test_value_quantile() -> None:
    test_dataset = pd.DataFrame(
        {
            "feature1": [0, 1, 2, 3],
            "target": [0, 0, 0, 1],
            "prediction": [0, 0, 1, 1],
        }
    )

    suite = TestSuite(tests=[TestColumnQuantile(column_name="feature1", quantile=0.7, lt=1)])
    suite.run(current_data=test_dataset, reference_data=None, column_mapping=ColumnMapping())
    assert not suite

    suite = TestSuite(tests=[TestColumnQuantile(column_name="feature1", quantile=0.2, lt=0.7)])
    suite.run(current_data=test_dataset, reference_data=None, column_mapping=ColumnMapping())
    suite._inner_suite.raise_for_error()
    assert suite
    assert suite.show()
    assert suite.json()


@pytest.mark.skip("require proper tests case")
def test_data_quality_test_highly_correlated_features() -> None:
    test_dataset = pd.DataFrame(
        {
            "feature1": [0, 1, 2, 3],
            "feature2": [0, 0, 0, 1],
            "feature3": [0, 0, 1, 1],
        }
    )
    suite = TestSuite(tests=[TestHighlyCorrelatedColumns()])
    suite.run(current_data=test_dataset, reference_data=test_dataset)
    assert suite

    suite = TestSuite(tests=[TestHighlyCorrelatedColumns(gt=1)])
    suite.run(current_data=test_dataset, reference_data=None)
    assert not suite

    suite = TestSuite(tests=[TestHighlyCorrelatedColumns(lt=1)])
    suite.run(current_data=test_dataset, reference_data=None)
    assert suite
    assert suite.show()
    assert suite.json()


@pytest.mark.skip("require proper tests case")
def test_data_quality_test_highly_correlated_features_json_render() -> None:
    test_dataset = pd.DataFrame(
        {
            "feature1": [0, 1, 2, 3],
            "feature2": [0, 2, 3, 4],
            "target": [0, 0, 0, 1],
            "prediction": [0, 0, 1, 1],
        }
    )
    suite = TestSuite(tests=[TestHighlyCorrelatedColumns()])
    suite.run(current_data=test_dataset, reference_data=test_dataset)
    assert suite

    result_from_json = json.loads(suite.json())
    assert result_from_json["summary"]["all_passed"] is True
    test_info = result_from_json["tests"][0]
    assert test_info == {
        "description": "The maximum correlation is 0.983. The test threshold is eq=0.983 ± 0.0983.",
        "group": "data_quality",
        "name": "Highly Correlated Columns",
        "parameters": {
            "value": 0.983,
            "condition": {"eq": {"absolute": 1e-12, "relative": 0.1, "value": 0.9827076298239908}},
        },
        "status": "SUCCESS",
    }


@pytest.mark.skip("require proper tests case")
def test_data_quality_test_target_features_correlation() -> None:
    test_dataset = pd.DataFrame(
        {
            "feature1": [0, 1, 2, 3],
            "target": [0, 0, 0, 1],
        }
    )
    column_mapping = ColumnMapping(task="regression")

    suite = TestSuite(tests=[TestTargetFeaturesCorrelations()])
    suite.run(current_data=test_dataset, reference_data=test_dataset, column_mapping=column_mapping)
    assert suite

    suite = TestSuite(tests=[TestTargetFeaturesCorrelations(gt=1)])
    suite.run(current_data=test_dataset, reference_data=None, column_mapping=column_mapping)
    assert not suite

    suite = TestSuite(tests=[TestTargetFeaturesCorrelations(lt=1)])
    suite.run(current_data=test_dataset, reference_data=None, column_mapping=column_mapping)
    assert suite
    assert suite.show()
    assert suite.json()


@pytest.mark.skip("require proper tests case")
def test_data_quality_test_target_features_correlation_errors() -> None:
    test_dataset = pd.DataFrame(
        {
            "feature1": [0, 1, 2, 3],
            "prediction": [0, 0, 0, 1],
        }
    )
    suite = TestSuite(tests=[TestTargetFeaturesCorrelations()])
    suite.run(current_data=test_dataset, reference_data=test_dataset)
    assert not suite

    assert suite.as_dict()["tests"][0] == {
        "description": "No target in the current dataset",
        "group": "data_quality",
        "name": "Correlation between Target and Features",
        "parameters": {"value": None, "condition": {"lt": 0.9}},
        "status": "ERROR",
    }


@pytest.mark.skip("require proper tests case")
def test_data_quality_test_target_features_correlation_json_render() -> None:
    test_dataset = pd.DataFrame(
        {
            "feature1": [0, 1, 2, 3],
            "target": [0.0, 0.0, 0.0, 1.0],
            "prediction": [0.0, 0.0, 0.0, 1.0],
        }
    )
    column_mapping = ColumnMapping(task="regression")
    suite = TestSuite(tests=[TestTargetFeaturesCorrelations()])
    suite.run(current_data=test_dataset, reference_data=test_dataset, column_mapping=column_mapping)
    assert suite

    result_from_json = json.loads(suite.json())
    assert result_from_json["summary"]["all_passed"] is True
    test_info = result_from_json["tests"][0]
    assert test_info == {
        "description": "The maximum correlation is 0.775. The test threshold is eq=0.775 ± 0.0775.",
        "group": "data_quality",
        "name": "Correlation between Target and Features",
        "parameters": {
            "abs_max_target_features_correlation": 0.775,
            "condition": {"eq": {"absolute": 1e-12, "relative": 0.1, "value": pytest_approx(0.775, rel=0.1)}},
        },
        "status": "SUCCESS",
    }<|MERGE_RESOLUTION|>--- conflicted
+++ resolved
@@ -563,11 +563,7 @@
         ),
         "group": "data_quality",
         "name": "Share of Out-of-Range Values",
-<<<<<<< HEAD
-        "parameters": {"condition": {"gt": 0.2}, "left": 0, "right": 10, "value": 0.2},
-=======
-        "parameters": {"condition": {"gt": 0.2}, "left": 0, "right": 10, "share_not_in_range": 0.125},
->>>>>>> c714a1a6
+        "parameters": {"condition": {"gt": 0.2}, "left": 0, "right": 10, "value": 0.125},
         "status": "FAIL",
     }
 
