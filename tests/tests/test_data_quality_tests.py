--- conflicted
+++ resolved
@@ -101,22 +101,13 @@
     (
         (
             pd.DataFrame(
-<<<<<<< HEAD
-                {"category_feature": ["n", "d", "p", "n"], "numerical_feature": [0, 1, 2, 5],
-                 "target": [0, 0, 0, 1]}
-=======
                 {"category_feature": ["n", "d", "p", "n"], "numerical_feature": [0, 1, 2, 5], "target": [0, 0, 0, 1]}
->>>>>>> 88ac84cb
             ),
             None,
             TestFeatureValueMin(column_name="numerical_feature"),
             False,
         ),
-<<<<<<< HEAD
-    )
-=======
     ),
->>>>>>> 88ac84cb
 )
 def test_data_quality_test_min_exception(
     test_dataset: pd.DataFrame,
@@ -127,7 +118,6 @@
     suite = TestSuite(tests=[test_object])
     suite.run(current_data=test_dataset, reference_data=reference_dataset)
     assert suite.as_dict()["tests"][0]["status"] == TestResult.ERROR
-
 
 
 def test_data_quality_test_max() -> None:
