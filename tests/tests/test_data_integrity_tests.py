import json
from datetime import datetime

import numpy as np
import pandas as pd
import pytest

from evidently.pipeline.column_mapping import ColumnMapping
from evidently.test_suite import TestSuite
from evidently.tests import TestColumnAllConstantValues
from evidently.tests import TestColumnAllUniqueValues
from evidently.tests import TestColumnNumberOfDifferentNulls
from evidently.tests import TestColumnNumberOfNulls
from evidently.tests import TestColumnShareOfNulls
from evidently.tests import TestColumnsType
from evidently.tests import TestColumnValueRegExp
from evidently.tests import TestNumberOfColumns
from evidently.tests import TestNumberOfColumnsWithNulls
from evidently.tests import TestNumberOfConstantColumns
from evidently.tests import TestNumberOfDifferentNulls
from evidently.tests import TestNumberOfDuplicatedColumns
from evidently.tests import TestNumberOfDuplicatedRows
from evidently.tests import TestNumberOfEmptyColumns
from evidently.tests import TestNumberOfEmptyRows
from evidently.tests import TestNumberOfNulls
from evidently.tests import TestNumberOfRows
from evidently.tests import TestNumberOfRowsWithNulls
from evidently.tests import TestShareOfColumnsWithNulls
from evidently.tests import TestShareOfNulls
from evidently.tests import TestShareOfRowsWithNulls


def test_data_integrity_test_number_of_columns() -> None:
    test_dataset = pd.DataFrame(
        {"category_feature": ["n", "d", "p", "n"], "numerical_feature": [0, 2, 2, 432], "target": [0, 0, 0, 1]}
    )
    suite = TestSuite(tests=[TestNumberOfColumns()])
    suite.run(current_data=test_dataset, reference_data=None, column_mapping=ColumnMapping())
    assert suite

    suite = TestSuite(tests=[TestNumberOfColumns(gte=10)])
    suite.run(current_data=test_dataset, reference_data=None, column_mapping=ColumnMapping())
    assert not suite

    suite = TestSuite(tests=[TestNumberOfColumns(eq=3)])
    suite.run(current_data=test_dataset, reference_data=None, column_mapping=ColumnMapping())
    assert suite
    assert suite.show()
    assert suite.json()


def test_data_integrity_test_number_of_columns_json_render() -> None:
    test_dataset = pd.DataFrame(
        {"category_feature": ["n", "d", "p", "n"], "numerical_feature": [0, 1, 2, 3], "target": [0, 0, 0, 1]}
    )
    suite = TestSuite(tests=[TestNumberOfColumns()])
    suite.run(current_data=test_dataset, reference_data=test_dataset, column_mapping=ColumnMapping())
    assert suite
    json_str = suite.json()
    json_result = json.loads(json_str)
    assert json_result["tests"][0] == {
        "description": "The number of columns is 3. The test threshold is eq=3.",
        "group": "data_integrity",
        "name": "Number of Columns",
        "parameters": {
            "condition": {"eq": 3},
            "number_of_columns": 3,
        },
        "status": "SUCCESS",
    }

    suite = TestSuite(tests=[TestNumberOfColumns(lt=5)])
    suite.run(current_data=test_dataset, reference_data=test_dataset, column_mapping=ColumnMapping())
    assert suite
    json_str = suite.json()
    json_result = json.loads(json_str)
    assert json_result["tests"][0] == {
        "description": "The number of columns is 3. The test threshold is lt=5.",
        "group": "data_integrity",
        "name": "Number of Columns",
        "parameters": {
            "condition": {"lt": 5},
            "number_of_columns": 3,
        },
        "status": "SUCCESS",
    }


def test_data_integrity_test_number_of_rows() -> None:
    test_dataset = pd.DataFrame({"target": [0, 0, 0, 1]})
    suite = TestSuite(tests=[TestNumberOfRows()])
    suite.run(current_data=test_dataset, reference_data=test_dataset, column_mapping=ColumnMapping())
    assert suite

    suite = TestSuite(tests=[TestNumberOfRows(is_in=[10, 3, 50])])
    suite.run(current_data=test_dataset, reference_data=None, column_mapping=ColumnMapping())
    assert not suite

    suite = TestSuite(tests=[TestNumberOfRows(is_in=[10, 3, 50, 4])])
    suite.run(current_data=test_dataset, reference_data=None, column_mapping=ColumnMapping())
    assert suite

    suite = TestSuite(tests=[TestNumberOfRows(gte=4)])
    suite.run(current_data=test_dataset, reference_data=None, column_mapping=ColumnMapping())
    assert suite
    assert suite.show()
    assert suite.json()


def test_data_integrity_test_number_of_rows_json_report() -> None:
    test_dataset = pd.DataFrame({"target": [0, 0, 0, 1]})
    suite = TestSuite(tests=[TestNumberOfRows()])
    suite.run(current_data=test_dataset, reference_data=test_dataset, column_mapping=ColumnMapping())
    assert suite
    json_str = suite.json()
    json_result = json.loads(json_str)
    assert json_result["tests"][0] == {
        "description": "The number of rows is 4. The test threshold is eq=4 ± 0.4.",
        "group": "data_integrity",
        "name": "Number of Rows",
        "parameters": {"condition": {"eq": {"absolute": 1e-12, "relative": 0.1, "value": 4}}, "number_of_rows": 4},
        "status": "SUCCESS",
    }


@pytest.mark.parametrize(
    "test_dataset, conditions, result",
    (
        (pd.DataFrame({"target": [0, 0, 0, 1]}), {"eq": 0}, True),
        (pd.DataFrame({"target": [0, 0, None, 1], "numeric": [None, None, None, 1]}), {"lt": 3}, False),
    ),
)
def test_data_integrity_test_number_of_nulls_no_errors(
    test_dataset: pd.DataFrame, conditions: dict, result: bool
) -> None:
    suite = TestSuite(tests=[TestNumberOfNulls(**conditions)])
    suite.run(current_data=test_dataset, reference_data=None, column_mapping=ColumnMapping())
    assert bool(suite) is result
    assert suite.show()
    assert suite.json()


@pytest.mark.parametrize(
    "test_dataset, conditions, result",
    (
        (pd.DataFrame({"target": [0, 0, 0, 5]}), {"eq": 0}, True),
        (pd.DataFrame({"target": ["", "0", None, "1"], "numeric": [np.inf, None, -np.inf, 1]}), {"lt": 3}, False),
    ),
)
def test_data_integrity_test_number_of_different_null_values(
    test_dataset: pd.DataFrame, conditions: dict, result: bool
) -> None:
    suite = TestSuite(tests=[TestNumberOfDifferentNulls(**conditions)])
    suite.run(current_data=test_dataset, reference_data=None, column_mapping=ColumnMapping())
    assert bool(suite) is result


def test_data_integrity_test_null_values_with_different_metrics() -> None:
    test_dataframe = pd.DataFrame({"target": [None, 0, 0, ""]})
    suite = TestSuite(
        tests=[
            TestNumberOfDifferentNulls(null_values=[0], replace=True, eq=1),
            TestNumberOfDifferentNulls(null_values=[0], replace=False, eq=3),
        ]
    )
    suite.run(current_data=test_dataframe, reference_data=None)
    assert suite
    assert suite.show()
    assert suite.json()


def test_data_integrity_test_number_of_columns_with_nulls() -> None:
    test_dataset = pd.DataFrame(
        {"category_feature": [None, "d", "p", "n"], "numerical_feature": [0, 2, None, 432], "target": [0, 0, 0, 1]}
    )
    suite = TestSuite(tests=[TestNumberOfColumnsWithNulls(gte=5)])
    suite.run(current_data=test_dataset, reference_data=None, column_mapping=ColumnMapping())
    assert not suite

    suite = TestSuite(tests=[TestNumberOfColumnsWithNulls(eq=2)])
    suite.run(current_data=test_dataset, reference_data=None, column_mapping=ColumnMapping())
    assert suite
    assert suite.show()
    assert suite.json()


def test_data_integrity_test_share_of_columns_with_nulls() -> None:
    test_dataset = pd.DataFrame(
        {"category_feature": [None, "d", "p", "n"], "numerical_feature": [0, 2, None, 432], "target": [0, 0, 0, 1]}
    )
    suite = TestSuite(tests=[TestShareOfColumnsWithNulls(lte=0.5)])
    suite.run(current_data=test_dataset, reference_data=None, column_mapping=ColumnMapping())
    assert not suite

    suite = TestSuite(tests=[TestShareOfColumnsWithNulls(eq=2 / 3)])
    suite.run(current_data=test_dataset, reference_data=None, column_mapping=ColumnMapping())
    assert suite
    assert suite.show()
    assert suite.json()


def test_data_integrity_test_number_of_rows_with_nulls() -> None:
    test_dataset = pd.DataFrame(
        {"category_feature": [None, "d", "p", "n"], "numerical_feature": [0, 2, None, 432], "target": [0, 0, 0, 1]}
    )
    suite = TestSuite(tests=[TestNumberOfRowsWithNulls(gte=5)])
    suite.run(current_data=test_dataset, reference_data=None, column_mapping=ColumnMapping())
    assert not suite

    suite = TestSuite(tests=[TestNumberOfRowsWithNulls(eq=2)])
    suite.run(current_data=test_dataset, reference_data=None, column_mapping=ColumnMapping())
    assert suite
    assert suite.show()
    assert suite.json()


def test_data_integrity_test_share_of_rows_with_nulls() -> None:
    test_dataset = pd.DataFrame(
        {"category_feature": [None, "d", "p", "n"], "numerical_feature": [0, 2, None, 432], "target": [0, 0, 0, 1]}
    )
    suite = TestSuite(tests=[TestShareOfRowsWithNulls(gt=0.5)])
    suite.run(current_data=test_dataset, reference_data=None, column_mapping=ColumnMapping())
    assert not suite

    suite = TestSuite(tests=[TestShareOfRowsWithNulls(eq=0.5)])
    suite.run(current_data=test_dataset, reference_data=None, column_mapping=ColumnMapping())
    assert suite
    assert suite.show()
    assert suite.json()


def test_data_integrity_test_constant_columns() -> None:
    test_dataset = pd.DataFrame(
        {"category_feature": [None, "d", "p", "n"], "numerical_feature": [0, 0, 0, 0], "target": [0, 0, 0, 1]}
    )
    suite = TestSuite(tests=[TestNumberOfConstantColumns()])
    suite.run(current_data=test_dataset, reference_data=test_dataset)
    assert suite

    suite = TestSuite(tests=[TestNumberOfConstantColumns(gte=5)])
    suite.run(current_data=test_dataset, reference_data=None, column_mapping=ColumnMapping())
    assert not suite

    suite = TestSuite(tests=[TestNumberOfConstantColumns(eq=1)])
    suite.run(current_data=test_dataset, reference_data=None, column_mapping=ColumnMapping())
    assert suite
    assert suite.show()
    assert suite.json()


def test_data_integrity_test_constant_columns_json_render() -> None:
    test_dataset = pd.DataFrame({"numerical_feature": [0, 0, 0, 0], "target": [0, 0, 0, 1]})
    suite = TestSuite(tests=[TestNumberOfConstantColumns()])
    suite.run(current_data=test_dataset, reference_data=test_dataset)
    assert suite

    result_from_json = json.loads(suite.json())
    assert result_from_json["summary"]["all_passed"] is True
    test_info = result_from_json["tests"][0]
    assert test_info == {
        "description": "The number of constant columns is 1. The test threshold is " "lte=1.",
        "group": "data_integrity",
        "name": "Number of Constant Columns",
        "parameters": {"condition": {"lte": 1}, "number_of_constant_columns": 1},
        "status": "SUCCESS",
    }


def test_data_integrity_test_empty_rows() -> None:
    test_dataset = pd.DataFrame(
        {
            "category_feature": [None, "d", "p", None],
            "numerical_feature": [None, 0, None, None],
            "target": [None, 0, None, 1],
        }
    )
    suite = TestSuite(tests=[TestNumberOfEmptyRows(gte=5)])
    suite.run(current_data=test_dataset, reference_data=None, column_mapping=ColumnMapping())
    assert not suite

    suite = TestSuite(tests=[TestNumberOfEmptyRows(eq=1)])
    suite.run(current_data=test_dataset, reference_data=None, column_mapping=ColumnMapping())
    assert suite
    assert suite.show()
    assert suite.json()


def test_data_integrity_test_empty_columns() -> None:
    test_dataset = pd.DataFrame(
        {
            "category_feature": [None, "d", "p", None],
            "numerical_feature": [None, None, None, None],
            "target": [None, 0, None, 1],
        }
    )
    suite = TestSuite(tests=[TestNumberOfEmptyColumns(gte=5)])
    suite.run(current_data=test_dataset, reference_data=None, column_mapping=ColumnMapping())
    assert not suite

    suite = TestSuite(tests=[TestNumberOfEmptyColumns(eq=1)])
    suite.run(current_data=test_dataset, reference_data=None, column_mapping=ColumnMapping())
    assert suite
    assert suite.show()
    assert suite.json()


def test_data_integrity_test_duplicated_rows() -> None:
    test_dataset = pd.DataFrame(
        {
            "category_feature": ["1", "1", "p", None],
            "numerical_feature": ["1", "1", "1", "1"],
            "target": ["1", "1", "1", "1"],
        }
    )
    suite = TestSuite(tests=[TestNumberOfDuplicatedRows()])
    suite.run(current_data=test_dataset, reference_data=test_dataset, column_mapping=ColumnMapping())
    assert suite

    suite = TestSuite(tests=[TestNumberOfDuplicatedRows(gte=5)])
    suite.run(current_data=test_dataset, reference_data=None, column_mapping=ColumnMapping())
    assert not suite

    suite = TestSuite(tests=[TestNumberOfDuplicatedRows(eq=1)])
    suite.run(current_data=test_dataset, reference_data=None, column_mapping=ColumnMapping())
    assert suite
    assert suite.show()
    assert suite.json()


def test_data_integrity_test_duplicated_rows_json_render() -> None:
    test_dataset = pd.DataFrame(
        {
            "category_feature": ["1", "1", "1", "1"],
            "numerical_feature": ["1", "1", "1", "1"],
            "target": ["1", "1", "1", "1"],
        }
    )
    suite = TestSuite(tests=[TestNumberOfDuplicatedRows()])
    suite.run(current_data=test_dataset, reference_data=test_dataset, column_mapping=ColumnMapping())
    assert suite

    result_from_json = json.loads(suite.json())
    assert result_from_json["summary"]["all_passed"] is True
    test_info = result_from_json["tests"][0]
    assert test_info == {
        "description": "The number of duplicate rows is 3. The test threshold is eq=3 ± 0.3.",
        "group": "data_integrity",
        "name": "Number of Duplicate Rows",
        "parameters": {
            "condition": {"eq": {"absolute": 1e-12, "relative": 0.1, "value": 3.0}},
            "number_of_duplicated_rows": 3,
        },
        "status": "SUCCESS",
    }


def test_data_integrity_test_duplicated_columns() -> None:
    test_dataset = pd.DataFrame({"numerical_feature": ["1", "1", "1", "1"], "target": ["1", "1", "1", "1"]})

    suite = TestSuite(tests=[TestNumberOfDuplicatedColumns()])
    suite.run(current_data=test_dataset, reference_data=test_dataset, column_mapping=ColumnMapping())
    assert suite

    suite = TestSuite(tests=[TestNumberOfDuplicatedColumns(gte=5)])
    suite.run(current_data=test_dataset, reference_data=None, column_mapping=ColumnMapping())
    assert not suite

    suite = TestSuite(tests=[TestNumberOfDuplicatedColumns(eq=1)])
    suite.run(current_data=test_dataset, reference_data=None, column_mapping=ColumnMapping())
    assert suite
    assert suite.show()
    assert suite.json()


def test_data_integrity_test_duplicated_columns_json_render() -> None:
    test_dataset = pd.DataFrame({"numerical_feature": [1, 1, 1, 1], "target": [1, 1, 1, 1]})
    suite = TestSuite(tests=[TestNumberOfDuplicatedColumns()])
    suite.run(current_data=test_dataset, reference_data=test_dataset, column_mapping=ColumnMapping())
    assert suite

    result_from_json = json.loads(suite.json())
    assert result_from_json["summary"]["all_passed"] is True
    test_info = result_from_json["tests"][0]
    assert test_info == {
        "description": "The number of duplicate columns is 1. The test threshold is lte=1.",
        "group": "data_integrity",
        "name": "Number of Duplicate Columns",
        "parameters": {"condition": {"lte": 1}, "number_of_duplicated_columns": 1},
        "status": "SUCCESS",
    }


def test_data_integrity_test_columns_type() -> None:
    current_dataset = pd.DataFrame({"numerical_feature": [1, 2, 3], "target": ["1", "1", "1"]})
    reference_dataset = pd.DataFrame(
        {
            "numerical_feature": [1.0, 2.4, 3.0],
            "target": [True, False, True],
            "datetime": [datetime.now(), datetime.now(), datetime.now()],
        }
    )
    suite = TestSuite(tests=[TestColumnsType()])
    suite.run(current_data=current_dataset, reference_data=current_dataset, column_mapping=ColumnMapping())
    assert suite

    suite = TestSuite(tests=[TestColumnsType()])
    suite.run(current_data=current_dataset, reference_data=None, column_mapping=ColumnMapping())
    assert not suite

    suite = TestSuite(tests=[TestColumnsType(columns_type={})])
    suite.run(current_data=current_dataset, reference_data=reference_dataset, column_mapping=ColumnMapping())
    assert not suite

    suite = TestSuite(tests=[TestColumnsType(columns_type={"not_exists": "int64"})])
    suite.run(current_data=current_dataset, reference_data=None, column_mapping=ColumnMapping())
    assert not suite

    suite = TestSuite(
        tests=[
            TestColumnsType(columns_type={"numerical_feature": np.float64, "target": "bool", "datetime": "datetime"})
        ]
    )
    suite.run(current_data=reference_dataset, reference_data=None, column_mapping=ColumnMapping())
    assert suite

    suite = TestSuite(tests=[TestColumnsType(columns_type={"numerical_feature": "number"})])
    suite.run(current_data=current_dataset, reference_data=None, column_mapping=ColumnMapping())
    assert suite
    assert suite.show()
    assert suite.json()


def test_data_integrity_test_columns_type_to_json() -> None:
    current_dataset = pd.DataFrame({"numerical_feature": [1, 2, 3], "my_target": [True, False, True]})
    suite = TestSuite(tests=[TestColumnsType()])
    suite.run(
        current_data=current_dataset, reference_data=current_dataset, column_mapping=ColumnMapping(target="my_target")
    )
    result_from_json = json.loads(suite.json())
    assert result_from_json["summary"]["all_passed"] is True
    test_info = result_from_json["tests"][0]
    assert test_info == {
        "description": "The number of columns with a type mismatch is 0 out of 2.",
        "group": "data_integrity",
        "name": "Column Types",
        "parameters": {
            "columns": [
                {"actual_type": "bool_", "column_name": "my_target", "expected_type": "bool_"},
                {"actual_type": "int64", "column_name": "numerical_feature", "expected_type": "int64"},
            ]
        },
        "status": "SUCCESS",
    }


def test_data_integrity_test_columns_null_share() -> None:
    test_dataset = pd.DataFrame({"feature1": [1, 2, np.nan], "feature2": [1, 2, np.nan], "target": ["1", "1", "1"]})

    suite = TestSuite(tests=[TestColumnShareOfNulls(column_name="feature1")])
    suite.run(current_data=test_dataset, reference_data=test_dataset, column_mapping=ColumnMapping())
    assert suite

    suite = TestSuite(tests=[TestColumnShareOfNulls(column_name="feature1", lt=0.1)])
    suite.run(current_data=test_dataset, reference_data=None, column_mapping=ColumnMapping())
    assert not suite

    suite = TestSuite(tests=[TestColumnShareOfNulls(column_name="feature1", lt=0.5)])
    suite.run(current_data=test_dataset, reference_data=None, column_mapping=ColumnMapping())
    assert suite
    assert suite.show()
    assert suite.json()


def test_data_integrity_test_columns_null_share_json_render() -> None:
    test_dataset = pd.DataFrame({"feature1": [1, 2, np.nan, 4], "feature2": [1, 2, np.nan, 1]})

    suite = TestSuite(tests=[TestColumnShareOfNulls(column_name="feature1")])
    suite.run(current_data=test_dataset, reference_data=test_dataset, column_mapping=ColumnMapping())
    assert suite

    result_from_json = json.loads(suite.json())
    assert result_from_json["summary"]["all_passed"] is True
    test_info = result_from_json["tests"][0]
    assert test_info == {
        "description": "The share of nulls and missing values in the column **feature1** is 0.25. The test threshold is lte=0.25 ± 0.025.",
        "group": "data_integrity",
        "name": "The Share of Nulls in a Column",
        "parameters": {
            "column_name": "feature1",
            "condition": {"lte": {"absolute": 1e-12, "relative": 0.1, "value": 0.25}},
            "share_of_null_values": 0.25,
        },
        "status": "SUCCESS",
    }


def test_data_integrity_test_columns_all_constant_values() -> None:
    test_dataset = pd.DataFrame({"feature1": [1, 1, np.nan], "feature2": [1, 2, np.nan], "target": ["1", "1", "1"]})

    suite = TestSuite(tests=[TestColumnAllConstantValues(column_name="not_exists_feature")])
    suite.run(current_data=test_dataset, reference_data=None, column_mapping=ColumnMapping())
    assert not suite

    suite = TestSuite(tests=[TestColumnAllConstantValues(column_name="feature1")])
    suite.run(current_data=test_dataset, reference_data=None, column_mapping=ColumnMapping())
    assert not suite
    assert suite.show()
    assert suite.json()


def test_data_integrity_test_all_unique_values() -> None:
    test_dataset = pd.DataFrame(
        {"feature1": [1, 1, 2, 3], "feature2": [1, 2, np.nan, 4], "target": ["1", "2", "3", ""]}
    )

    suite = TestSuite(tests=[TestColumnAllUniqueValues(column_name="not_exists_feature")])
    suite.run(current_data=test_dataset, reference_data=None, column_mapping=ColumnMapping())
    assert not suite

    suite = TestSuite(tests=[TestColumnAllUniqueValues(column_name="feature2")])
    suite.run(current_data=test_dataset, reference_data=None, column_mapping=ColumnMapping())
    assert suite
    assert suite.show()
    assert suite.json()


def test_data_integrity_test_column_values_match_regexp() -> None:
    test_dataset = pd.DataFrame({"feature1": ["a", "aa", "baa"], "feature2": ["b", "bb", "baa"], "target": [1, 2, 3]})
    suite = TestSuite(tests=[TestColumnValueRegExp(column_name="feature1", reg_exp=r"a.*", eq=1)])
    suite.run(current_data=test_dataset, reference_data=None, column_mapping=ColumnMapping())
    assert suite
    assert suite.show()
    assert suite.json()

    suite = TestSuite(tests=[TestColumnValueRegExp(column_name="feature2", reg_exp=r"b.*")])
    suite.run(current_data=test_dataset, reference_data=None, column_mapping=ColumnMapping())
    assert suite
    assert suite.show()
    assert suite.json()


def test_data_integrity_test_number_of_nulls() -> None:
    test_dataset = pd.DataFrame({"feature1": ["n/a", "b", "a"], "feature2": ["b", "", None]})

    suite = TestSuite(tests=[TestNumberOfNulls()])
    suite.run(current_data=test_dataset, reference_data=test_dataset)
<<<<<<< HEAD
    assert not suite
    assert suite.show()
    assert suite.json()
=======
    assert suite
>>>>>>> 9ec05e39

    suite = TestSuite(tests=[TestNumberOfNulls(lt=3)])
    suite.run(current_data=test_dataset, reference_data=None, column_mapping=ColumnMapping())
    assert suite

    suite = TestSuite(tests=[TestNumberOfNulls(null_values=["", "n/a", None], replace=True, lt=3)])
    suite.run(current_data=test_dataset, reference_data=None, column_mapping=ColumnMapping())
    assert not suite


def test_data_integrity_test_share_of_nulls() -> None:
    test_dataset = pd.DataFrame({"feature1": ["", None, "null", "a"], "feature2": ["b", "null", None, None]})

    suite = TestSuite(tests=[TestShareOfNulls()])
    suite.run(current_data=test_dataset, reference_data=test_dataset, column_mapping=ColumnMapping())
    assert suite
    assert suite.show()
    assert suite.json()

    suite = TestSuite(tests=[TestShareOfNulls(lt=0.9)])
    suite.run(current_data=test_dataset, reference_data=None, column_mapping=ColumnMapping())
    assert suite

    suite = TestSuite(tests=[TestShareOfNulls(null_values=["", "null"], lt=0.4)])
    suite.run(current_data=test_dataset, reference_data=None, column_mapping=ColumnMapping())
    assert suite

    suite = TestSuite(tests=[TestShareOfNulls(null_values=["", "null", False, None], replace=True, lt=0.4)])
    suite.run(current_data=test_dataset, reference_data=None, column_mapping=ColumnMapping())
    assert not suite


def test_data_integrity_test_different_nulls_one_column() -> None:
    test_dataset = pd.DataFrame({"feature1": ["n/a", "b", "a"], "feature2": ["b", "", None]})

    suite = TestSuite(tests=[TestColumnNumberOfDifferentNulls(column_name="feature1")])
    suite.run(current_data=test_dataset, reference_data=test_dataset, column_mapping=ColumnMapping())
    assert suite
    assert suite.show()
    assert suite.json()


def test_data_integrity_test_different_nulls_one_column_no_nulls() -> None:
    test_dataset = pd.DataFrame({"feature1": [1, 2, 3], "feature2": ["b", "", None]})

    suite = TestSuite(
        tests=[
            TestColumnNumberOfDifferentNulls(column_name="feature1", null_values=["null", "n/a"], replace=False, eq=0)
        ]
    )
    suite.run(current_data=test_dataset, reference_data=test_dataset, column_mapping=ColumnMapping())
    assert suite


def test_data_integrity_test_different_nulls_one_column_with_defaults() -> None:
    test_dataset = pd.DataFrame({"feature": ["null", "", None]})
    reference_dataset = pd.DataFrame({"feature": ["n/a", "test", None]})
    data_mapping = ColumnMapping()

    suite = TestSuite(
        tests=[TestColumnNumberOfDifferentNulls(column_name="feature", null_values=["null", "n/a"], replace=False)]
    )
    suite.run(current_data=test_dataset, reference_data=reference_dataset, column_mapping=data_mapping)
    assert not suite, suite.json()

    another_test_dataset = pd.DataFrame({"feature": ["null", "test", None]})
    suite.run(current_data=another_test_dataset, reference_data=reference_dataset, column_mapping=data_mapping)
    assert suite, suite.json()


def test_data_integrity_test_number_of_nulls_one_column() -> None:
    test_dataset = pd.DataFrame({"feature1": ["", None, "null", "a"], "feature2": ["b", "null", None, None]})

    suite = TestSuite(tests=[TestColumnNumberOfNulls(column_name="feature1", lt=10)])
    suite.run(current_data=test_dataset, reference_data=test_dataset, column_mapping=ColumnMapping())
    assert suite
    assert suite.show()
    assert suite.json()<|MERGE_RESOLUTION|>--- conflicted
+++ resolved
@@ -544,13 +544,9 @@
 
     suite = TestSuite(tests=[TestNumberOfNulls()])
     suite.run(current_data=test_dataset, reference_data=test_dataset)
-<<<<<<< HEAD
-    assert not suite
-    assert suite.show()
-    assert suite.json()
-=======
-    assert suite
->>>>>>> 9ec05e39
+    assert not suite
+    assert suite.show()
+    assert suite.json()
 
     suite = TestSuite(tests=[TestNumberOfNulls(lt=3)])
     suite.run(current_data=test_dataset, reference_data=None, column_mapping=ColumnMapping())
