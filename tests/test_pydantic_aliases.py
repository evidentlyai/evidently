import glob
import os
from collections import defaultdict
from importlib import import_module
from inspect import isabstract
from typing import Dict
from typing import Set
from typing import Type
from typing import TypeVar

import pytest

import evidently
from evidently._pydantic_compat import import_string
from evidently.core import registries
from evidently.core.container import MetricContainer
from evidently.core.datasets import ColumnCondition
from evidently.core.datasets import Descriptor
from evidently.core.metric_types import BoundTest
from evidently.core.metric_types import Metric as MetricV2
from evidently.core.metric_types import MetricResult as MetricResultV2
from evidently.core.metric_types import MetricTest
from evidently.legacy.base_metric import BasePreset
from evidently.legacy.base_metric import ColumnName
from evidently.legacy.base_metric import Metric
from evidently.legacy.base_metric import MetricResult
from evidently.legacy.collector.config import CollectorTrigger
from evidently.legacy.collector.storage import CollectorStorage
from evidently.legacy.features.generated_features import BaseDescriptor
from evidently.legacy.features.generated_features import FeatureDescriptor
from evidently.legacy.features.generated_features import GeneratedFeatures
from evidently.legacy.features.llm_judge import BaseLLMPromptTemplate
from evidently.legacy.metric_preset.metric_preset import MetricPreset
from evidently.legacy.metrics.data_drift.embedding_drift_methods import DriftMethod
from evidently.legacy.test_preset.test_preset import TestPreset
from evidently.legacy.tests.base_test import Test
from evidently.legacy.tests.base_test import TestParameters
from evidently.legacy.ui.components.base import Component as ComponentLegacy
from evidently.legacy.ui.dashboards.base import DashboardPanel
from evidently.legacy.utils.llm.prompts import PromptBlock
from evidently.legacy.utils.llm.prompts import PromptTemplate
from evidently.llm.optimization.optimizer import OptimizerConfig
from evidently.llm.optimization.optimizer import OptimizerLog
from evidently.llm.optimization.prompts import OptimizationScorer
from evidently.llm.optimization.prompts import PromptExecutor
from evidently.llm.optimization.prompts import PromptOptimizerStrategy
from evidently.llm.prompts.content import PromptContent
from evidently.pydantic_utils import TYPE_ALIASES
from evidently.pydantic_utils import EvidentlyBaseModel
from evidently.pydantic_utils import PolymorphicModel
from evidently.pydantic_utils import WithTestAndMetricDependencies
from evidently.pydantic_utils import get_base_class
from evidently.pydantic_utils import is_not_abstract
from evidently.sdk.configs import ConfigContent
from evidently.ui.service.components.base import Component

T = TypeVar("T")


# todo: deduplicate code
def find_all_subclasses(
    base: Type[T],
    base_module: str = "evidently",
    path: str = os.path.dirname(evidently.__file__),
    include_abstract: bool = False,
) -> Set[Type[T]]:
    classes = set()
    for mod in glob.glob(path + "/**/*.py", recursive=True):
        mod_path = os.path.relpath(mod, path)[:-3]
        mod_name = f"{base_module}." + mod_path.replace("/", ".").replace("\\", ".")
        if mod_name.endswith("__"):
            continue
        module = import_module(mod_name)
        for key, value in module.__dict__.items():
            if isinstance(value, type) and value is not base and issubclass(value, base):
                if not isabstract(value) or include_abstract:
                    classes.add(value)

    return classes


REGISTRY_MAPPING: Dict[Type[PolymorphicModel], str] = {
    # legacy
    Test: "evidently.legacy.tests._registry",
    TestParameters: "evidently.legacy.tests._registry",
    TestPreset: "evidently.legacy.test_preset._registry",
    MetricResult: "evidently.legacy.metrics._registry",
    Metric: "evidently.legacy.metrics._registry",
    MetricPreset: "evidently.legacy.metric_preset._registry",
    FeatureDescriptor: "evidently.legacy.descriptors._registry",
    GeneratedFeatures: "evidently.legacy.features._registry",
    PromptBlock: "evidently.legacy.utils.llm._registry",
    PromptTemplate: "evidently.legacy.utils.llm._registry",
    # new api
    MetricTest: registries.metric_tests.__name__,
    MetricV2: registries.metrics.__name__,
    MetricContainer: registries.presets.__name__,
    MetricResultV2: registries.metric_results.__name__,
    BoundTest: registries.bound_tests.__name__,
    Descriptor: registries.descriptors.__name__,
    ColumnCondition: registries.column_conditions.__name__,
    PromptContent: registries.prompts.__name__,
<<<<<<< HEAD
    ConfigContent: registries.configs.__name__,
=======
    OptimizerConfig: registries.optimizers.__name__,
    OptimizerLog: registries.optimizers.__name__,
    OptimizationScorer: registries.optimizers.__name__,
    PromptExecutor: registries.optimizers.__name__,
    PromptOptimizerStrategy: registries.optimizers.__name__,
>>>>>>> 763298a6
}


def test_all_aliases_registered():
    not_registered = []

    for cls in find_all_subclasses(PolymorphicModel, include_abstract=True):
        if cls.__is_base_type__():
            continue
        classpath = cls.__get_classpath__()
        typename = cls.__get_type__()
        if classpath == typename:
            # no typename
            continue
        key = (get_base_class(cls), typename)
        if key not in TYPE_ALIASES or TYPE_ALIASES[key] != classpath:
            not_registered.append(cls)

    register_msgs = []
    file_to_type = defaultdict(list)
    for cls in sorted(not_registered, key=lambda c: get_base_class(c).__name__ + " " + c.__get_classpath__()):
        base_class = get_base_class(cls)
        msg = f'register_type_alias({base_class.__name__}, "{cls.__get_classpath__()}", "{cls.__get_type__()}")'
        if base_class not in REGISTRY_MAPPING:
            register_msgs.append(msg)
            continue
        file_to_type[REGISTRY_MAPPING[base_class]].append(msg)

    for file, msgs in file_to_type.items():
        mod = import_string(file)
        with open(mod.__file__, "a") as f:
            f.write("\n")
            f.write("\n".join(msgs))
    print("\n".join(register_msgs))
    assert len(not_registered) == 0, "Not all aliases registered"


@pytest.mark.parametrize(
    "base_class,classpath", [(base_class, classpath) for (base_class, _), classpath in TYPE_ALIASES.items()]
)
def test_all_registered_classpath_exist(base_class: Type[PolymorphicModel], classpath):
    try:
        base_class.load_alias(classpath)
    except ImportError:
        assert False, f"wrong classpath registered '{classpath}'"


def test_all_aliases_correct():
    base_class_type_mapping = {
        Metric: "metric",
        Test: "test",
        GeneratedFeatures: "feature",
        BaseDescriptor: "descriptor",
        MetricPreset: "metric_preset",
        TestPreset: "test_preset",
        MetricResult: "metric_result",
        DriftMethod: "drift_method",
        TestParameters: "test_parameters",
        ColumnName: "base",
        CollectorTrigger: "collector_trigger",
        CollectorStorage: "collector_storage",
        BaseLLMPromptTemplate: "prompt_template",
        DashboardPanel: "dashboard_panel",
        PromptBlock: "prompt_block",
        PromptTemplate: "prompt_template",
        MetricV2: MetricV2.__alias_type__,
        MetricResultV2: MetricResultV2.__alias_type__,
        MetricTest: MetricTest.__alias_type__,
        BoundTest: BoundTest.__alias_type__,
        Descriptor: Descriptor.__alias_type__,
        MetricContainer: MetricContainer.__alias_type__,
        ColumnCondition: ColumnCondition.__alias_type__,
        PromptContent: PromptContent.__alias_type__,
<<<<<<< HEAD
        ConfigContent: ConfigContent.__alias_type__,
=======
        OptimizerConfig: OptimizerConfig.__alias_type__,
        OptimizerLog: OptimizerLog.__alias_type__,
        OptimizationScorer: OptimizationScorer.__alias_type__,
        PromptExecutor: PromptExecutor.__alias_type__,
        PromptOptimizerStrategy: PromptOptimizerStrategy.__alias_type__,
>>>>>>> 763298a6
    }
    skip = [Component, ComponentLegacy]
    skip_literal = [EvidentlyBaseModel, WithTestAndMetricDependencies, BasePreset]
    for cls in find_all_subclasses(PolymorphicModel, include_abstract=True):
        if cls in skip_literal or any(issubclass(cls, s) for s in skip) or not is_not_abstract(cls):
            continue
        for base_class, base_type in base_class_type_mapping.items():
            if issubclass(cls, base_class):
                # alias = getattr(cls.__config__, "type_alias")
                alias = cls.__get_type__()
                assert alias is not None, f"{cls.__name__} has no alias ({alias})"
                assert alias == f"evidently:{base_type}:{cls.__name__}", f"wrong alias for {cls.__name__}"
                break
        else:
            assert False, f"No base class type mapping for {cls}"<|MERGE_RESOLUTION|>--- conflicted
+++ resolved
@@ -100,15 +100,12 @@
     Descriptor: registries.descriptors.__name__,
     ColumnCondition: registries.column_conditions.__name__,
     PromptContent: registries.prompts.__name__,
-<<<<<<< HEAD
     ConfigContent: registries.configs.__name__,
-=======
     OptimizerConfig: registries.optimizers.__name__,
     OptimizerLog: registries.optimizers.__name__,
     OptimizationScorer: registries.optimizers.__name__,
     PromptExecutor: registries.optimizers.__name__,
     PromptOptimizerStrategy: registries.optimizers.__name__,
->>>>>>> 763298a6
 }
 
 
@@ -182,15 +179,12 @@
         MetricContainer: MetricContainer.__alias_type__,
         ColumnCondition: ColumnCondition.__alias_type__,
         PromptContent: PromptContent.__alias_type__,
-<<<<<<< HEAD
         ConfigContent: ConfigContent.__alias_type__,
-=======
         OptimizerConfig: OptimizerConfig.__alias_type__,
         OptimizerLog: OptimizerLog.__alias_type__,
         OptimizationScorer: OptimizationScorer.__alias_type__,
         PromptExecutor: PromptExecutor.__alias_type__,
         PromptOptimizerStrategy: PromptOptimizerStrategy.__alias_type__,
->>>>>>> 763298a6
     }
     skip = [Component, ComponentLegacy]
     skip_literal = [EvidentlyBaseModel, WithTestAndMetricDependencies, BasePreset]
