--- conflicted
+++ resolved
@@ -77,11 +77,8 @@
     MetricResultV2: "evidently.future._registry",
     MetricResult: "evidently.metrics._registry",
     BoundTest: "evidently.future._registry",
-<<<<<<< HEAD
     Descriptor: "evidently.future.descriptors._registry",
-=======
     FeatureDescriptor: "evidently.descriptors._registry",
->>>>>>> 518cea8a
 }
 
 
