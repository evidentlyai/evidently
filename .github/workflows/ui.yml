name: UI

on:
  # Triggers the workflow on push or pull request events but only for the main branch
  push:
    branches: [main]
  pull_request:
    branches: [main]
    types:
      - opened
      - reopened
      - synchronize
      - ready_for_review

  # Allows you to run this workflow manually from the Actions tab
  workflow_dispatch:

concurrency:
  group: ${{ github.workflow }}-${{ github.ref }}
  cancel-in-progress: true
jobs:
  changed_files:
    runs-on: ubuntu-22.04 # windows-latest || macos-latest
    name: 👀 List Changed UI Files
    outputs:
      ui_any_modified: ${{ steps.changed-files.outputs.ui_any_modified == 'true' }}
      evidently_python_any_modified: ${{ steps.changed-files.outputs.evidently_python_any_modified == 'true' }}
    steps:
      - uses: actions/checkout@v4

      - name: Get all UI files that have changed
        id: changed-files
        uses: tj-actions/changed-files@v42
        with:
          files_yaml: |
            ui:
              - .github/**
              - ui/**
            evidently_python:
<<<<<<< HEAD
=======
              - .github/**
              - workspace-for-visual-testing.dvc
>>>>>>> afdbaa67
              - src/evidently/**
              - requirements.dev.txt
              - requirements.min.txt
              - setup.py
              - setup.cfg
              - setupbase.py

      - name: Run step if UI file(s) changed
        if: steps.changed-files.outputs.ui_any_modified == 'true'
        run: |
          echo "One or more ui file(s) has changed."
          echo "List all the files that have changed: ${{ steps.changed-files.outputs.ui_all_changed_and_modified_files }}"

      - name: Run step if Playwright file(s) changed
        if: steps.changed-files.outputs.evidently_python_any_modified == 'true'
        run: |
          echo "One or more evidently_python file(s) has changed."
          echo "List all the files that have changed: ${{ steps.changed-files.outputs.evidently_python_all_changed_and_modified_files }}"

  ui-type-check:
    name: UI type-check
    runs-on: ubuntu-22.04
    needs: changed_files
    if: ${{ github.event.pull_request.draft == false && needs.changed_files.outputs.ui_any_modified == 'true' && needs.changed_files.outputs.evidently_python_any_modified == 'true' }}

    steps:
      - name: ⬇️ Checkout repo
        uses: actions/checkout@v4

      - name: 📥 Install ui dependencies
        uses: ./.github/share-actions/ui-node-pnpm-install

      - name: 👌 Get types for UI
        uses: ./.github/share-actions/ui-types-from-backend

      - name: 🔬 Type check
        working-directory: ui
        run: pnpm type-check

  ui-deps-analyze:
    name: UI deps analyze
    runs-on: ubuntu-22.04
    needs: changed_files
    if: ${{ github.event.pull_request.draft == false && needs.changed_files.outputs.ui_any_modified == 'true' }}

    steps:
      - name: ⬇️ Checkout repo
        uses: actions/checkout@v4

      - name: 📥 Install ui dependencies
        uses: ./.github/share-actions/ui-node-pnpm-install

      - name: 🔬 Analyze deps
        working-directory: ui/service
        run: npx vite-bundle-visualizer@1.0.0 -o vite-bundle-report/index.html

      - uses: actions/upload-artifact@v4
        if: always()
        with:
          name: vite-bundle-visualizer
          path: ui/service/vite-bundle-report
          retention-days: 30

  ui-build:
    name: UI build
    runs-on: ubuntu-22.04
    needs: changed_files
    if: ${{ github.event.pull_request.draft == false && needs.changed_files.outputs.ui_any_modified == 'true' }}

    steps:
      - name: ⬇️ Checkout repo
        uses: actions/checkout@v4

      - name: 📥 Install ui dependencies
        uses: ./.github/share-actions/ui-node-pnpm-install

      - name: 🔧 Build
        working-directory: ui
        run: pnpm build

  ui-test:
    name: UI playwright tests
    runs-on: ubuntu-22.04
    needs: changed_files
    if: ${{ github.event.pull_request.draft == false && needs.changed_files.outputs.evidently_python_any_modified == 'true' }}

    steps:
      - name: ⬇️ Checkout repo
        uses: actions/checkout@v4

      - uses: actions/setup-python@v5
        with:
          python-version: "3.11"
          architecture: "x64"
          cache: "pip"

      - name: Install Evidently
        run: pip install -e .

      - name: Install dvc
        run: pip install 'dvc[gs]==3.50.1'

      - name: Pull test data
        run: dvc pull

      - name: 📥 Install ui dependencies
        uses: ./.github/share-actions/ui-node-pnpm-install

      - name: Install Playwright Browsers
        working-directory: ui
        run: pnpm dlx playwright@1.43.0 install --with-deps

      - uses: actions/cache@v3
        id: cache-bikes-dataset
        env:
          cache-name: cache-bikes-dataset
        with:
          path: Bike-Sharing-Dataset.zip
          key: cache-bikes-dataset
      - name: Download test data
        if: ${{ steps.cache-bikes-dataset.outputs.cache-hit != 'true' }}
        run: curl -k https://archive.ics.uci.edu/static/public/275/bike+sharing+dataset.zip -o Bike-Sharing-Dataset.zip

      - name: Run UI
        run: EXPERIMENTAL_DETERMINISTIC_UUID="true" evidently ui --port 8000 --workspace workspace-for-visual-testing --demo-projects all &

      - name: Wait UI to be ready to test
        working-directory: ui/service
        run: pnpm wait-on tcp:127.0.0.1:8000 -t 200000

      - name: Run Service Playwright tests
        working-directory: ui/service
        run: pnpm test

      - uses: actions/upload-artifact@v4
        if: always()
        with:
          name: playwright-report
          path: ui/service/playwright-report/
          retention-days: 30<|MERGE_RESOLUTION|>--- conflicted
+++ resolved
@@ -37,11 +37,7 @@
               - .github/**
               - ui/**
             evidently_python:
-<<<<<<< HEAD
-=======
               - .github/**
-              - workspace-for-visual-testing.dvc
->>>>>>> afdbaa67
               - src/evidently/**
               - requirements.dev.txt
               - requirements.min.txt
