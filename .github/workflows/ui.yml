--- conflicted
+++ resolved
@@ -76,7 +76,10 @@
           cache: "pip"
 
       - name: Install python dependencies
-        run: pip install -e .
+        run: pip install -e . && pip install dvc[gs]
+
+      - name: Pull data
+        run: dvc pull
 
       - uses: pnpm/action-setup@v2
         with:
@@ -94,30 +97,11 @@
         run: pnpm i --frozen-lockfile --ignore-scripts
 
       - name: Install Playwright Browsers
-<<<<<<< HEAD
-        run: npx playwright install --with-deps
-
-      - uses: actions/setup-python@v4
-        with:
-          python-version: "3.9"
-          architecture: "x64"
-          cache: "pip"
-
-      - name: Install python dependencies
-        run: pip install -e . && pip install dvc[gs]
-
-      - name: Pull data
-        run: dvc pull
-
-      - name: Run UI
-        run: evidently ui --port 8000 --workspace workspace-for-visual-testing &
-=======
         working-directory: ui
         run: pnpm dlx playwright@1.41.0 install --with-deps
 
       - name: Run UI
-        run: evidently ui --port 8000 --demo-projects bikes,reviews --workspace test-workspace &
->>>>>>> bd975179
+        run: evidently ui --port 8000 --workspace workspace-for-visual-testing &
 
       - name: Wait UI to be ready to test
         working-directory: ui/service
