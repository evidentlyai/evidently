*.egg-info
venv
venv2
.venv
.vscode
.DS_Store
examples/.DS_Store
example_scripts
.ipynb_checkpoints
.idea
.mypy_cache
.pytest_cache
dist
build
MANIFEST

profile.json

__pycache__

<<<<<<< HEAD
workspace

/api_doc/
=======
# see .devcontainer/devcontainer.json
test-workspace
>>>>>>> 20b59dde
<|MERGE_RESOLUTION|>--- conflicted
+++ resolved
@@ -1,6 +1,5 @@
 *.egg-info
 venv
-venv2
 .venv
 .vscode
 .DS_Store
@@ -18,11 +17,7 @@
 
 __pycache__
 
-<<<<<<< HEAD
-workspace
-
-/api_doc/
-=======
 # see .devcontainer/devcontainer.json
 test-workspace
->>>>>>> 20b59dde
+
+workspace