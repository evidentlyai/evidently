# How-to notebooks

These examples answer “how-to” questions - they help you to adjust evidently as you need.

How to | Jupyter notebook 
--- | --- 
How to use column tests and column metrics generator?  | [link](how_to_apply_tests_and_metrics_generators.ipynb) 
How to specify a drift detection method is tests? | [link](how_to_specify_stattest_for_a_testsuite.ipynb)
How to specify different types of missing values in tests? | [link](how_to_run_tests_with_different_missing_values.ipynb)
How to run DataDrift report for text encoders? | [link](how_to_run_drift_report_for_text_encoders.ipynb)
<<<<<<< HEAD
How to run calculations over raw text data? | [link](how_to_run_calculations_over_text_data.ipynb)
=======
How to get report data in CSV format? | [link](how_to_get_report_results_in_csv.ipynb)
>>>>>>> f06436ca

To quickly explore what Evidently can do right out of the box, refer to the [sample notebooks](../sample_notebooks/).

To better understand potential use cases (such as model evaluation and monitoring), refer to the [detailed tutorials](../data_stories/) accompanied by the blog posts.

To see how to integrate Evidently in your prediction pipelines and use it with other tools, refer to the [integrations](../integrations/). <|MERGE_RESOLUTION|>--- conflicted
+++ resolved
@@ -8,11 +8,8 @@
 How to specify a drift detection method is tests? | [link](how_to_specify_stattest_for_a_testsuite.ipynb)
 How to specify different types of missing values in tests? | [link](how_to_run_tests_with_different_missing_values.ipynb)
 How to run DataDrift report for text encoders? | [link](how_to_run_drift_report_for_text_encoders.ipynb)
-<<<<<<< HEAD
 How to run calculations over raw text data? | [link](how_to_run_calculations_over_text_data.ipynb)
-=======
 How to get report data in CSV format? | [link](how_to_get_report_results_in_csv.ipynb)
->>>>>>> f06436ca
 
 To quickly explore what Evidently can do right out of the box, refer to the [sample notebooks](../sample_notebooks/).
 
