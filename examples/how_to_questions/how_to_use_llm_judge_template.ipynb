{
 "cells": [
  {
   "cell_type": "markdown",
   "id": "fed31aaf-c264-4d5b-a49c-e7228290f876",
   "metadata": {},
   "source": [
    "# How to use llm judge template?"
   ]
  },
  {
   "cell_type": "code",
   "execution_count": null,
   "id": "3a647a31-2765-4004-94ea-1217671976c0",
   "metadata": {},
   "outputs": [],
   "source": [
    "from evidently.descriptors import LLMEval, NegativityLLMEval, PIILLMEval, DeclineLLMEval"
   ]
  },
  {
   "cell_type": "code",
   "execution_count": null,
   "id": "07bfbab2-17ec-439d-b5ca-15bb54505fc9",
   "metadata": {},
   "outputs": [],
   "source": [
    "import pandas as pd\n",
    "import numpy as np\n",
    "\n",
    "from datetime import datetime\n",
    "from datetime import time\n",
    "from datetime import timedelta\n",
    "\n",
    "import requests\n",
    "from io import BytesIO\n",
    "\n",
    "from sklearn import datasets, ensemble, model_selection"
   ]
  },
  {
   "cell_type": "code",
   "execution_count": null,
   "id": "c3e21967-2614-428d-8f69-93dc90b280bc",
   "metadata": {},
   "outputs": [],
   "source": [
    "from evidently.ui.workspace.cloud import CloudWorkspace\n",
    "\n",
    "from evidently import ColumnMapping\n",
    "from evidently.report import Report\n",
    "\n",
    "from evidently.metrics import ColumnSummaryMetric\n",
    "\n",
    "from evidently.metric_preset import DataQualityPreset, TextOverviewPreset, TextEvals"
   ]
  },
  {
   "cell_type": "markdown",
   "id": "e6bb0349-b436-484f-963d-64f7e33d8c2b",
   "metadata": {},
   "source": [
    "## Load Data"
   ]
  },
  {
   "cell_type": "code",
   "execution_count": null,
   "id": "2d58a568-0e1c-42ec-97ab-9943048c3882",
   "metadata": {},
   "outputs": [],
   "source": [
    "response = requests.get(\"https://raw.githubusercontent.com/evidentlyai/evidently/main/examples/how_to_questions/chat_df.csv\")\n",
    "csv_content = BytesIO(response.content)"
   ]
  },
  {
   "cell_type": "code",
   "execution_count": null,
   "id": "27c71c6d-5230-4c3e-9839-d04ac88b81d0",
   "metadata": {},
   "outputs": [],
   "source": [
    "assistant_logs = pd.read_csv(csv_content, index_col=0, parse_dates=['start_time', 'end_time'])\n",
    "assistant_logs.index = assistant_logs.start_time\n",
    "assistant_logs.index.rename('index', inplace=True)"
   ]
  },
  {
   "cell_type": "code",
   "execution_count": null,
   "id": "fe638c07-777e-44a2-a853-3aad67412187",
   "metadata": {},
   "outputs": [],
   "source": [
    "pd.set_option('display.max_colwidth', None)"
   ]
  },
  {
   "cell_type": "code",
   "execution_count": null,
   "id": "130cb841-23f7-4fad-b4f1-fcb6349a57ec",
   "metadata": {},
   "outputs": [],
   "source": [
    "assistant_logs[[\"question\", \"response\"]].head()"
   ]
  },
  {
   "cell_type": "markdown",
   "id": "96ecf6d7-0e5c-48ae-9389-5d914b34692e",
   "metadata": {},
   "source": [
    "## One-off reports"
   ]
  },
  {
   "cell_type": "code",
   "execution_count": null,
   "id": "e2762d6d-65b0-412c-a0f5-339594168ad5",
   "metadata": {},
   "outputs": [],
   "source": [
    "column_mapping = ColumnMapping(\n",
    "    datetime='start_time',\n",
    "    datetime_features=['end_time'],\n",
    "    text_features=['question', 'response'],\n",
    "    categorical_features=['organization', 'model_ID', 'region', 'environment', 'feedback'],\n",
    ")"
   ]
  },
  {
   "cell_type": "markdown",
   "id": "01ccd583-2788-411e-b25c-3ec594ced7c9",
   "metadata": {},
   "source": [
    "### LLM-based descriptors without parameters"
   ]
  },
  {
   "cell_type": "code",
   "execution_count": null,
   "id": "d675f9ef-6502-40b3-b805-06a8eb751567",
   "metadata": {},
   "outputs": [],
   "source": [
    "report = Report(metrics=[\n",
    "    TextEvals(column_name=\"question\"),\n",
    "    TextEvals(column_name=\"response\")\n",
    "])\n",
    "\n",
    "report.run(reference_data=assistant_logs[datetime(2024, 4, 8) : datetime(2024, 4, 9)][:10], \n",
    "           current_data=assistant_logs[datetime(2024, 4, 9) : datetime(2024, 4, 10)][:10], \n",
    "           column_mapping=column_mapping)\n",
    "report "
   ]
  },
  {
   "cell_type": "markdown",
   "id": "b9ff1096-c60f-4c70-a9b1-7b6623cb77cf",
   "metadata": {},
   "source": [
    "### LLM-based descriptors without parameters"
   ]
  },
  {
   "cell_type": "code",
   "execution_count": null,
   "id": "810b6b54-b395-41c1-bfe3-d97c01a9cce4",
   "metadata": {},
   "outputs": [],
   "source": [
    "report = Report(metrics=[\n",
    "    TextEvals(column_name=\"question\", descriptors=[\n",
    "        NegativityLLMEval()   \n",
    "    ]),\n",
    "    TextEvals(column_name=\"response\", descriptors=[\n",
    "        PIILLMEval(), \n",
    "        DeclineLLMEval()\n",
    "    ])\n",
    "])\n",
    "\n",
    "report.run(reference_data=assistant_logs[datetime(2024, 4, 8) : datetime(2024, 4, 9)][:10], \n",
    "           current_data=assistant_logs[datetime(2024, 4, 9) : datetime(2024, 4, 10)][:10], \n",
    "           column_mapping=column_mapping)\n",
    "report "
   ]
  },
  {
   "cell_type": "markdown",
   "id": "0bdfd280-b477-4484-b0c0-6720c5b9a226",
   "metadata": {},
   "source": [
    "### LLM-based descriptors with parameters"
   ]
  },
  {
   "cell_type": "code",
   "execution_count": null,
   "id": "e8b1f7c7-eb47-4dc1-99e6-f0c71d118373",
   "metadata": {},
   "outputs": [],
   "source": [
    "report = Report(metrics=[\n",
    "    TextEvals(column_name=\"question\", descriptors=[\n",
    "        NegativityLLMEval(include_category=True)   \n",
    "    ]),\n",
    "    TextEvals(column_name=\"response\", descriptors=[\n",
    "        PIILLMEval(include_reasoning=False), \n",
    "        DeclineLLMEval(include_score=True)\n",
    "    ])\n",
    "])\n",
    "\n",
    "report.run(reference_data=assistant_logs[datetime(2024, 4, 8) : datetime(2024, 4, 9)][:10], \n",
    "           current_data=assistant_logs[datetime(2024, 4, 9) : datetime(2024, 4, 10)][:10], \n",
    "           column_mapping=column_mapping)\n",
    "report "
   ]
  },
  {
   "cell_type": "markdown",
   "id": "3806d7d8-5acf-45cb-b16b-3b4336dea6e0",
   "metadata": {},
   "source": [
    "### Custom LLM-based descriptor"
   ]
  },
  {
   "cell_type": "code",
   "execution_count": null,
   "id": "2965eb66-b27e-4101-8893-8d7c9389b61e",
   "metadata": {},
   "outputs": [],
   "source": [
    "from evidently.features.llm_judge import BinaryClassificationPromptTemplate"
   ]
  },
  {
   "cell_type": "code",
   "execution_count": null,
   "id": "55226466-786c-4ed0-9085-d9bffc4e266e",
   "metadata": {},
   "outputs": [],
   "source": [
    "custom_judge = LLMEval(\n",
    "    subcolumn=\"category\",\n",
    "    template = BinaryClassificationPromptTemplate(      \n",
    "        criteria = \"\"\"Conciseness refers to the quality of being brief and to the point, while still providing all necessary information.\n",
    "            A concise response should:\n",
    "            - Provide the necessary information without unnecessary details or repetition.\n",
    "            - Be brief yet comprehensive enough to address the query.\n",
    "            - Use simple and direct language to convey the message effectively.\n",
    "        \"\"\",\n",
    "        target_category=\"concise\",\n",
    "        non_target_category=\"verbose\",\n",
    "        uncertainty=\"unknown\",\n",
    "        include_reasoning=True,\n",
    "        pre_messages=[(\"system\", \"You are a judge which evaluates text.\")],\n",
    "        ),\n",
    "    provider = \"openai\",\n",
    "    model = \"gpt-4o-mini\"\n",
    ")\n",
    "\n",
    "report = Report(metrics=[\n",
    "    TextEvals(column_name=\"response\", descriptors=[\n",
    "        custom_judge(display_name=\"test\")\n",
    "    ])\n",
    "])\n",
    "\n",
    "report.run(reference_data=assistant_logs[datetime(2024, 4, 8) : datetime(2024, 4, 9)][:10], \n",
    "           current_data=assistant_logs[datetime(2024, 4, 9) : datetime(2024, 4, 10)][:10], \n",
    "           column_mapping=column_mapping)\n",
    "report "
   ]
  },
  {
   "cell_type": "code",
   "execution_count": null,
   "id": "aa7824f1-f293-4462-b377-21c798338bca",
   "metadata": {},
   "outputs": [],
   "source": [
    "custom_judge = LLMEval(\n",
    "    subcolumn=\"score\",\n",
    "    template = BinaryClassificationPromptTemplate(      \n",
    "        criteria = \"\"\"Conciseness refers to the quality of being brief and to the point, while still providing all necessary information.\n",
    "            A concise response should:\n",
    "            - Provide the necessary information without unnecessary details or repetition.\n",
    "            - Be brief yet comprehensive enough to address the query.\n",
    "            - Use simple and direct language to convey the message effectively.\n",
    "        \"\"\",\n",
    "       target_category=\"concise\",\n",
    "        non_target_category=\"verbose\",\n",
    "        uncertainty=\"unknown\",\n",
    "        include_reasoning=True,\n",
    "        include_score=True,\n",
    "        pre_messages=[(\"system\", \"You are a judge which evaluates text.\")],\n",
    "        ),\n",
    "    provider = \"openai\",\n",
    "    model = \"gpt-4o-mini\"\n",
    ")\n",
    "\n",
    "report = Report(metrics=[\n",
    "    TextEvals(column_name=\"response\", descriptors=[\n",
    "        custom_judge\n",
    "    ])\n",
    "])\n",
    "\n",
    "report.run(reference_data=assistant_logs[datetime(2024, 4, 8) : datetime(2024, 4, 9)][:10], \n",
    "           current_data=assistant_logs[datetime(2024, 4, 9) : datetime(2024, 4, 10)][:10], \n",
    "           column_mapping=column_mapping)\n",
    "report "
   ]
<<<<<<< HEAD
  },
  {
   "cell_type": "code",
   "execution_count": null,
   "id": "26352e01-7342-4c5e-b3e1-cf9a56fb3f2e",
   "metadata": {},
   "outputs": [],
   "source": [
    "multi_column_judge = LLMEval(\n",
    "        subcolumn=\"category\",\n",
    "        additional_columns={\"question\": \"question\"},\n",
    "        template=BinaryClassificationPromptTemplate(\n",
    "            criteria=\"\"\"\"Relevance\" refers to the response directly addresses the question and effectively meets the user's intent.  \n",
    "Relevant answer is an answer that directly addresses the question and effectively meets the user's intent.\n",
    "\n",
    "=====\n",
    "{question}\n",
    "=====\n",
    "            \"\"\",\n",
    "            target_category=\"Relevant\",\n",
    "            non_target_category=\"Irrelevant\",\n",
    "            include_reasoning=True,\n",
    "            pre_messages=[(\"system\",\n",
    "                           \"You are an expert evaluator assessing the quality of a Q&A system. Your goal is to determine if the provided answer is relevant to the question based on the criteria below.\")],\n",
    "        ),\n",
    "        provider=\"openai\",\n",
    "        model=\"gpt-4o-mini\",\n",
    "        display_name=\"Relevancy\"\n",
    "    )\n",
    "\n",
    "report = Report(metrics=[\n",
    "    TextEvals(column_name=\"response\", descriptors=[\n",
    "        multi_column_judge\n",
    "    ])\n",
    "])\n",
    "\n",
    "report.run(reference_data=assistant_logs[datetime(2024, 4, 8) : datetime(2024, 4, 9)][:10], \n",
    "           current_data=assistant_logs[datetime(2024, 4, 9) : datetime(2024, 4, 10)][:10], \n",
    "           column_mapping=column_mapping)\n",
    "report "
   ]
  },
  {
   "cell_type": "code",
   "execution_count": null,
   "id": "c63c0d6e-e5fc-44ec-a1cd-ef85c7585973",
   "metadata": {},
   "outputs": [],
   "source": []
=======
>>>>>>> 5a9487d5
  }
 ],
 "metadata": {
  "kernelspec": {
   "display_name": "Python 3 (ipykernel)",
   "language": "python",
   "name": "python3"
  },
  "language_info": {
   "codemirror_mode": {
    "name": "ipython",
    "version": 3
   },
   "file_extension": ".py",
   "mimetype": "text/x-python",
   "name": "python",
   "nbconvert_exporter": "python",
   "pygments_lexer": "ipython3",
   "version": "3.11.4"
  }
 },
 "nbformat": 4,
 "nbformat_minor": 5
}<|MERGE_RESOLUTION|>--- conflicted
+++ resolved
@@ -311,7 +311,6 @@
     "           column_mapping=column_mapping)\n",
     "report "
    ]
-<<<<<<< HEAD
   },
   {
    "cell_type": "code",
@@ -361,8 +360,6 @@
    "metadata": {},
    "outputs": [],
    "source": []
-=======
->>>>>>> 5a9487d5
   }
  ],
  "metadata": {
