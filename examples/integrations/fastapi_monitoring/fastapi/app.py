--- conflicted
+++ resolved
@@ -1,9 +1,6 @@
 import logging
 from typing import Callable
 from typing import Text
-
-<<<<<<< HEAD
-=======
 from evidently import ColumnMapping
 from fastapi import FastAPI, BackgroundTasks
 from fastapi.responses import (
@@ -13,7 +10,6 @@
     FileResponse
 )
 from pydantic import BaseModel
->>>>>>> 20b59dde
 import pandas as pd
 from config.config import DATA_COLUMNS
 from fastapi import BackgroundTasks
