--- conflicted
+++ resolved
@@ -8,19 +8,6 @@
   "kernelspec": {
    "name": "python3",
    "display_name": "Python 3"
-<<<<<<< HEAD
-  },
-  "language_info": {
-   "name": "python"
-  }
- },
- "cells": [
-  {
-   "cell_type": "code",
-   "execution_count": null,
-   "metadata": {
-    "id": "u8uzrK81m71s",
-=======
   },
   "language_info": {
    "name": "python"
@@ -354,273 +341,10 @@
    "source": [],
    "metadata": {
     "id": "qH2O1vqlwNKt",
->>>>>>> 66262a4a
-    "pycharm": {
-     "name": "#%%\n"
-    }
-   },
-<<<<<<< HEAD
-   "outputs": [],
-   "source": [
-    "try:\n",
-    "    import evidently\n",
-    "except:\n",
-    "    !pip install git+https://github.com/evidentlyai/evidently.git"
-   ]
-  },
-  {
-   "cell_type": "code",
-   "source": [
-    "import pandas as pd\n",
-    "import numpy as np\n",
-    "\n",
-    "from sklearn.datasets import fetch_openml\n",
-    "\n",
-    "from evidently import ColumnMapping\n",
-    "from evidently.report import Report\n",
-    "from evidently.metric_preset import DataDriftPreset"
-   ],
-   "metadata": {
-    "id": "3sgfSUPzm-oZ"
-   },
-   "execution_count": null,
-   "outputs": []
-  },
-  {
-   "cell_type": "code",
-   "source": [
-    "data = fetch_openml(name='adult', version=2, as_frame='auto')\n",
-    "df = data.frame\n",
-    "df.head()"
-   ],
-   "metadata": {
-    "id": "CHmF2OsvnGbd"
-   },
-   "execution_count": null,
-   "outputs": []
-  },
-  {
-   "cell_type": "markdown",
-   "source": [
-    "Let's add two features to illustrate, that we choose stat test depending not just on its type, but also on a number of unique values.\n",
-    "\n",
-    "Also, we will keep in mind that these features are absolutely random, so we don't expect any drift here."
-   ],
-   "metadata": {
-    "id": "mUbZ19AZnNy1"
-   }
-  },
-  {
-   "cell_type": "code",
-   "source": [
-    "df['num_feature_with_3_values'] = np.random.choice(3, df.shape[0])\n",
-    "df['num_feature_with_2_values'] = np.random.choice(2, df.shape[0])"
-   ],
-   "metadata": {
-    "id": "so4sWZsznOLp"
-   },
-   "execution_count": null,
-   "outputs": []
-  },
-  {
-   "cell_type": "code",
-   "source": [
-    "numerical_features = ['age', 'fnlwgt', 'education-num', 'capital-gain', 'capital-loss', 'hours-per-week', 'num_feature_with_3_values', 'num_feature_with_2_values']\n",
-    "categorical_features = ['workclass', 'education', 'marital-status', 'occupation', 'relationship', 'race', 'sex', 'native-country', 'class']\n",
-    "column_mapping = ColumnMapping(numerical_features=numerical_features, categorical_features=categorical_features)"
-   ],
-   "metadata": {
-    "id": "QXTlWEQAnQ9l"
-   },
-   "execution_count": null,
-   "outputs": []
-  },
-  {
-   "cell_type": "markdown",
-   "source": [
-    "## small dataset"
-   ],
-   "metadata": {
-    "id": "lH8cIWmgnU-Q"
-   }
-  },
-  {
-   "cell_type": "markdown",
-   "source": [
-    "### no difference"
-   ],
-   "metadata": {
-    "id": "GwPADZ-GnVDQ"
-   }
-  },
-  {
-   "cell_type": "markdown",
-   "source": [
-    "We created 2 small random samples, so we do not expect to see any drift here."
-   ],
-   "metadata": {
-    "id": "fAcxHdn2nZ-P"
-   }
-  },
-  {
-   "cell_type": "code",
-   "source": [
-    "data_drift_report = Report(metrics=[\n",
-    "    DataDriftPreset(),\n",
-    "])\n",
-    "\n",
-    "data_drift_report.run(\n",
-    "    reference_data=df.sample(1000, random_state=0), \n",
-    "    current_data=df.sample(1000, random_state=10), \n",
-    "    column_mapping=column_mapping\n",
-    ")\n",
-    "data_drift_report"
-   ],
-   "metadata": {
-    "id": "oe4x-l6EnZPB"
-   },
-   "execution_count": null,
-   "outputs": []
-  },
-  {
-   "cell_type": "markdown",
-   "source": [
-    "When you're working with small datasets, it's more likely that you'll get different distributions by chance. But it can also be concluded that statistical tests are quite sensitive."
-   ],
-   "metadata": {
-    "id": "sJb7V0ZTnknk"
-   }
-  },
-  {
-   "cell_type": "markdown",
-   "source": [
-    "### data shifted"
-   ],
-   "metadata": {
-    "id": "6t3RWNwhnn9u"
-   }
-  },
-  {
-   "cell_type": "markdown",
-   "source": [
-    "We split data in 2 samples by relationship status, so we do expect to see some drift here."
-   ],
-   "metadata": {
-    "id": "C1qX_m09nsBk"
-   }
-  },
-  {
-   "cell_type": "code",
-   "source": [
-    "data_drift_report = Report(metrics=[\n",
-    "    DataDriftPreset(),\n",
-    "])\n",
-    "\n",
-    "data_drift_report.run(\n",
-    "    reference_data=df[df.relationship.isin(['Husband', 'Wife'])].sample(1000, random_state=0), \n",
-    "    current_data=df[~df.relationship.isin(['Husband', 'Wife'])].sample(1000, random_state=10), \n",
-    "    column_mapping=column_mapping\n",
-    ")\n",
-    "data_drift_report"
-   ],
-   "metadata": {
-    "id": "Ew35RtMQnfjp"
-   },
-   "execution_count": null,
-   "outputs": []
-  },
-  {
-   "cell_type": "markdown",
-   "source": [
-    "## big dataset"
-   ],
-   "metadata": {
-    "id": "J4DTl121oc2m"
-   }
-  },
-  {
-   "cell_type": "markdown",
-   "source": [
-    "### no difference"
-   ],
-   "metadata": {
-    "id": "_CpUZ2t1ogoQ"
-   }
-  },
-  {
-   "cell_type": "markdown",
-   "source": [
-    "We created 2 small random samples, so we do not expect to see any drift here."
-   ],
-   "metadata": {
-    "id": "sBpFjZ9EohAH"
-   }
-  },
-  {
-   "cell_type": "code",
-   "source": [
-    "data_drift_report = Report(metrics=[\n",
-    "    DataDriftPreset(),\n",
-    "])\n",
-    "\n",
-    "data_drift_report.run(\n",
-    "    reference_data=df.sample(30000, random_state=0), \n",
-    "    current_data=df.sample(30000, random_state=10), \n",
-    "    column_mapping=column_mapping\n",
-    ")\n",
-    "data_drift_report"
-   ],
-   "metadata": {
-    "id": "4XuKlbmAodY-"
-   },
-   "execution_count": null,
-   "outputs": []
-  },
-  {
-   "cell_type": "markdown",
-   "source": [
-    "### data shifted"
-   ],
-   "metadata": {
-    "id": "-BuvVeo1ovtW"
-   }
-  },
-  {
-   "cell_type": "markdown",
-   "source": [
-    "We split data in 2 samples by relationship status, so we do expect to see some drift here."
-   ],
-   "metadata": {
-    "id": "ZvlhPW2jozmr"
-   }
-  },
-  {
-   "cell_type": "code",
-   "source": [
-    "data_drift_report = Report(metrics=[\n",
-    "    DataDriftPreset(),\n",
-    "])\n",
-    "data_drift_report.run(\n",
-    "    reference_data=df[df.relationship.isin(['Husband', 'Wife'])].sample(30000, random_state=0, replace=True), \n",
-    "    current_data=df[~df.relationship.isin(['Husband', 'Wife'])].sample(30000, random_state=10, replace=True), \n",
-    "    column_mapping=column_mapping\n",
-    ")\n",
-    "data_drift_report"
-   ],
-   "metadata": {
-    "id": "W5YSxoPbo0Yl"
-   },
-   "execution_count": null,
-   "outputs": []
-  },
-  {
-   "cell_type": "code",
-   "source": [],
-   "metadata": {
-    "id": "qH2O1vqlwNKt"
-   },
-=======
->>>>>>> 66262a4a
+    "pycharm": {
+     "name": "#%%\n"
+    }
+   },
    "execution_count": null,
    "outputs": []
   }
