--- conflicted
+++ resolved
@@ -41,25 +41,29 @@
         )
 
 
-<<<<<<< HEAD
 class WordMatch(FeatureDescriptor):
     class Config:
         type_alias = "evidently:descriptor:WordMatch"
-=======
-class WordNoMatch(FeatureDescriptor):
-    class Config:
-        type_alias = "evidently:descriptor:WordNoMatch"
->>>>>>> c248c7d1
 
     with_column: str
     mode: str = "any"
     lemmatize: bool = True
 
     def feature(self, column_name: str) -> GeneratedFeature:
-<<<<<<< HEAD
         return words_feature.WordMatch(
-=======
+            columns=[column_name, self.with_column], mode=self.mode, lemmatize=self.lemmatize
+        )
+
+
+class WordNoMatch(FeatureDescriptor):
+    class Config:
+        type_alias = "evidently:descriptor:WordNoMatch"
+
+    with_column: str
+    mode: str = "any"
+    lemmatize: bool = True
+
+    def feature(self, column_name: str) -> GeneratedFeature:
         return words_feature.WordNoMatch(
->>>>>>> c248c7d1
             columns=[column_name, self.with_column], mode=self.mode, lemmatize=self.lemmatize
         )