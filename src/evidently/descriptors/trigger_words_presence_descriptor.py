from typing import Tuple

from evidently.features import trigger_words_presence_feature
from evidently.features.generated_features import FeatureDescriptor
from evidently.features.generated_features import GeneratedFeature


class TriggerWordsPresence(FeatureDescriptor):
<<<<<<< HEAD
    words_list: Tuple
    lemmatisize: bool = True
=======
    def __init__(self, words_list=(), lemmatize=True):
        self.words_list = words_list
        self.lemmatize = lemmatize
>>>>>>> 66fa871f

    def feature(self, column_name: str) -> GeneratedFeature:
        return trigger_words_presence_feature.TriggerWordsPresent(column_name, self.words_list, self.lemmatize)

    def for_column(self, column_name: str):
        return trigger_words_presence_feature.TriggerWordsPresent(
            column_name,
            self.words_list,
            self.lemmatize,
        ).feature_name()<|MERGE_RESOLUTION|>--- conflicted
+++ resolved
@@ -6,14 +6,8 @@
 
 
 class TriggerWordsPresence(FeatureDescriptor):
-<<<<<<< HEAD
     words_list: Tuple
-    lemmatisize: bool = True
-=======
-    def __init__(self, words_list=(), lemmatize=True):
-        self.words_list = words_list
-        self.lemmatize = lemmatize
->>>>>>> 66fa871f
+    lemmatize: bool = True
 
     def feature(self, column_name: str) -> GeneratedFeature:
         return trigger_words_presence_feature.TriggerWordsPresent(column_name, self.words_list, self.lemmatize)
