--- conflicted
+++ resolved
@@ -62,11 +62,8 @@
     "SentenceCount",
     "Sentiment",
     "RegExp",
-<<<<<<< HEAD
     "WordMatch",
     "WordNoMatch",
-=======
     "JSONSchemaMatch",
->>>>>>> 4bd1c130
     "_registry",
 ]