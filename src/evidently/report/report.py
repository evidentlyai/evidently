import dataclasses
import uuid
from typing import List
from typing import Optional
from typing import Union

import pandas as pd

from evidently import ColumnMapping
<<<<<<< HEAD
from evidently.dashboard.dashboard import TemplateParams
=======
from evidently.analyzers.utils import process_columns
from evidently.analyzers.utils import DatasetColumns
from evidently.dashboard.dashboard import TemplateParams
from evidently.metric_preset.metric_preset import MetricPreset
>>>>>>> 87b1d724
from evidently.metrics.base_metric import InputData
from evidently.metrics.base_metric import Metric
from evidently.model.dashboard import DashboardInfo
from evidently.renderers.notebook_utils import determine_template
from evidently.suite.base_suite import find_metric_renderer
from evidently.suite.base_suite import Suite
<<<<<<< HEAD
from evidently.utils.data_operations import process_columns
from evidently.utils.data_operations import DatasetColumns
=======
>>>>>>> 87b1d724


class Report:
    _inner_suite: Suite
    _columns_info: DatasetColumns
    metrics: List[Union[Metric, MetricPreset]]

    def __init__(self, metrics: List[Union[Metric, MetricPreset]]):
        super().__init__()
        # just save all metrics and metric presets
        self.metrics = metrics
        self._inner_suite = Suite()

    def run(
        self,
        *,
        reference_data: Optional[pd.DataFrame],
        current_data: pd.DataFrame,
        column_mapping: Optional[ColumnMapping] = None,
    ) -> None:
        if column_mapping is None:
            column_mapping = ColumnMapping()

        self._columns_info = process_columns(current_data, column_mapping)
        data = InputData(reference_data, current_data, column_mapping)

        # get each item from metrics/presets and add to metrics list
        # do it in one loop because we want to save metrics and presets order
        for item in self.metrics:
            if isinstance(item, MetricPreset):
                metrics = item.generate_metrics(data=data, columns=self._columns_info)

                for metric in metrics:
                    self._inner_suite.add_metric(metric)

            elif isinstance(item, Metric):
                self._inner_suite.add_metric(item)

            else:
                raise ValueError("Incorrect item instead of a metric or metric preset was passed to Report")

        self._inner_suite.verify()
        self._inner_suite.run_calculate(data)

    def _repr_html_(self):
        dashboard_id, dashboard_info, graphs = self._build_dashboard_info()
        template_params = TemplateParams(
            dashboard_id=dashboard_id, dashboard_info=dashboard_info, additional_graphs=graphs
        )
        return self._render(determine_template("auto"), template_params)

    def _render(self, temple_func, template_params: TemplateParams):
        return temple_func(params=template_params)

    def _build_dashboard_info(self):
        metrics_results = []
        for test, _ in self._inner_suite.context.metric_results.items():
            renderer = find_metric_renderer(type(test), self._inner_suite.context.renderers)
            metrics_results.extend(renderer.render_html(test))

        return (
            "evidently_dashboard_" + str(uuid.uuid4()).replace("-", ""),
            DashboardInfo("Report", widgets=[result.info for result in metrics_results]),
            {
                f"{info.name}_{idx}_{item.id}": dataclasses.asdict(item.info)
                for idx, info in enumerate(metrics_results)
                for item in info.details
            },
        )<|MERGE_RESOLUTION|>--- conflicted
+++ resolved
@@ -7,25 +7,16 @@
 import pandas as pd
 
 from evidently import ColumnMapping
-<<<<<<< HEAD
-from evidently.dashboard.dashboard import TemplateParams
-=======
-from evidently.analyzers.utils import process_columns
-from evidently.analyzers.utils import DatasetColumns
 from evidently.dashboard.dashboard import TemplateParams
 from evidently.metric_preset.metric_preset import MetricPreset
->>>>>>> 87b1d724
 from evidently.metrics.base_metric import InputData
 from evidently.metrics.base_metric import Metric
 from evidently.model.dashboard import DashboardInfo
 from evidently.renderers.notebook_utils import determine_template
 from evidently.suite.base_suite import find_metric_renderer
 from evidently.suite.base_suite import Suite
-<<<<<<< HEAD
 from evidently.utils.data_operations import process_columns
 from evidently.utils.data_operations import DatasetColumns
-=======
->>>>>>> 87b1d724
 
 
 class Report:
@@ -40,11 +31,11 @@
         self._inner_suite = Suite()
 
     def run(
-        self,
-        *,
-        reference_data: Optional[pd.DataFrame],
-        current_data: pd.DataFrame,
-        column_mapping: Optional[ColumnMapping] = None,
+            self,
+            *,
+            reference_data: Optional[pd.DataFrame],
+            current_data: pd.DataFrame,
+            column_mapping: Optional[ColumnMapping] = None,
     ) -> None:
         if column_mapping is None:
             column_mapping = ColumnMapping()
@@ -89,9 +80,7 @@
         return (
             "evidently_dashboard_" + str(uuid.uuid4()).replace("-", ""),
             DashboardInfo("Report", widgets=[result.info for result in metrics_results]),
-            {
-                f"{info.name}_{idx}_{item.id}": dataclasses.asdict(item.info)
-                for idx, info in enumerate(metrics_results)
-                for item in info.details
-            },
+            {f"{info.name}_{idx}_{item.id}": dataclasses.asdict(item.info)
+             for idx, info in enumerate(metrics_results)
+             for item in info.details},
         )