--- conflicted
+++ resolved
@@ -212,51 +212,32 @@
             },
         )
 
+    def set_batch_size(self, batch_size: str):
+        self.metadata["batch_size"] = batch_size
+        return self
+
+    def set_model_id(self, model_id: str):
+        self.metadata["model_id"] = model_id
+        return self
+
+    def set_reference_id(self, reference_id: str):
+        self.metadata["reference_id"] = reference_id
+        return self
+
+    def set_dataset_id(self, dataset_id: str):
+        self.metadata["dataset_id"] = dataset_id
+        return self
+
     def _get_snapshot(self) -> Snapshot:
         snapshot = super()._get_snapshot()
         snapshot.metrics_ids=[snapshot.suite.metrics.index(m) for m in self._first_level_metrics]
         return snapshot
 
     @classmethod
-<<<<<<< HEAD
     def _parse_snapshot(cls, snapshot: Snapshot) -> "Report":
         ctx = snapshot.suite.to_context()
         metrics = [ctx.metrics[i] for i in snapshot.metrics_ids]
         report = Report(metrics=metrics, timestamp=snapshot.timestamp, id=snapshot.id, metadata=snapshot.metadata, tags=snapshot.tags)
-=======
-    def _parse_payload(cls, payload: Dict) -> "Report":
-        return parse_obj_as(_ReportPayload, payload).load()
-
-    def set_batch_size(self, batch_size: str):
-        self.metadata["batch_size"] = batch_size
-        return self
-
-    def set_model_id(self, model_id: str):
-        self.metadata["model_id"] = model_id
-        return self
-
-    def set_reference_id(self, reference_id: str):
-        self.metadata["reference_id"] = reference_id
-        return self
-
-    def set_dataset_id(self, dataset_id: str):
-        self.metadata["dataset_id"] = dataset_id
-        return self
-
-
-class _ReportPayload(BaseModel):
-    id: UUID4
-    suite: ContextPayload
-    metrics_ids: List[int]
-    timestamp: datetime.datetime
-    metadata: Dict[str, str]
-    tags: List[str]
-
-    def load(self):
-        ctx = self.suite.to_context()
-        metrics = [ctx.metrics[i] for i in self.metrics_ids]
-        report = Report(metrics=metrics, timestamp=self.timestamp, id=self.id, metadata=self.metadata, tags=self.tags)
->>>>>>> 8b546888
         report._first_level_metrics = metrics
         report._inner_suite.context = ctx
         return report
