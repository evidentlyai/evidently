--- conflicted
+++ resolved
@@ -210,26 +210,6 @@
             },
         )
 
-<<<<<<< HEAD
-=======
-    def _get_payload(self) -> BaseModel:
-        ctx = self._inner_suite.context
-        suite = ContextPayload.from_context(ctx)
-        return _ReportPayload(
-            id=self.id,
-            suite=suite,
-            metrics_ids=[suite.metrics.index(m) for m in self._first_level_metrics],
-            timestamp=self.timestamp,
-            metadata=self.metadata,
-            options=self.options,
-            tags=self.tags,
-        )
-
-    @classmethod
-    def _parse_payload(cls, payload: Dict) -> "Report":
-        return parse_obj_as(_ReportPayload, payload).load()
-
->>>>>>> 545064f3
     def set_batch_size(self, batch_size: str):
         self.metadata["batch_size"] = batch_size
         return self
@@ -251,7 +231,6 @@
         snapshot.metrics_ids = [snapshot.suite.metrics.index(m) for m in self._first_level_metrics]
         return snapshot
 
-<<<<<<< HEAD
     @classmethod
     def _parse_snapshot(cls, snapshot: Snapshot) -> "Report":
         ctx = snapshot.suite.to_context()
@@ -262,39 +241,11 @@
             id=snapshot.id,
             metadata=snapshot.metadata,
             tags=snapshot.tags,
+            options=snapshot.options
         )
         report._first_level_metrics = metrics
         report._inner_suite.context = ctx
         return report
-=======
-class _ReportPayload(BaseModel):
-    id: UUID4
-    suite: ContextPayload
-    metrics_ids: List[int]
-    timestamp: datetime.datetime
-    metadata: Dict[str, str]
-    tags: List[str]
-    options: Options
-
-    def load(self):
-        ctx = self.suite.to_context()
-        metrics = [ctx.metrics[i] for i in self.metrics_ids]
-        report = Report(
-            metrics=metrics,
-            options=self.options,
-            timestamp=self.timestamp,
-            id=self.id,
-            metadata=self.metadata,
-            tags=self.tags,
-        )
-        report._first_level_metrics = metrics
-        report._inner_suite.context = ctx
-
-        return report
-
-    @classmethod
-    def _parse_payload(cls, payload: Dict) -> "Report":
-        return parse_obj_as(_ReportPayload, payload).load()
 
     def set_batch_size(self, batch_size: str):
         self.metadata["batch_size"] = batch_size
@@ -310,5 +261,4 @@
 
     def set_dataset_id(self, dataset_id: str):
         self.metadata["dataset_id"] = dataset_id
-        return self
->>>>>>> 545064f3
+        return self