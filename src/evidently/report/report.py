import uuid
from datetime import datetime
from typing import List
from typing import Optional
from typing import Union

import dataclasses
import pandas as pd

from evidently import ColumnMapping
from evidently.metric_preset.metric_preset import MetricPreset
from evidently.metrics.base_metric import InputData
from evidently.metrics.base_metric import Metric
from evidently.model.dashboard import DashboardInfo
from evidently.model.widget import AdditionalGraphInfo
from evidently.renderers.base_renderer import DetailsInfo
from evidently.suite.base_suite import Display
from evidently.suite.base_suite import Suite
from evidently.suite.base_suite import find_metric_renderer
from evidently.utils.data_operations import DatasetColumns
from evidently.utils.data_operations import process_columns
from evidently.utils.generators import BaseGenerator


class Report(Display):
    _inner_suite: Suite
    _columns_info: DatasetColumns
    _first_level_metrics: List[Union[Metric]]
    metrics: List[Union[Metric, MetricPreset, BaseGenerator]]

    def __init__(self, metrics: List[Union[Metric, MetricPreset, BaseGenerator]]):
        super().__init__()
        # just save all metrics and metric presets
        self.metrics = metrics
        self._inner_suite = Suite()
        self._first_level_metrics = []

    def run(
        self,
        *,
        reference_data: Optional[pd.DataFrame],
        current_data: pd.DataFrame,
        column_mapping: Optional[ColumnMapping] = None,
    ) -> None:
        if column_mapping is None:
            column_mapping = ColumnMapping()

        if current_data is None:
            raise ValueError("Current dataset should be present")

        self._columns_info = process_columns(current_data, column_mapping)
        data = InputData(reference_data, current_data, column_mapping)

        # get each item from metrics/presets and add to metrics list
        # do it in one loop because we want to save metrics and presets order
        for item in self.metrics:
            # if the item is a metric generator, then we need to generate metrics and add them to the report
            if isinstance(item, BaseGenerator):
                for metric in item.generate(columns_info=self._columns_info):
                    if isinstance(metric, Metric):
                        self._first_level_metrics.append(metric)
                        self._inner_suite.add_metric(metric)

                    else:
                        # if generated item is not a metric, raise an error
                        raise ValueError(f"Incorrect metric type in generator {item}")

            elif isinstance(item, MetricPreset):
                metrics = item.generate_metrics(data=data, columns=self._columns_info)

                for metric in metrics:
                    self._first_level_metrics.append(metric)
                    self._inner_suite.add_metric(metric)

            elif isinstance(item, Metric):
                self._first_level_metrics.append(item)
                self._inner_suite.add_metric(item)

            else:
                raise ValueError("Incorrect item instead of a metric or metric preset was passed to Report")

        self._inner_suite.verify()
        self._inner_suite.run_calculate(data)

    def as_dict(self) -> dict:
        metrics_dicts = {}
        for metric in self._first_level_metrics:
            renderer = find_metric_renderer(type(metric), self._inner_suite.context.renderers)
            metrics_dicts[metric.get_id()] = renderer.render_json(metric)
        return dict(
            timestamp=str(datetime.now()),
            metrics=metrics_dicts,
        )

    def _build_dashboard_info(self):
        metrics_results = []
        additional_graphs = []
<<<<<<< HEAD
        # for test, _ in self._inner_suite.context.metric_results.items():
=======
>>>>>>> 96c17066
        for test in self._first_level_metrics:
            renderer = find_metric_renderer(type(test), self._inner_suite.context.renderers)
            html_info = renderer.render_html(test)
            for info_item in html_info:
                for additional_graph in info_item.get_additional_graphs():
                    if isinstance(additional_graph, AdditionalGraphInfo):
                        additional_graphs.append(DetailsInfo("", additional_graph.params, additional_graph.id))
                    else:
                        additional_graphs.append(DetailsInfo("", additional_graph, additional_graph.id))
            metrics_results.extend(html_info)

        return (
            "evidently_dashboard_" + str(uuid.uuid4()).replace("-", ""),
            DashboardInfo("Report", widgets=[result for result in metrics_results]),
            {
                f"{item.id}": dataclasses.asdict(item.info) if dataclasses.is_dataclass(item.info) else item.info
                for item in additional_graphs
            },
        )<|MERGE_RESOLUTION|>--- conflicted
+++ resolved
@@ -95,10 +95,6 @@
     def _build_dashboard_info(self):
         metrics_results = []
         additional_graphs = []
-<<<<<<< HEAD
-        # for test, _ in self._inner_suite.context.metric_results.items():
-=======
->>>>>>> 96c17066
         for test in self._first_level_metrics:
             renderer = find_metric_renderer(type(test), self._inner_suite.context.renderers)
             html_info = renderer.render_html(test)
