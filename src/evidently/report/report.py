import dataclasses
<<<<<<< HEAD
import datetime
import json
=======
>>>>>>> d336170d
import uuid
from collections import defaultdict
from typing import Dict
from typing import List
from typing import Optional
from typing import Union

import pandas as pd
from pydantic import BaseModel
from pydantic import parse_obj_as

from evidently import ColumnMapping
from evidently.base_metric import InputData
from evidently.base_metric import Metric
from evidently.core import IncludeOptions
from evidently.metric_preset.metric_preset import MetricPreset
from evidently.metric_results import DatasetColumns
from evidently.model.dashboard import DashboardInfo
from evidently.model.widget import AdditionalGraphInfo
from evidently.options.base import AnyOptions
from evidently.renderers.base_renderer import DetailsInfo
from evidently.suite.base_suite import ContextPayload
from evidently.suite.base_suite import Display
from evidently.suite.base_suite import Suite
from evidently.suite.base_suite import find_metric_renderer
from evidently.utils.data_operations import process_columns
from evidently.utils.data_preprocessing import create_data_definition
from evidently.utils.generators import BaseGenerator


class Report(Display):
    _inner_suite: Suite
    _columns_info: DatasetColumns
    _first_level_metrics: List[Union[Metric]]
    metrics: List[Union[Metric, MetricPreset, BaseGenerator]]

    def __init__(
        self,
        metrics: List[Union[Metric, MetricPreset, BaseGenerator]],
        options: AnyOptions = None,
        timestamp: Optional[datetime.datetime] = None,
    ):
        super().__init__(options, timestamp)
        # just save all metrics and metric presets
        self.metrics = metrics
        self._inner_suite = Suite(self.options)
        self._first_level_metrics = []

    def run(
        self,
        *,
        reference_data: Optional[pd.DataFrame],
        current_data: pd.DataFrame,
        column_mapping: Optional[ColumnMapping] = None,
    ) -> None:
        if column_mapping is None:
            column_mapping = ColumnMapping()

        if current_data is None:
            raise ValueError("Current dataset should be present")

        self._columns_info = process_columns(current_data, column_mapping)
        self._inner_suite.reset()
        self._inner_suite.verify()

        data_definition = create_data_definition(reference_data, current_data, column_mapping)
        data = InputData(reference_data, current_data, None, None, column_mapping, data_definition)

        # get each item from metrics/presets and add to metrics list
        # do it in one loop because we want to save metrics and presets order
        for item in self.metrics:
            # if the item is a metric generator, then we need to generate metrics and add them to the report
            if isinstance(item, BaseGenerator):
                for metric in item.generate(columns_info=self._columns_info):
                    if isinstance(metric, Metric):
                        self._first_level_metrics.append(metric)
                        self._inner_suite.add_metric(metric)

                    else:
                        # if generated item is not a metric, raise an error
                        raise ValueError(f"Incorrect metric type in generator {item}")

            elif isinstance(item, MetricPreset):
                metrics = []

                for metric_item in item.generate_metrics(data=data, columns=self._columns_info):
                    if isinstance(metric_item, BaseGenerator):
                        metrics.extend(metric_item.generate(columns_info=self._columns_info))

                    else:
                        metrics.append(metric_item)

                for metric in metrics:
                    self._first_level_metrics.append(metric)
                    self._inner_suite.add_metric(metric)

            elif isinstance(item, Metric):
                self._first_level_metrics.append(item)
                self._inner_suite.add_metric(item)

            else:
                raise ValueError("Incorrect item instead of a metric or metric preset was passed to Report")

        data_definition = create_data_definition(reference_data, current_data, column_mapping)
        curr_add, ref_add = self._inner_suite.create_additional_features(current_data, reference_data, data_definition)
        data = InputData(
            reference_data,
            current_data,
            ref_add,
            curr_add,
            column_mapping,
            data_definition,
        )
        self._inner_suite.run_calculate(data)

    def as_dict(  # type: ignore[override]
        self,
        include_render: bool = False,
        include: Dict[str, IncludeOptions] = None,
        exclude: Dict[str, IncludeOptions] = None,
        **kwargs,
    ) -> dict:
        metrics = []
        include = include or {}
        exclude = exclude or {}
        for metric in self._first_level_metrics:
            renderer = find_metric_renderer(type(metric), self._inner_suite.context.renderers)
            metric_id = metric.get_id()
            metrics.append(
                {
                    "metric": metric_id,
                    "result": renderer.render_json(
                        metric,
                        include_render=include_render,
                        include=include.get(metric_id),
                        exclude=exclude.get(metric_id),
                    ),
                }
            )

        return {
            "metrics": metrics,
        }

    def as_pandas(self, group: str = None) -> Union[Dict[str, pd.DataFrame], pd.DataFrame]:
        metrics = defaultdict(list)

        for metric in self._first_level_metrics:
            renderer = find_metric_renderer(type(metric), self._inner_suite.context.renderers)
            metric_id = metric.get_id()
            if group is not None and metric_id != group:
                continue
            metrics[metric_id].append(renderer.render_pandas(metric))

        result = {cls: pd.concat(val) for cls, val in metrics.items()}
        if group is None and len(result) == 1:
            return next(iter(result.values()))
        if group is None:
            return result
        if group not in result:
            raise ValueError(f"Metric group {group} not found in this report")
        return result[group]

    def _build_dashboard_info(self):
        metrics_results = []
        additional_graphs = []

        color_options = self.options.color_options

        for test in self._first_level_metrics:
            renderer = find_metric_renderer(type(test), self._inner_suite.context.renderers)
            # set the color scheme from the report for each render
            renderer.color_options = color_options
            html_info = renderer.render_html(test)

            for info_item in html_info:
                for additional_graph in info_item.get_additional_graphs():
                    if isinstance(additional_graph, AdditionalGraphInfo):
                        additional_graphs.append(DetailsInfo("", additional_graph.params, additional_graph.id))

                    else:
                        additional_graphs.append(DetailsInfo("", additional_graph, additional_graph.id))

            metrics_results.extend(html_info)

        return (
            "evidently_dashboard_" + str(uuid.uuid4()).replace("-", ""),
            DashboardInfo("Report", widgets=[result for result in metrics_results]),
            {
                f"{item.id}": dataclasses.asdict(item.info) if dataclasses.is_dataclass(item.info) else item.info
                for item in additional_graphs
            },
        )

    def _get_payload(self) -> BaseModel:
        ctx = self._inner_suite.context
        suite = ContextPayload.from_context(ctx)
        return _ReportPayload(
            suite=suite,
            metrics_ids=[suite.metrics.index(m) for m in self._first_level_metrics],
            timestamp=self.timestamp,
        )

    @classmethod
    def _parse_payload(cls, payload: Dict) -> "Report":
        return parse_obj_as(_ReportPayload, payload).load()


class _ReportPayload(BaseModel):
    suite: ContextPayload
    metrics_ids: List[int]
    timestamp: datetime.datetime

    def load(self):
        ctx = self.suite.to_context()
        metrics = [ctx.metrics[i] for i in self.metrics_ids]
        report = Report(metrics=metrics, timestamp=self.timestamp)
        report._first_level_metrics = metrics
        report._inner_suite.context = ctx

        return report<|MERGE_RESOLUTION|>--- conflicted
+++ resolved
@@ -1,9 +1,6 @@
 import dataclasses
-<<<<<<< HEAD
 import datetime
 import json
-=======
->>>>>>> d336170d
 import uuid
 from collections import defaultdict
 from typing import Dict
