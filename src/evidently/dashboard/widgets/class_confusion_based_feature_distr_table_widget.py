#!/usr/bin/env python
# coding: utf-8

import json
from typing import Optional

import pandas as pd
import plotly.express as px

from evidently import ColumnMapping
from evidently.analyzers.classification_performance_analyzer import ClassificationPerformanceAnalyzer
from evidently.model.widget import BaseWidgetInfo, AdditionalGraphInfo
from evidently.dashboard.widgets.widget import Widget
from evidently.dashboard.widgets.utils import CutQuantileTransformer
from evidently.options import QualityMetricsOptions


class ClassConfusionBasedFeatureDistrTable(Widget):
    def analyzers(self):
        return [ClassificationPerformanceAnalyzer]

    @staticmethod
    def _get_rows_per_page(features_count: int) -> int:
        """How mane rows of features we want to show on one page. If we have many features - show 10 on one page"""
        return min(features_count, 10)

    def calculate(self,
                  reference_data: pd.DataFrame,
                  current_data: Optional[pd.DataFrame],
                  column_mapping: ColumnMapping,
                  analyzers_results) -> Optional[BaseWidgetInfo]:

<<<<<<< HEAD
        results = ClassificationPerformanceAnalyzer.get_results(analyzers_results)
        target_name = results.columns.utility_columns.target
        prediction_name = results.columns.utility_columns.prediction
        rows_per_page = self._get_rows_per_page(results.columns.get_features_len())
=======
        results = analyzers_results[ClassificationPerformanceAnalyzer]
        quality_metrics_options = self.options_provider.get(QualityMetricsOptions)
        cut_quantile = quality_metrics_options.cut_quantile
>>>>>>> a5cbb847

        if target_name is None or results.columns.utility_columns.prediction is None:
            raise ValueError(f"Widget {self.title} requires 'target' and 'prediction' columns.")

        if current_data is not None:
            additional_graphs_data = []
            params_data = []

            for feature_name in results.columns.get_all_features_list(cat_before_num=False):
                # add data for table in params
                labels = sorted(set(reference_data[target_name]))

                params_data.append(
                    {
                        "details": {
                            "parts": [{"title": "All", "id": "All" + "_" + str(feature_name)}] + [
                                {"title": str(label), "id": feature_name + "_" + str(label)} for label in labels],
                            "insights": []
                        },
                        "f1": feature_name
                    }
                )

                # create confusion based plots
                reference_data['dataset'] = 'Reference'
                current_data['dataset'] = 'Current'
                if cut_quantile and quality_metrics_options.get_cut_quantile(feature_name):
                    side, q = quality_metrics_options.get_cut_quantile(feature_name)
                    cqt = CutQuantileTransformer(side=side, q=q)
                    cqt.fit(reference_data[feature_name])
                    reference_data_to_plot = cqt.transform_df(reference_data, feature_name)
                    current_data_to_plot = cqt.transform_df(current_data, feature_name)
                else:
                    reference_data_to_plot = reference_data
                    current_data_to_plot = current_data
                merged_data = pd.concat([reference_data_to_plot, current_data_to_plot])

<<<<<<< HEAD
                fig = px.histogram(merged_data, x=feature_name, color=target_name,
                                   facet_col="dataset", histnorm='',
=======
                fig = px.histogram(merged_data, x=feature_name, color=results['utility_columns']['target'],
                                   facet_col="dataset", histnorm='', barmode='overlay',
>>>>>>> a5cbb847
                                   category_orders={"dataset": ["Reference", "Current"]})

                fig_json = json.loads(fig.to_json())

                # write plot data in table as additional data
                additional_graphs_data.append(
                    AdditionalGraphInfo(
                        "All" + "_" + str(feature_name),
                        {
                            "data": fig_json['data'],
                            "layout": fig_json['layout']
                        },
                    )
                )

                for label in labels:
                    def confusion_func(row, label=label):
                        return _confusion(row, target_name, prediction_name, label)

                    merged_data['Confusion'] = merged_data.apply(confusion_func, axis=1)

                    fig = px.histogram(merged_data, x=feature_name, color='Confusion', facet_col="dataset",
                                       histnorm='', barmode='overlay',
                                       category_orders={"dataset": ["Reference", "Current"],
                                                        "Confusion": ["TP", "TN", "FP", "FN"]})
                    fig_json = json.loads(fig.to_json())

                    # write plot data in table as additional data
                    additional_graphs_data.append(
                        AdditionalGraphInfo(
                            feature_name + "_" + str(label),
                            {
                                "data": fig_json['data'],
                                "layout": fig_json['layout']
                            },
                        )
                    )

            return BaseWidgetInfo(
                title=self.title,
                type="big_table",
                size=2,
                params={
                    "rowsPerPage": rows_per_page,
                    "columns": [
                        {
                            "title": "Feature",
                            "field": "f1"
                        }
                    ],
                    "data": params_data
                },
                additionalGraphs=additional_graphs_data
            )
        # if no current data is set.
        additional_graphs_data = []
        params_data = []

        for feature_name in results.columns.get_all_features_list(cat_before_num=False):
            # add data for table in params
            labels = sorted(set(reference_data[target_name]))

            params_data.append(
                {
                    "details": {
                        "parts": [{"title": "All", "id": "All" + "_" + str(feature_name)}] + [
                            {"title": str(label), "id": feature_name + "_" + str(label)} for label in labels],
                        "insights": []
                    },
                    "f1": feature_name
                }
            )

            # create confusion based plots
<<<<<<< HEAD
            fig = px.histogram(reference_data, x=feature_name, color=target_name,
                               histnorm='')
=======
            if cut_quantile and quality_metrics_options.get_cut_quantile(feature_name):
                side, q = quality_metrics_options.get_cut_quantile(feature_name)
                cqt = CutQuantileTransformer(side=side, q=q)
                cqt.fit(reference_data[feature_name])
                reference_data_to_plot = cqt.transform_df(reference_data, feature_name)
            else:
                reference_data_to_plot = reference_data
            fig = px.histogram(reference_data_to_plot, x=feature_name, color=results['utility_columns']['target'],
                               histnorm='', barmode='overlay')
>>>>>>> a5cbb847

            fig_json = json.loads(fig.to_json())

            # write plot data in table as additional data
            additional_graphs_data.append(
                AdditionalGraphInfo(
                    "All" + "_" + str(feature_name),
                    {
                        "data": fig_json['data'],
                        "layout": fig_json['layout']
                    },
                )
            )

            for label in labels:
                def _confusion_func(row, label=label):
                    return _confusion(row, target_name, prediction_name, label)

                reference_data['Confusion'] = reference_data.apply(_confusion_func, axis=1)

                fig = px.histogram(reference_data_to_plot, x=feature_name, color='Confusion', histnorm='',
                                   category_orders={"Confusion": ["TP", "TN", "FP", "FN"]})

                fig_json = json.loads(fig.to_json())

                # write plot data in table as additional data
                additional_graphs_data.append(
                    AdditionalGraphInfo(
                        feature_name + "_" + str(label),
                        {
                            "data": fig_json['data'],
                            "layout": fig_json['layout']
                        },
                    )
                )

        return BaseWidgetInfo(
            title=self.title,
            type="big_table",
            size=2,
            params={
                "rowsPerPage": rows_per_page,
                "columns": [
                    {
                        "title": "Feature",
                        "field": "f1"
                    }
                ],
                "data": params_data
            },
            additionalGraphs=additional_graphs_data
        )


def _confusion(row, target_column, prediction_column, label):
    if row[target_column] == label and row[prediction_column] == label:
        return 'TP'
    if row[target_column] != label and row[prediction_column] == label:
        return 'FP'
    if row[target_column] == label and row[prediction_column] != label:
        return 'FN'
    return 'TN'  # last option<|MERGE_RESOLUTION|>--- conflicted
+++ resolved
@@ -30,16 +30,12 @@
                   column_mapping: ColumnMapping,
                   analyzers_results) -> Optional[BaseWidgetInfo]:
 
-<<<<<<< HEAD
         results = ClassificationPerformanceAnalyzer.get_results(analyzers_results)
+        quality_metrics_options = self.options_provider.get(QualityMetricsOptions)
+        cut_quantile = quality_metrics_options.cut_quantile
         target_name = results.columns.utility_columns.target
         prediction_name = results.columns.utility_columns.prediction
         rows_per_page = self._get_rows_per_page(results.columns.get_features_len())
-=======
-        results = analyzers_results[ClassificationPerformanceAnalyzer]
-        quality_metrics_options = self.options_provider.get(QualityMetricsOptions)
-        cut_quantile = quality_metrics_options.cut_quantile
->>>>>>> a5cbb847
 
         if target_name is None or results.columns.utility_columns.prediction is None:
             raise ValueError(f"Widget {self.title} requires 'target' and 'prediction' columns.")
@@ -77,13 +73,8 @@
                     current_data_to_plot = current_data
                 merged_data = pd.concat([reference_data_to_plot, current_data_to_plot])
 
-<<<<<<< HEAD
                 fig = px.histogram(merged_data, x=feature_name, color=target_name,
-                                   facet_col="dataset", histnorm='',
-=======
-                fig = px.histogram(merged_data, x=feature_name, color=results['utility_columns']['target'],
                                    facet_col="dataset", histnorm='', barmode='overlay',
->>>>>>> a5cbb847
                                    category_orders={"dataset": ["Reference", "Current"]})
 
                 fig_json = json.loads(fig.to_json())
@@ -158,10 +149,8 @@
             )
 
             # create confusion based plots
-<<<<<<< HEAD
             fig = px.histogram(reference_data, x=feature_name, color=target_name,
                                histnorm='')
-=======
             if cut_quantile and quality_metrics_options.get_cut_quantile(feature_name):
                 side, q = quality_metrics_options.get_cut_quantile(feature_name)
                 cqt = CutQuantileTransformer(side=side, q=q)
@@ -169,9 +158,8 @@
                 reference_data_to_plot = cqt.transform_df(reference_data, feature_name)
             else:
                 reference_data_to_plot = reference_data
-            fig = px.histogram(reference_data_to_plot, x=feature_name, color=results['utility_columns']['target'],
+            fig = px.histogram(reference_data_to_plot, x=feature_name, color=target_name,
                                histnorm='', barmode='overlay')
->>>>>>> a5cbb847
 
             fig_json = json.loads(fig.to_json())
 
