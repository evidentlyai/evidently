--- conflicted
+++ resolved
@@ -31,13 +31,9 @@
                   column_mapping: ColumnMapping,
                   analyzers_results) -> Optional[BaseWidgetInfo]:
 
-<<<<<<< HEAD
         results = NumTargetDriftAnalyzer.get_results(analyzers_results)
-=======
-        results = analyzers_results[NumTargetDriftAnalyzer]
         quality_metrics_options = self.options_provider.get(QualityMetricsOptions)
         conf_interval_n_sigmas = quality_metrics_options.conf_interval_n_sigmas
->>>>>>> a5cbb847
 
         if current_data is None:
             raise ValueError("current_data should be present")
@@ -90,8 +86,8 @@
             )
         ))
 
-        if results['utility_columns']['date']:
-            x0 = current_data[results['utility_columns']['date']].sort_values()[1]
+        if utility_columns_date:
+            x0 = current_data[utility_columns_date].sort_values()[1]
         else:
             x0 = current_data.index.sort_values()[1]
 
