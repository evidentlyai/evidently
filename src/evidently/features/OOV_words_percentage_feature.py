import math
import re
from typing import Optional
from typing import Set
from typing import Tuple

import numpy as np
import pandas as pd
from nltk.corpus import words
from nltk.stem.wordnet import WordNetLemmatizer

from evidently.base_metric import additional_feature
from evidently.features.generated_features import GeneratedFeature
from evidently.utils.data_preprocessing import DataDefinition


class OOVWordsPercentage(GeneratedFeature):
    column_name: str
    ignore_words: Tuple = ()
    _lem: WordNetLemmatizer
    _eng_words: Set

    def __init__(self, column_name: str, ignore_words=()):
        self._lem = WordNetLemmatizer()
        self._eng_words = set(words.words())
        self.column_name = column_name
        self.ignore_words = ignore_words
        super().__init__()

    def generate_feature(self, data: pd.DataFrame, data_definition: DataDefinition) -> pd.DataFrame:
        def oov_share(s, ignore_words=()):
<<<<<<< HEAD
            if s is None or isinstance(s, float) and math.isnan(s):
=======
            if s is None or (isinstance(s, float) and np.isnan(s)):
>>>>>>> 6b352c52
                return 0
            oov_num = 0
            words_ = re.sub("[^A-Za-z0-9 ]+", "", s).split()  # leave only letters, digits and spaces, split by spaces
            for word in words_:
                if word.lower() not in ignore_words and self._lem.lemmatize(word.lower()) not in self._eng_words:
                    oov_num += 1
            return 100 * oov_num / len(words_)

        return pd.DataFrame(
            dict(
                [
                    (
                        self.column_name,
                        data[self.column_name].apply(lambda x: oov_share(x, ignore_words=self.ignore_words)),
                    )
                ]
            )
        )

    def feature_name(self):
        return additional_feature(self, self.column_name, f"OOV Words % for {self.column_name}")

    def get_parameters(self) -> Optional[tuple]:
        return self.column_name, self.ignore_words<|MERGE_RESOLUTION|>--- conflicted
+++ resolved
@@ -1,4 +1,3 @@
-import math
 import re
 from typing import Optional
 from typing import Set
@@ -29,11 +28,7 @@
 
     def generate_feature(self, data: pd.DataFrame, data_definition: DataDefinition) -> pd.DataFrame:
         def oov_share(s, ignore_words=()):
-<<<<<<< HEAD
-            if s is None or isinstance(s, float) and math.isnan(s):
-=======
             if s is None or (isinstance(s, float) and np.isnan(s)):
->>>>>>> 6b352c52
                 return 0
             oov_num = 0
             words_ = re.sub("[^A-Za-z0-9 ]+", "", s).split()  # leave only letters, digits and spaces, split by spaces
