import json
from typing import ClassVar
from typing import Dict
from typing import Optional
from typing import Type

import pandas as pd

from evidently.base_metric import ColumnName
from evidently.core import ColumnType
from evidently.features.generated_features import GeneratedFeature
from evidently.utils.data_preprocessing import DataDefinition


class JSONSchemaMatch(GeneratedFeature):
    class Config:
        type_alias = "evidently:feature:JSONSchemaMatch"

    __feature_type__: ClassVar = ColumnType.Categorical
    column_name: str
    expected_schema: Dict[str, Type]
    validate_types: bool
    exact_match: bool

    def __init__(
        self,
        column_name: str,
<<<<<<< HEAD
        expected_schema: Dict[str, type],  # type: ignore[valid-type]
=======
        expected_schema: Dict[str, Type],
>>>>>>> 99bab846
        validate_types: bool = False,
        exact_match: bool = False,
        display_name: Optional[str] = None,
    ):
        self.column_name = column_name
        self.validate_types = validate_types if not exact_match else True
        self.expected_schema = expected_schema
        self.exact_match = exact_match
        self.display_name = display_name
        super().__init__()

    def _feature_column_name(self) -> str:
        match_type = "exact" if self.exact_match else "minimal"
        return f"{self.column_name}_json_schema_{match_type}_match"

    def generate_feature(self, data: pd.DataFrame, data_definition: DataDefinition) -> pd.DataFrame:
        calculated = data.apply(lambda row: self.match_json_schema(row[self.column_name]), axis=1)
        return pd.DataFrame({self._feature_column_name(): calculated})

    def match_json_schema(self, json_text: str) -> bool:
        try:
            json_obj = json.loads(json_text)
        except json.JSONDecodeError:
            return False

        if self.exact_match:
            return self._exact_match(json_obj)
        else:
            return self._minimal_match(json_obj)

    def _minimal_match(self, json_obj: Dict) -> bool:
        for key, expected_type in self.expected_schema.items():
            if key not in json_obj or json_obj[key] is None:
                return False
            if self.validate_types and expected_type and not isinstance(json_obj[key], expected_type):
                return False
        return True

    def _exact_match(self, json_obj: Dict) -> bool:
        if set(json_obj.keys()) != set(self.expected_schema.keys()):
            return False
        return self._minimal_match(json_obj)

    def _as_column(self) -> ColumnName:
        match_type = "exact" if self.exact_match else "minimal"
        return self._create_column(
            self._feature_column_name(),
            default_display_name=f"JSONSchemaMatch {match_type} match",
        )<|MERGE_RESOLUTION|>--- conflicted
+++ resolved
@@ -25,11 +25,7 @@
     def __init__(
         self,
         column_name: str,
-<<<<<<< HEAD
-        expected_schema: Dict[str, type],  # type: ignore[valid-type]
-=======
         expected_schema: Dict[str, Type],
->>>>>>> 99bab846
         validate_types: bool = False,
         exact_match: bool = False,
         display_name: Optional[str] = None,
