--- conflicted
+++ resolved
@@ -12,14 +12,9 @@
 class TextLength(GeneratedFeature):
     column_name: str
 
-<<<<<<< HEAD
-    def __init__(self, column_name: str):
-        self.column_name = column_name
-=======
     def __init__(self, column_name: str, display_name: Optional[str] = None):
         self.column_name = column_name
         self.display_name = display_name
->>>>>>> 4470ecf2
         super().__init__()
 
     def generate_feature(self, data: pd.DataFrame, data_definition: DataDefinition) -> pd.DataFrame:
