--- conflicted
+++ resolved
@@ -12,16 +12,6 @@
 class TriggerWordsPresent(GeneratedFeature):
     column_name: str
     words_list: Tuple = ()
-<<<<<<< HEAD
-    lemmatisize: bool = True
-    _lem: WordNetLemmatizer
-
-    def __init__(self, column_name: str, words_list=(), lemmatisize=True):
-        self._lem = WordNetLemmatizer()
-        self.column_name = column_name
-        self.words_list = words_list
-        self.lemmatisize = lemmatisize
-=======
     lemmatize: bool = True
     _lem: WordNetLemmatizer
 
@@ -30,7 +20,6 @@
         self.column_name = column_name
         self.words_list = words_list
         self.lemmatize = lemmatize
->>>>>>> fe8be9bb
         super().__init__()
 
     def generate_feature(self, data: pd.DataFrame, data_definition: DataDefinition) -> pd.DataFrame:
@@ -40,11 +29,7 @@
             words = re.sub("[^A-Za-z0-9 ]+", "", s).split()
             for word_ in words:
                 word = word_.lower()
-<<<<<<< HEAD
-                if lemmatisize:
-=======
                 if lemmatize:
->>>>>>> fe8be9bb
                     word = self._lem.lemmatize(word)
                 if word in words_list:
                     return 1
