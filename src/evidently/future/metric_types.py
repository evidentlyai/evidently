import abc
import dataclasses
import inspect
import itertools
import uuid
from abc import ABC
from abc import abstractmethod
from copy import copy
from typing import TYPE_CHECKING
from typing import ClassVar
from typing import Dict
from typing import Generic
from typing import List
from typing import Optional
from typing import Protocol
from typing import Sequence
from typing import Tuple
from typing import Type
from typing import TypeVar
from typing import Union

import typing_inspect

from evidently.future._utils import not_implemented
from evidently.future.datasets import Dataset
from evidently.metric_results import Label
from evidently.model.dashboard import DashboardInfo
from evidently.model.widget import BaseWidgetInfo
from evidently.pydantic_utils import EvidentlyBaseModel
from evidently.pydantic_utils import Fingerprint
from evidently.renderers.html_widgets import CounterData
from evidently.renderers.html_widgets import WidgetSize
from evidently.renderers.html_widgets import counter
from evidently.renderers.html_widgets import table_data
from evidently.tests.base_test import TestStatus
from evidently.utils.dashboard import TemplateParams
from evidently.utils.dashboard import inline_iframe_html_template

if TYPE_CHECKING:
    from evidently.future.report import Context


class MetricResult:
    _metric: Optional["MetricCalculationBase"] = None
    _widget: Optional[List[BaseWidgetInfo]] = None
    _tests: Optional[Dict["BoundTest", "MetricTestResult"]] = None

    def set_tests(self, tests: Dict["BoundTest", "MetricTestResult"]):
        self._tests = tests

    def _repr_html_(self):
        assert self._widget
        widget = copy(self._widget)
        if self._tests:
            widget.append(metric_tests_widget(list(self.tests.values())))
        return render_results(self, html=False)

    def is_widget_set(self) -> bool:
        return self._widget is not None

    @property
    def widget(self) -> List[BaseWidgetInfo]:
        return self._widget or []

    @widget.setter
    def widget(self, value: List[BaseWidgetInfo]):
        self._widget = value

    @property
    def tests(self) -> Dict["BoundTest", "MetricTestResult"]:
        return self._tests or {}

    @abc.abstractmethod
    def dict(self) -> object:
        raise NotImplementedError()


def render_widgets(widgets: List[BaseWidgetInfo]):
    dashboard_id, dashboard_info = (
        "metric_" + str(uuid.uuid4()).replace("-", ""),
        DashboardInfo("Report", widgets=widgets),
    )
    template_params = TemplateParams(
        dashboard_id=dashboard_id,
        dashboard_info=dashboard_info,
        additional_graphs={},
    )
    return inline_iframe_html_template(template_params)


def render_results(results: Union[MetricResult, List[MetricResult]], html=True):
    data = []
    if isinstance(results, MetricResult):
        data = [results]
    else:
        data = results
    widgets = list(itertools.chain(*[item.widget for item in data]))
    result = render_widgets(widgets)
    if html:
        try:
            from IPython.core.display import HTML

            return HTML(result)
        except ImportError as err:
            raise Exception("Cannot import HTML from IPython.display, no way to show html") from err
    return result


TResult = TypeVar("TResult", bound=MetricResult)

MetricReturnValue = Tuple[TResult, BaseWidgetInfo]

MetricTestId = str

Value = Union[float, int]


@dataclasses.dataclass
class MetricTestResult:
    id: MetricTestId
    name: str
    description: str
    status: TestStatus

    def dict(self) -> dict:
        return {
            "id": self.id,
            "name": self.name,
            "description": self.description,
            "status": self.status.value,
        }


@dataclasses.dataclass
class SingleValue(MetricResult):
    value: Value

    def dict(self) -> object:
        return self.value


@dataclasses.dataclass
class ByLabelValue(MetricResult):
    values: Dict[Label, Value]

    def labels(self) -> List[Label]:
        return list(self.values.keys())

    def get_label_result(self, label: Label) -> SingleValue:
        value = self.values[label]
        return SingleValue(value)

    def dict(self) -> object:
        return self.values


@dataclasses.dataclass
class CountValue(MetricResult):
    count: int
    share: float

    def get_count(self) -> SingleValue:
        return SingleValue(self.count)

    def get_share(self) -> SingleValue:
        return SingleValue(self.share)

    def dict(self) -> object:
        return {
            "count": self.count,
            "share": self.share,
        }


@dataclasses.dataclass
class MeanStdValue(MetricResult):
    mean: float
    std: float

    def get_mean(self) -> SingleValue:
        return SingleValue(self.mean)

    def get_std(self) -> SingleValue:
        return SingleValue(self.std)

    def dict(self) -> object:
        return {
            "mean": self.mean,
            "std": self.std,
        }


class MetricTestProto(Protocol[TResult]):
    def __call__(self, metric: "MetricCalculationBase", value: TResult) -> MetricTestResult: ...


SingleValueTest = MetricTestProto[SingleValue]


MetricId = str

ByLabelValueTests = Dict[Label, List[SingleValueTest]]


def metric_tests_widget(tests: List[MetricTestResult]) -> BaseWidgetInfo:
    return BaseWidgetInfo(
        title="",
        size=2,
        type="test_suite",
        params={
            "v2_test": True,
            "tests": [
                dict(
                    title=test.name,
                    description=test.description,
                    state=test.status.value.lower(),
                    groups=[],
                )
                for idx, test in enumerate(tests)
            ],
        },
    )


def get_default_render(title: str, result: TResult) -> List[BaseWidgetInfo]:
    if isinstance(result, SingleValue):
        return [
            counter(
                title=title,
                size=WidgetSize.FULL,
                counters=[CounterData(label="", value=str(result.value))],
            ),
        ]
    if isinstance(result, ByLabelValue):
        return [
            table_data(title=title, column_names=["Label", "Value"], data=[(k, v) for k, v in result.values.items()])
        ]
    if isinstance(result, CountValue):
        return [
            counter(
                title=f"{title}: count",
                size=WidgetSize.HALF,
                counters=[CounterData(label="", value=str(result.count))],
            ),
            counter(
                title=f"{title}: share",
                size=WidgetSize.HALF,
                counters=[CounterData(label="", value=f"{result.share:.2f}")],
            ),
        ]
    if isinstance(result, MeanStdValue):
        return [
            counter(
                title=f"{title}: mean",
                size=WidgetSize.HALF,
                counters=[CounterData(label="", value=str(result.mean))],
            ),
            counter(
                title=f"{title}: std",
                size=WidgetSize.HALF,
                counters=[CounterData(label="", value=f"{result.std:.2f}")],
            ),
        ]
    raise NotImplementedError(f"No default render for {type(result)}")


class MetricCalculationBase(Generic[TResult]):
    """
    Base metric class.

    Metric is class to perform calculation over given dataset and return result.
    """

    _metric_id: MetricId

    def __init__(self, metric_id: MetricId) -> None:
        self._metric_id = metric_id

    def call(self, context: "Context") -> TResult:
        """
        main method is used for executing metric
        Args:
            context:
        Returns:

        """
        result = self._call(context)
        if not result.is_widget_set():
            result.widget = get_default_render(self.display_name(), result)
        test_results = {tc: tc.run_test(self, result) for tc in self.to_metric().get_bound_tests()}
        if test_results and len(test_results) > 0:
            result.set_tests(test_results)
        return result

    def _call(self, context: "Context") -> TResult:
        return self.calculate(*context._input_data)

    @abc.abstractmethod
    def calculate(self, current_data: Dataset, reference_data: Optional[Dataset]) -> TResult:
        raise not_implemented(self)

    @property
    def id(self) -> MetricId:
        return self._metric_id

    @abc.abstractmethod
    def display_name(self) -> str:
        raise not_implemented(self)

    @abc.abstractmethod
    def to_metric(self) -> "Metric":
        raise not_implemented(self)

    def group_by(self, group_by: Optional[str]) -> Union["MetricCalculationBase", List["MetricCalculationBase"]]:
        if group_by is None:
            return self
        raise not_implemented(self)


class AutoAliasMixin:
    __alias_type__: ClassVar[str]

    @classmethod
    def __get_type__(cls):
        config = cls.__dict__.get("Config")
        if config is not None and config.__dict__.get("type_alias") is not None:
            return config.type_alias
        return f"evidently:{cls.__alias_type__}:{cls.__name__}"


class MetricTest(AutoAliasMixin, EvidentlyBaseModel):
    class Config:
        is_base_type = True

    __alias_type__: ClassVar[str] = "test_v2"

    @abstractmethod
    def to_test(self) -> MetricTestProto:
        raise not_implemented(self)


class BoundTest(AutoAliasMixin, EvidentlyBaseModel, Generic[TResult], ABC):
    class Config:
        is_base_type = True

    __alias_type__: ClassVar[str] = "bound_test"
    test: MetricTest
    metric_fingerprint: Fingerprint

    @abstractmethod
    def run_test(self, calculation: MetricCalculationBase[TResult], metric_result: TResult):
        raise NotImplementedError(self.__class__)


TCalculation = TypeVar("TCalculation", bound="MetricCalculation")


class Metric(AutoAliasMixin, EvidentlyBaseModel, Generic[TCalculation]):
    __alias_type__: ClassVar[str] = "metric_v2"

    class Config:
        is_base_type = True

    __calculation_type__: ClassVar[Type[TCalculation]]

    def __get_calculation_type__(self) -> Type[TCalculation]:
        if not hasattr(self, "__calculation_type__"):
            raise ValueError(f"{self.__class__.__name__} is not binded to Calculation type")
        return self.__calculation_type__

    def to_calculation(self) -> TCalculation:
        metric_type = self.__get_calculation_type__()
        return metric_type(self.get_metric_id(), self)

    def get_metric_id(self) -> str:
        return self.get_fingerprint()

    @property
    def metric_id(self) -> str:
        return self.get_fingerprint()

    def _default_tests(self) -> List[MetricTestProto[TResult]]:
        """
        allows to redefine default tests for metric
        Returns:
            list of tests to use as default
        """
        return []

    def _default_tests_with_reference(self) -> Optional[List[MetricTestProto[TResult]]]:
        """
        allows to redefine default tests for metric when calculated with reference
        Returns:
            list of tests to use as default when called with reference data
            None - if default tests should be returned
        """
        return None

    def call(self, context: "Context"):
        return self.to_calculation().call(context)

    @abstractmethod
    def get_bound_tests(self) -> Sequence[BoundTest]:
        raise not_implemented(self)


Render = List[BaseWidgetInfo]


@dataclasses.dataclass
class MetricResultValue:
    metric: Metric
    attributes: Dict[str, str]
    value: Value
    render: Render


TMetric = TypeVar("TMetric", bound=Metric)


class MetricCalculation(MetricCalculationBase[TResult], Generic[TResult, TMetric], abc.ABC):
    def __init__(self, metric_id: MetricId, metric: TMetric):
        self.metric = metric
        super().__init__(metric_id)

    def __init_subclass__(cls):
        if not inspect.isabstract(cls) and ABC not in cls.__bases__:
            base = typing_inspect.get_generic_bases(cls)[0]  # fixme only works for simple cases
            # print(base, typing_inspect.get_args(base))
            config_type = typing_inspect.get_args(base)[-1]
            if not isinstance(config_type, type) or not issubclass(config_type, Metric):
                raise ValueError(f"Value of generic parameter TMetric for {config_type} should be Metric subclass")
            config_type.__calculation_type__ = cls
        super().__init_subclass__()

    def to_metric(self):
        return self.metric


TSingleValueMetricCalculation = TypeVar("TSingleValueMetricCalculation", bound="SingleValueCalculation")


class SingleValueBoundTest(BoundTest[SingleValue]):
    def run_test(self, calculation: MetricCalculationBase[SingleValue], metric_result: SingleValue) -> MetricTestResult:
        return self.test.to_test()(calculation, metric_result)


class SingleValueMetric(Metric[TSingleValueMetricCalculation]):
<<<<<<< HEAD
    tests: List[MetricTest] = []
=======
    tests: List[MetricTest[SingleValueTest]] = []
>>>>>>> f2d98083

    def get_bound_tests(self) -> List[BoundTest]:
        return [SingleValueBoundTest(test=t, metric_fingerprint=self.get_fingerprint()) for t in self.tests]


TSingleValueMetric = TypeVar("TSingleValueMetric", bound=SingleValueMetric)


class SingleValueCalculation(MetricCalculation[SingleValue, TSingleValueMetric], Generic[TSingleValueMetric], ABC):
    pass


class ByLabelBoundTest(BoundTest[ByLabelValue]):
    label: Label

    def run_test(self, calculation: MetricCalculationBase, metric_result: ByLabelValue) -> MetricTestResult:
        value = metric_result.get_label_result(self.label)
        return self.test.to_test()(calculation, value)


class ByLabelMetric(Metric["ByLabelCalculation"]):
<<<<<<< HEAD
    tests: Dict[Label, List[MetricTest]] = {}
=======
    tests: Dict[Label, List[MetricTest[SingleValueTest]]] = {}
>>>>>>> f2d98083

    def get_bound_tests(self) -> List[BoundTest]:
        return [
            ByLabelBoundTest(test=t, label=label, metric_fingerprint=self.get_fingerprint())
            for label, tests in self.tests.items()
            for t in tests
        ]


TByLabelMetric = TypeVar("TByLabelMetric", bound=ByLabelMetric)


class ByLabelCalculation(MetricCalculation[ByLabelValue, TByLabelMetric], Generic[TByLabelMetric], ABC):
    def label_metric(self, label: Label) -> SingleValueCalculation:
        raise NotImplementedError


class CountBoundTest(BoundTest[CountValue]):
    is_count: bool

    def run_test(self, calculation: MetricCalculationBase, metric_result: CountValue) -> MetricTestResult:
        return self.test.to_test()(
            calculation, metric_result.get_count() if self.is_count else metric_result.get_share()
        )


class CountMetric(Metric["CountCalculation"]):
<<<<<<< HEAD
    count_tests: List[MetricTest] = []
    share_tests: List[MetricTest] = []
=======
    count_tests: List[MetricTest[SingleValueTest]] = []
    share_tests: List[MetricTest[SingleValueTest]] = []
>>>>>>> f2d98083

    def get_bound_tests(self) -> Sequence[BoundTest]:
        return [
            CountBoundTest(is_count=True, test=t, metric_fingerprint=self.get_fingerprint()) for t in self.count_tests
        ] + [
            CountBoundTest(is_count=False, test=t, metric_fingerprint=self.get_fingerprint()) for t in self.share_tests
        ]


TCountMetric = TypeVar("TCountMetric", bound=CountMetric)


class CountCalculation(MetricCalculation[CountValue, TCountMetric], Generic[TCountMetric], ABC):
    pass


class MeanStdBoundTest(BoundTest[MeanStdValue]):
    is_mean: bool

    def run_test(self, calculation: MetricCalculationBase, metric_result: MeanStdValue) -> MetricTestResult:
        return self.test.to_test()(calculation, metric_result.get_mean() if self.is_mean else metric_result.get_std())


class MeanStdMetric(Metric["MeanStdCalculation"]):
<<<<<<< HEAD
    mean_tests: List[MetricTest] = []
    std_tests: List[MetricTest] = []
=======
    mean_tests: List[MetricTest[SingleValueTest]] = []
    std_tests: List[MetricTest[SingleValueTest]] = []
>>>>>>> f2d98083

    def get_bound_tests(self) -> Sequence[BoundTest]:
        return [
            MeanStdBoundTest(is_mean=True, test=t, metric_fingerprint=self.get_fingerprint()) for t in self.mean_tests
        ] + [
            MeanStdBoundTest(is_mean=False, test=t, metric_fingerprint=self.get_fingerprint()) for t in self.mean_tests
        ]


TMeanStdMetric = TypeVar("TMeanStdMetric", bound=MeanStdMetric)


class MeanStdCalculation(MetricCalculation[MeanStdValue, TMeanStdMetric], Generic[TMeanStdMetric], ABC):
    pass<|MERGE_RESOLUTION|>--- conflicted
+++ resolved
@@ -446,11 +446,7 @@
 
 
 class SingleValueMetric(Metric[TSingleValueMetricCalculation]):
-<<<<<<< HEAD
     tests: List[MetricTest] = []
-=======
-    tests: List[MetricTest[SingleValueTest]] = []
->>>>>>> f2d98083
 
     def get_bound_tests(self) -> List[BoundTest]:
         return [SingleValueBoundTest(test=t, metric_fingerprint=self.get_fingerprint()) for t in self.tests]
@@ -472,11 +468,7 @@
 
 
 class ByLabelMetric(Metric["ByLabelCalculation"]):
-<<<<<<< HEAD
     tests: Dict[Label, List[MetricTest]] = {}
-=======
-    tests: Dict[Label, List[MetricTest[SingleValueTest]]] = {}
->>>>>>> f2d98083
 
     def get_bound_tests(self) -> List[BoundTest]:
         return [
@@ -504,13 +496,8 @@
 
 
 class CountMetric(Metric["CountCalculation"]):
-<<<<<<< HEAD
     count_tests: List[MetricTest] = []
     share_tests: List[MetricTest] = []
-=======
-    count_tests: List[MetricTest[SingleValueTest]] = []
-    share_tests: List[MetricTest[SingleValueTest]] = []
->>>>>>> f2d98083
 
     def get_bound_tests(self) -> Sequence[BoundTest]:
         return [
@@ -535,13 +522,8 @@
 
 
 class MeanStdMetric(Metric["MeanStdCalculation"]):
-<<<<<<< HEAD
     mean_tests: List[MetricTest] = []
     std_tests: List[MetricTest] = []
-=======
-    mean_tests: List[MetricTest[SingleValueTest]] = []
-    std_tests: List[MetricTest[SingleValueTest]] = []
->>>>>>> f2d98083
 
     def get_bound_tests(self) -> Sequence[BoundTest]:
         return [
