--- conflicted
+++ resolved
@@ -490,15 +490,6 @@
         Returns:
 
         """
-<<<<<<< HEAD
-        result = self._call(context)
-        if not result.is_widget_set():
-            result.widget = get_default_render(self.display_name(), result)
-        test_results = {tc: tc.run_test(self, result) for tc in self.to_metric().get_bound_tests(context)}
-        if test_results and len(test_results) > 0:
-            result.set_tests(test_results)
-        return result
-=======
         result = self.calculate(context, *context._input_data)
         if isinstance(result, tuple):
             curr_result, ref_result = result
@@ -509,7 +500,6 @@
                 curr_result.widget = get_default_render(self.display_name(), curr_result)
             else:
                 curr_result.widget = get_default_render_ref(self.display_name(), curr_result, ref_result)
->>>>>>> 1797c5ba
 
         return curr_result, ref_result
 
@@ -688,10 +678,6 @@
 
 
 class SingleValueBoundTest(BoundTest[SingleValue]):
-<<<<<<< HEAD
-    def run_test(self, calculation: MetricCalculationBase[SingleValue], metric_result: SingleValue) -> MetricTestResult:
-        return self.test.run(calculation, metric_result)
-=======
     def run_test(
         self,
         context: "Context",
@@ -699,7 +685,6 @@
         metric_result: SingleValue,
     ) -> MetricTestResult:
         return self.test.to_test()(context, calculation, metric_result)
->>>>>>> 1797c5ba
 
 
 class SingleValueMetric(Metric[TSingleValueMetricCalculation]):
@@ -728,11 +713,7 @@
         metric_result: ByLabelValue,
     ) -> MetricTestResult:
         value = metric_result.get_label_result(self.label)
-<<<<<<< HEAD
-        return self.test.run(calculation, value)
-=======
-        return self.test.to_test()(context, calculation, value)
->>>>>>> 1797c5ba
+        return self.test.run(context, calculation, value)
 
 
 class ByLabelMetric(Metric["ByLabelCalculation"]):
@@ -760,22 +741,17 @@
 class CountBoundTest(BoundTest[CountValue]):
     is_count: bool
 
-<<<<<<< HEAD
-    def run_test(self, calculation: MetricCalculationBase, metric_result: CountValue) -> MetricTestResult:
-        return self.test.run(calculation, metric_result.get_count() if self.is_count else metric_result.get_share())
-=======
     def run_test(
         self,
         context: "Context",
         calculation: MetricCalculationBase,
         metric_result: CountValue,
     ) -> MetricTestResult:
-        return self.test.to_test()(
+        return self.test.run(
             context,
             calculation,
             metric_result.get_count() if self.is_count else metric_result.get_share(),
         )
->>>>>>> 1797c5ba
 
 
 class CountMetric(Metric["CountCalculation"]):
@@ -804,22 +780,17 @@
 class MeanStdBoundTest(BoundTest[MeanStdValue]):
     is_mean: bool
 
-<<<<<<< HEAD
-    def run_test(self, calculation: MetricCalculationBase, metric_result: MeanStdValue) -> MetricTestResult:
-        return self.test.run(calculation, metric_result.get_mean() if self.is_mean else metric_result.get_std())
-=======
     def run_test(
         self,
         context: "Context",
         calculation: MetricCalculationBase,
         metric_result: MeanStdValue,
     ) -> MetricTestResult:
-        return self.test.to_test()(
+        return self.test.run(
             context,
             calculation,
             metric_result.get_mean() if self.is_mean else metric_result.get_std(),
         )
->>>>>>> 1797c5ba
 
 
 class MeanStdMetric(Metric["MeanStdCalculation"]):
