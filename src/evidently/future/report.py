--- conflicted
+++ resolved
@@ -77,14 +77,9 @@
 
     def __init__(self, report: "Report"):
         self._metrics = {}
-<<<<<<< HEAD
         # self._metric_defs = {}
         self._configuration = report
-=======
         self._reference_metrics = {}
-        self._metric_defs = {}
-        self._configuration = None
->>>>>>> 1797c5ba
         self._metrics_graph = {}
         self._current_graph_level = self._metrics_graph
         self._legacy_metrics = {}
