from typing import Dict
from typing import List
from typing import Optional

from evidently.future.datasets import Dataset
from evidently.future.metrics import ByLabelValue
from evidently.future.metrics import MetricPreset
from evidently.future.metrics import MetricResult
from evidently.future.metrics.base import ByLabelCalculation
from evidently.future.metrics.base import ByLabelMetric
from evidently.future.metrics.base import Metric
from evidently.future.metrics.base import MetricId
from evidently.future.metrics.presets import PresetResult
from evidently.future.report import Context
from evidently.metrics import ClassificationQualityByClass
from evidently.metrics.classification_performance.quality_by_class_metric import ClassificationQualityByClassRenderer


class F1Metric(ByLabelMetric):
    probas_threshold: Optional[float] = None
    k: Optional[int] = None


class F1MetricCalculation(ByLabelCalculation[F1Metric]):
    def calculate(self, current_data: Dataset, reference_data: Optional[Dataset]) -> ByLabelValue:
        raise ValueError()

    def _call(self, context: Context) -> ByLabelValue:
<<<<<<< HEAD
        result = context.get_legacy_metric(ClassificationQualityByClass(self.metric.probas_threshold, self.metric.k))
=======
        result, _ = context.get_legacy_metric(ClassificationQualityByClass(self.probas_threshold, self.k))
>>>>>>> ada2b2b4
        return ByLabelValue(
            {k: v.f1 for k, v in result.current.metrics.items()},
        )

    def display_name(self) -> str:
        return "F1 metric"


class PrecisionMetric(ByLabelMetric):
    probas_threshold: Optional[float] = None
    k: Optional[int] = None


class PrecisionMetricCalculation(ByLabelCalculation[PrecisionMetric]):
    def calculate(self, current_data: Dataset, reference_data: Optional[Dataset]) -> ByLabelValue:
        raise ValueError()

    def _call(self, context: Context) -> ByLabelValue:
<<<<<<< HEAD
        result = context.get_legacy_metric(ClassificationQualityByClass(self.metric.probas_threshold, self.metric.k))
=======
        result, _ = context.get_legacy_metric(ClassificationQualityByClass(self.probas_threshold, self.k))
>>>>>>> ada2b2b4
        return ByLabelValue(
            {k: v.precision for k, v in result.current.metrics.items()},
        )

    def display_name(self) -> str:
        return "Precision metric"


class RecallMetric(ByLabelMetric):
    probas_threshold: Optional[float] = None
    k: Optional[int] = None


class RecallMetricCalculation(ByLabelCalculation[RecallMetric]):
    def calculate(self, current_data: Dataset, reference_data: Optional[Dataset]) -> ByLabelValue:
        raise ValueError()

    def _call(self, context: Context) -> ByLabelValue:
<<<<<<< HEAD
        result = context.get_legacy_metric(ClassificationQualityByClass(self.metric.probas_threshold, self.metric.k))
=======
        result, _ = context.get_legacy_metric(ClassificationQualityByClass(self.probas_threshold, self.k))
>>>>>>> ada2b2b4

        return ByLabelValue(
            {k: v.recall for k, v in result.current.metrics.items()},
        )

    def display_name(self) -> str:
        return "Recall metric"


class RocAucMetric(ByLabelMetric):
    probas_threshold: Optional[float] = None
    k: Optional[int] = None


class RocAucCalculation(ByLabelCalculation[RocAucMetric]):
    def calculate(self, current_data: Dataset, reference_data: Optional[Dataset]) -> ByLabelValue:
        raise ValueError()

    def _call(self, context: Context) -> ByLabelValue:
<<<<<<< HEAD
        metric = ClassificationQualityByClass(self.metric.probas_threshold, self.metric.k)
        result = context.get_legacy_metric(metric)
=======
        metric = ClassificationQualityByClass(self.probas_threshold, self.k)
        result, _ = context.get_legacy_metric(metric)
>>>>>>> ada2b2b4

        object.__setattr__(metric, "get_result", lambda: result)

        value = ByLabelValue(
            {k: v.roc_auc for k, v in result.current.metrics.items()},
        )

        value.widget = ClassificationQualityByClassRenderer().render_html(metric)
        value.widget[0].params["counters"][0]["label"] = self.display_name()
        return value

    def display_name(self) -> str:
        return "ROC AUC metric"


class QualityByClassPreset(MetricPreset):
    def __init__(self, probas_threshold: Optional[float] = None, k: Optional[int] = None):
        self._probas_threshold = probas_threshold
        self._k = k

    def metrics(self) -> List[Metric]:
        return [
            F1Metric(probas_threshold=self._probas_threshold, k=self._k),
            PrecisionMetric(probas_threshold=self._probas_threshold, k=self._k),
            RecallMetric(probas_threshold=self._probas_threshold, k=self._k),
            RocAucMetric(probas_threshold=self._probas_threshold, k=self._k),
        ]

    def calculate(self, metric_results: Dict[MetricId, MetricResult]) -> PresetResult:
        metric = RocAucMetric(probas_threshold=self._probas_threshold, k=self._k)
        return PresetResult(metric_results[metric.to_calculation().id].widget)<|MERGE_RESOLUTION|>--- conflicted
+++ resolved
@@ -26,11 +26,7 @@
         raise ValueError()
 
     def _call(self, context: Context) -> ByLabelValue:
-<<<<<<< HEAD
-        result = context.get_legacy_metric(ClassificationQualityByClass(self.metric.probas_threshold, self.metric.k))
-=======
-        result, _ = context.get_legacy_metric(ClassificationQualityByClass(self.probas_threshold, self.k))
->>>>>>> ada2b2b4
+        result, _ = context.get_legacy_metric(ClassificationQualityByClass(self.metric.probas_threshold, self.metric.k))
         return ByLabelValue(
             {k: v.f1 for k, v in result.current.metrics.items()},
         )
@@ -49,11 +45,7 @@
         raise ValueError()
 
     def _call(self, context: Context) -> ByLabelValue:
-<<<<<<< HEAD
-        result = context.get_legacy_metric(ClassificationQualityByClass(self.metric.probas_threshold, self.metric.k))
-=======
-        result, _ = context.get_legacy_metric(ClassificationQualityByClass(self.probas_threshold, self.k))
->>>>>>> ada2b2b4
+        result, _ = context.get_legacy_metric(ClassificationQualityByClass(self.metric.probas_threshold, self.metric.k))
         return ByLabelValue(
             {k: v.precision for k, v in result.current.metrics.items()},
         )
@@ -72,11 +64,7 @@
         raise ValueError()
 
     def _call(self, context: Context) -> ByLabelValue:
-<<<<<<< HEAD
-        result = context.get_legacy_metric(ClassificationQualityByClass(self.metric.probas_threshold, self.metric.k))
-=======
-        result, _ = context.get_legacy_metric(ClassificationQualityByClass(self.probas_threshold, self.k))
->>>>>>> ada2b2b4
+        result, _ = context.get_legacy_metric(ClassificationQualityByClass(self.metric.probas_threshold, self.metric.k))
 
         return ByLabelValue(
             {k: v.recall for k, v in result.current.metrics.items()},
@@ -96,13 +84,8 @@
         raise ValueError()
 
     def _call(self, context: Context) -> ByLabelValue:
-<<<<<<< HEAD
         metric = ClassificationQualityByClass(self.metric.probas_threshold, self.metric.k)
-        result = context.get_legacy_metric(metric)
-=======
-        metric = ClassificationQualityByClass(self.probas_threshold, self.k)
         result, _ = context.get_legacy_metric(metric)
->>>>>>> ada2b2b4
 
         object.__setattr__(metric, "get_result", lambda: result)
 
