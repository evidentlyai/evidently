--- conflicted
+++ resolved
@@ -211,23 +211,9 @@
 
 
 class InListValueCount(CountMetric):
-<<<<<<< HEAD
     column: str
     values: List[Label]
 
-=======
-    def __init__(
-        self,
-        column: str,
-        values: List[Label],
-        count_tests: Optional[List[SingleValueMetricTest]] = None,
-        share_tests: Optional[List[SingleValueMetricTest]] = None,
-    ):
-        super().__init__(f"in_list:{column}:{'|'.join(str(x) for x in values)}")
-        self._column = column
-        self._values = values
-        self.with_tests(count_tests, share_tests)
->>>>>>> ada2b2b4
 
 class InListValueCountCalculation(CountCalculation[InListValueCount]):
     def calculate(self, current_data: Dataset, reference_data: Optional[Dataset]) -> CountValue:
@@ -268,37 +254,29 @@
         return CountValue(total - value, value / total)
 
     def display_name(self) -> str:
-<<<<<<< HEAD
         return f"Column '{self.metric.column}' missing values"
-=======
-        return f"Column '{self._column}' missing values"
 
 
 class ValueDrift(SingleValueMetric):
-    def __init__(
-        self,
-        column: str,
-        method: Optional[str] = None,
-        tests: Optional[List[SingleValueMetricTest]] = None,
-    ):
-        super().__init__(f"value_drift:{column}:{method}")
-        self._column = column
-        self._method = method
-        self.with_tests(tests)
-
+    column: str
+    method: Optional[str] = None
+
+
+class ValueDriftCalculation(SingleValueCalculation[ValueDrift]):
     def calculate(self, current_data: Dataset, reference_data: Optional[Dataset]) -> SingleValue:
-        column_type = current_data.column(self._column).type
+        column = self.metric.column
+        column_type = current_data.column(column).type
         drift = get_one_column_drift(
             current_data=current_data.as_dataframe(),
             reference_data=reference_data.as_dataframe(),
-            column_name=self._column,
-            options=DataDriftOptions(all_features_stattest=self._method),
+            column_name=column,
+            options=DataDriftOptions(all_features_stattest=column),
             dataset_columns=DatasetColumns(
                 utility_columns=DatasetUtilityColumns(),
-                num_feature_names=[self._column] if column_type == ColumnType.Numerical else [],
-                cat_feature_names=[self._column] if column_type == ColumnType.Categorical else [],
-                text_feature_names=[self._column] if column_type == ColumnType.Text else [],
-                datetime_feature_names=[self._column] if column_type == ColumnType.Datetime else [],
+                num_feature_names=[column] if column_type == ColumnType.Numerical else [],
+                cat_feature_names=[column] if column_type == ColumnType.Categorical else [],
+                text_feature_names=[column] if column_type == ColumnType.Text else [],
+                datetime_feature_names=[column] if column_type == ColumnType.Datetime else [],
             ),
             column_type=column_type,
             agg_data=True,
@@ -307,5 +285,4 @@
         return SingleValue(drift.drift_score)
 
     def display_name(self) -> str:
-        return f"Value drift for {self._column}"
->>>>>>> ada2b2b4
+        return f"Value drift for {self.metric.column}"