<<<<<<< HEAD
=======
import abc
import typing
from typing import Generator
from typing import Generic
from typing import List
>>>>>>> ada2b2b4
from typing import Optional
from typing import TypeVar

from evidently import ColumnType
from evidently.base_metric import MetricResult as LegacyMetricResult
from evidently.future.datasets import Dataset
from evidently.future.metrics import SingleValue
<<<<<<< HEAD
from evidently.future.metrics.base import SingleValueCalculation
=======
from evidently.future.metrics import SingleValueMetricTest
from evidently.future.metrics._legacy import LegacyBasedMetric
from evidently.future.metrics.base import MetricId
from evidently.future.metrics.base import MetricTestResult
>>>>>>> ada2b2b4
from evidently.future.metrics.base import SingleValueMetric
from evidently.future.metrics.base import TResult
from evidently.metrics import DatasetSummaryMetric
from evidently.metrics.data_integrity.dataset_summary_metric import DatasetSummaryMetricResult
from evidently.model.widget import BaseWidgetInfo

if typing.TYPE_CHECKING:
    from evidently.future.report import Context


class RowCount(SingleValueMetric):
    pass


class RowCountCalculation(SingleValueCalculation[RowCount]):
    def calculate(self, current_data: Dataset, reference_data: Optional[Dataset]) -> SingleValue:
        return SingleValue(current_data.stats().row_count)

    def display_name(self) -> str:
        return "Row count in dataset"


class ColumnCount(SingleValueMetric):
<<<<<<< HEAD
    pass

=======
    def __init__(
        self,
        column_type: Optional[ColumnType] = None,
        tests: Optional[List[SingleValueMetricTest]] = None,
    ):
        super().__init__(f"column_count:{column_type.value if column_type is not None else 'all'}")
        self._type = column_type
        self.with_tests(tests)
>>>>>>> ada2b2b4

class ColumnCountCalculation(SingleValueCalculation[ColumnCount]):
    def calculate(self, current_data: Dataset, reference_data: Optional[Dataset]) -> SingleValue:
        if self._type is None:
            return SingleValue(current_data.stats().column_count)
        else:
            return SingleValue(
                len([col for col, info in current_data._data_definition.columns.items() if info.type == self._type])
            )

    def display_name(self) -> str:
        return f"Column {f'of type {self._type.value} ' if self._type is not None else ''}count in dataset"


TLegacyResult = TypeVar("TLegacyResult", bound=LegacyMetricResult)


class DatasetSummaryBasedMetric(
    LegacyBasedMetric[TResult, DatasetSummaryMetric, DatasetSummaryMetricResult], Generic[TResult], abc.ABC
):
    def __init__(self, metric_id: MetricId):
        super().__init__(metric_id, DatasetSummaryMetric())


class DuplicatedRowCount(DatasetSummaryBasedMetric[SingleValue]):
    def __init__(self):
        super().__init__("duplicated_rows")

    def calculate_value(
        self,
        context: "Context",
        legacy_result: DatasetSummaryMetricResult,
        render: List[BaseWidgetInfo],
    ) -> SingleValue:
        value = legacy_result.current.number_of_duplicated_rows
        return SingleValue(value)

    def get_tests(self, value: TResult) -> Generator[MetricTestResult, None, None]:
        return
        yield

    def display_name(self) -> str:
        return "Duplicated row count in dataset"


class DuplicatedColumnsCount(DatasetSummaryBasedMetric[SingleValue]):
    def __init__(self):
        super().__init__("duplicated_columns")

    def calculate_value(
        self,
        context: "Context",
        legacy_result: DatasetSummaryMetricResult,
        render: List[BaseWidgetInfo],
    ) -> SingleValue:
        value = legacy_result.current.number_of_duplicated_columns
        return SingleValue(value)

    def get_tests(self, value: TResult) -> Generator[MetricTestResult, None, None]:
        return
        yield

    def display_name(self) -> str:
        return "Duplicated column count in dataset"


class AlmostDuplicatedColumnsCount(DatasetSummaryBasedMetric[SingleValue]):
    def __init__(self):
        super().__init__("almost_duplicated_columns")

    def calculate_value(
        self,
        context: "Context",
        legacy_result: DatasetSummaryMetricResult,
        render: List[BaseWidgetInfo],
    ) -> SingleValue:
        value = legacy_result.current.number_of_almost_duplicated_columns
        return SingleValue(value)

    def get_tests(self, value: TResult) -> Generator[MetricTestResult, None, None]:
        return
        yield

    def display_name(self) -> str:
        return f"Almost duplicated column count in dataset (eps={self._metric.almost_duplicated_threshold})"


class AlmostConstantColumnsCount(DatasetSummaryBasedMetric[SingleValue]):
    def __init__(self):
        super().__init__("almost_constant_columns")

    def calculate_value(
        self,
        context: "Context",
        legacy_result: DatasetSummaryMetricResult,
        render: List[BaseWidgetInfo],
    ) -> SingleValue:
        value = legacy_result.current.number_of_almost_constant_columns
        return SingleValue(value)

    def get_tests(self, value: TResult) -> Generator[MetricTestResult, None, None]:
        return
        yield

    def display_name(self) -> str:
        return f"Almost constant column count in dataset (eps={self._metric.almost_constant_threshold})"


class EmptyRowsCount(DatasetSummaryBasedMetric[SingleValue]):
    def __init__(self):
        super().__init__("empty_rows_count")

    def calculate_value(
        self,
        context: "Context",
        legacy_result: DatasetSummaryMetricResult,
        render: List[BaseWidgetInfo],
    ) -> SingleValue:
        value = legacy_result.current.number_of_empty_rows
        return SingleValue(value)

    def get_tests(self, value: TResult) -> Generator[MetricTestResult, None, None]:
        return
        yield

    def display_name(self) -> str:
        return "Count of empty rows in dataset"


class EmptyColumnsCount(DatasetSummaryBasedMetric[SingleValue]):
    def __init__(self):
        super().__init__("empty_columns_count")

    def calculate_value(
        self,
        context: "Context",
        legacy_result: DatasetSummaryMetricResult,
        render: List[BaseWidgetInfo],
    ) -> SingleValue:
        value = legacy_result.current.number_of_empty_columns
        return SingleValue(value)

    def get_tests(self, value: TResult) -> Generator[MetricTestResult, None, None]:
        return
        yield

    def display_name(self) -> str:
        return "Count of empty columns in dataset"


class ConstantColumnsCount(DatasetSummaryBasedMetric[SingleValue]):
    def __init__(self):
        super().__init__("constant_columns_count")

    def calculate_value(
        self,
        context: "Context",
        legacy_result: DatasetSummaryMetricResult,
        render: List[BaseWidgetInfo],
    ) -> SingleValue:
        value = legacy_result.current.number_of_constant_columns
        return SingleValue(value)

    def get_tests(self, value: TResult) -> Generator[MetricTestResult, None, None]:
        return
        yield

    def display_name(self) -> str:
        return "Count of constant columns in dataset"


class DatasetMissingValueCount(DatasetSummaryBasedMetric[SingleValue]):
    def __init__(self):
        super().__init__("dataset_missing_values_count")

    def calculate_value(
        self,
        context: "Context",
        legacy_result: DatasetSummaryMetricResult,
        render: List[BaseWidgetInfo],
    ) -> SingleValue:
        value = legacy_result.current.number_of_missing_values
        return SingleValue(value)

    def get_tests(self, value: TResult) -> Generator[MetricTestResult, None, None]:
        return
        yield

    def display_name(self) -> str:
        return "Count of missing values in dataset"<|MERGE_RESOLUTION|>--- conflicted
+++ resolved
@@ -1,11 +1,8 @@
-<<<<<<< HEAD
-=======
 import abc
 import typing
 from typing import Generator
 from typing import Generic
 from typing import List
->>>>>>> ada2b2b4
 from typing import Optional
 from typing import TypeVar
 
@@ -13,14 +10,10 @@
 from evidently.base_metric import MetricResult as LegacyMetricResult
 from evidently.future.datasets import Dataset
 from evidently.future.metrics import SingleValue
-<<<<<<< HEAD
-from evidently.future.metrics.base import SingleValueCalculation
-=======
-from evidently.future.metrics import SingleValueMetricTest
 from evidently.future.metrics._legacy import LegacyBasedMetric
 from evidently.future.metrics.base import MetricId
 from evidently.future.metrics.base import MetricTestResult
->>>>>>> ada2b2b4
+from evidently.future.metrics.base import SingleValueCalculation
 from evidently.future.metrics.base import SingleValueMetric
 from evidently.future.metrics.base import TResult
 from evidently.metrics import DatasetSummaryMetric
@@ -44,31 +37,26 @@
 
 
 class ColumnCount(SingleValueMetric):
-<<<<<<< HEAD
-    pass
-
-=======
-    def __init__(
-        self,
-        column_type: Optional[ColumnType] = None,
-        tests: Optional[List[SingleValueMetricTest]] = None,
-    ):
-        super().__init__(f"column_count:{column_type.value if column_type is not None else 'all'}")
-        self._type = column_type
-        self.with_tests(tests)
->>>>>>> ada2b2b4
+    column_type: Optional[ColumnType] = None
+
 
 class ColumnCountCalculation(SingleValueCalculation[ColumnCount]):
     def calculate(self, current_data: Dataset, reference_data: Optional[Dataset]) -> SingleValue:
-        if self._type is None:
+        if self.metric.column_type is None:
             return SingleValue(current_data.stats().column_count)
         else:
             return SingleValue(
-                len([col for col, info in current_data._data_definition.columns.items() if info.type == self._type])
+                len(
+                    [
+                        col
+                        for col, info in current_data._data_definition.columns.items()
+                        if info.type == self.metric.column_type
+                    ]
+                )
             )
 
     def display_name(self) -> str:
-        return f"Column {f'of type {self._type.value} ' if self._type is not None else ''}count in dataset"
+        return f"Column {f'of type {self.metric.column_type.value} ' if self.metric.column_type is not None else ''}count in dataset"
 
 
 TLegacyResult = TypeVar("TLegacyResult", bound=LegacyMetricResult)
