--- conflicted
+++ resolved
@@ -27,12 +27,9 @@
 from evidently.future.report import Context
 from evidently.metrics import ClassificationConfusionMatrix
 from evidently.metrics import ClassificationDummyMetric
-<<<<<<< HEAD
 from evidently.metrics import ClassificationPRCurve
 from evidently.metrics import ClassificationPRTable
-=======
 from evidently.metrics import ClassificationQualityByClass
->>>>>>> b70044c5
 from evidently.metrics import ClassificationQualityMetric
 from evidently.model.widget import BaseWidgetInfo
 
@@ -121,14 +118,9 @@
             RocAucByLabel(probas_threshold=self._probas_threshold, k=self._k),
         ]
 
-<<<<<<< HEAD
-    def render(self, context: "Context", metric_results: Dict[MetricId, MetricResult]):
-        widget = context.get_metric_result(RocAucByLabel(probas_threshold=self._probas_threshold, k=self._k)).widget
-=======
     def render(self, context: "Context", results: Dict[MetricId, MetricResult]):
         render = context.get_legacy_metric(ClassificationQualityByClass(self._probas_threshold, self._k))[1]
         widget = render
->>>>>>> b70044c5
         widget[0].params["counters"][0]["label"] = "Classification Quality by Label"
         return widget
 
