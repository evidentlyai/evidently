import dataclasses
import datetime
from typing import ClassVar
from typing import Dict
from typing import Generator
from typing import List
from typing import Optional
from typing import Union

from evidently.base_metric import InputData
from evidently.base_metric import Metric as MetricV1
from evidently.base_metric import MetricResult as MetricResultV1
from evidently.core import ColumnType
from evidently.core import new_id
from evidently.future.datasets import ColumnInfo
from evidently.future.datasets import DataDefinition
from evidently.future.datasets import Dataset
from evidently.future.metrics import ByLabelValue
from evidently.future.metrics import MetricResult as MetricResultV2
from evidently.future.metrics import SingleValue
from evidently.future.metrics.base import CountValue
from evidently.future.metrics.base import Metric as MetricV2
from evidently.future.metrics.base import MetricTest
from evidently.future.metrics.base import MetricTest as TestV2
from evidently.future.metrics.base import MetricTestResult
from evidently.future.metrics.base import TResult
from evidently.future.report import Snapshot as SnapshotV2
from evidently.metric_results import Label
from evidently.model.widget import BaseWidgetInfo
from evidently.options.base import Options
from evidently.pydantic_utils import BaseModel
from evidently.renderers.base_renderer import MetricRenderer
from evidently.renderers.base_renderer import default_renderer
from evidently.suite.base_suite import ContextPayload
from evidently.suite.base_suite import Snapshot as SnapshotV1
from evidently.tests.base_test import Test as TestV1
from evidently.tests.base_test import TestParameters
from evidently.tests.base_test import TestResult as TestResultV1
from evidently.ui.base import DataStorage
from evidently.ui.dashboards import DashboardPanelPlot
from evidently.ui.dashboards.base import DashboardPanel
from evidently.ui.dashboards.base import PanelValue
from evidently.ui.dashboards.base import ReportFilter
from evidently.ui.dashboards.utils import PlotType
from evidently.ui.type_aliases import ProjectID


class MetricResultV2Adapter(MetricResultV1):
    class Config:
        type_alias = "evidently:metric_result:MetricResultV2Adapter"

    widget: List[dict]


class SingleValueV1(MetricResultV2Adapter):
    class Config:
        type_alias = "evidently:metric_result:SingleValueV1"

    value: Union[float, int, str]


class ByLabelValueV1(MetricResultV2Adapter):
    class Config:
        type_alias = "evidently:metric_result:ByLabelValueV1"

    values: Dict[Label, Union[float, int, bool, str]]


class CountValueV1(MetricResultV2Adapter):
    class Config:
        type_alias = "evidently:metric_result:CountValueV1"

    count: int
    share: float


def _create_metric_result_widget(metric_result: MetricResultV2) -> List[dict]:
    widgets = list(metric_result.widget)
    return [dataclasses.asdict(w) for w in widgets]


def metric_result_v2_to_v1(metric_result: MetricResultV2) -> MetricResultV1:
    if isinstance(metric_result, SingleValue):
        return SingleValueV1(widget=_create_metric_result_widget(metric_result), value=metric_result.value)
    if isinstance(metric_result, ByLabelValue):
        return ByLabelValueV1(widget=_create_metric_result_widget(metric_result), values=metric_result.values)
    if isinstance(metric_result, CountValue):
        return CountValueV1(
            widget=_create_metric_result_widget(metric_result), count=metric_result.count, share=metric_result.share
        )
    raise NotImplementedError(metric_result.__class__.__name__)


class MetricV2Config(BaseModel):
    metric_id: str

    def __hash__(self):
        return self.metric_id.__hash__()


class MetricV2Adapter(MetricV1[MetricResultV2Adapter]):
    class Config:
        type_alias = "evidently:metric:MetricV2Adapter"

<<<<<<< HEAD
    metric: MetricV2
=======
    # fixme: needed for deduplication
    metric: Optional[MetricV2Config] = None
>>>>>>> ada2b2b4

    def calculate(self, data: InputData) -> MetricResultV2Adapter:
        pass

    @property
    def metric_id(self):
        return self.metric.metric_id or str(new_id())


@default_renderer(MetricV2Adapter)
class MetricV2AdapterRenderer(MetricRenderer):
    def render_html(self, obj: MetricV2Adapter) -> List[BaseWidgetInfo]:
        return [BaseWidgetInfo(**w) for w in obj.get_result().widget]


def metric_v2_to_v1(metric: MetricV2) -> MetricV1:
    return MetricV2Adapter(metric=MetricV2Config(metric_id=metric.id))


def snapshot_v2_to_v1(snapshot: SnapshotV2) -> SnapshotV1:
    metrics: List[MetricV1] = []
    metric_results: List[MetricResultV1] = []
    tests: List[TestV1] = []
    tests_v2: List[TestV2] = []
    test_results: List[TestResultV1] = []
    context = snapshot.context
    for metric_id, metric_result in context._metrics.items():
        calculation = context.get_metric(metric_id)
        metric = calculation.to_metric()
        metrics.append(metric_v2_to_v1(metric))
        metric_results.append(metric_result_v2_to_v1(metric_result))

        for test, test_result in zip(metric.tests, metric_result.tests or ()):
            tests_v2.append(test)
            tests.append(TestV2Adapter(test=test))
            test_results.append(
                TestResultV1(
                    name=test_result.name,
                    description=test_result.description,
                    status=test_result.status,
                    group="",
                    parameters=TestV2Parameters(),
                )
            )

    snapshot = SnapshotV1(
        id=new_id(),
        name="",
        timestamp=datetime.datetime.now(),
        metadata={},
        tags=[],
        suite=ContextPayload(metrics=metrics, metric_results=metric_results, tests=tests, test_results=test_results),
        metrics_ids=list(range(len(metrics))),
        test_ids=[],
        options=Options.from_any_options(None),
    )
    if len(tests) > 0:
        test_widgets = snapshot.as_test_suite()._build_dashboard_info()[1].widgets
        snapshot.suite.metrics.append(MetricV2Adapter(metric=TestsConfig(tests=tests_v2)))
        widgets_dict = [dataclasses.asdict(w) for w in test_widgets]
        for wd in widgets_dict:
            params = wd.get("params", {})
            params["v2_test"] = True
            wd["params"] = params
        snapshot.suite.metric_results.append(SingleValueV1(widget=widgets_dict, value=0))
        snapshot.metrics_ids.append(len(metrics))

    return snapshot


class DashboardPanelV2(DashboardPanel):
    class Config:
        type_alias = "evidently:dashboard_panel:DashboardPanelV2"


class SingleValueDashboardPanel(DashboardPanelV2):
    class Config:
        type_alias = "evidently:dashboard_panel:SingleValueDashboardPanel"

    title: str = ""
    filter: ReportFilter = ReportFilter(metadata_values={}, tag_values=[], include_test_suites=True)
    metric_id: str

    async def build(
        self,
        data_storage: "DataStorage",
        project_id: ProjectID,
        timestamp_start: Optional[datetime.datetime],
        timestamp_end: Optional[datetime.datetime],
    ) -> BaseWidgetInfo:
        values = [PanelValue(field_path="value", metric_args={"metric.metric_id": self.metric_id})]
        panel = DashboardPanelPlot(values=values, plot_type=PlotType.LINE, filter=self.filter, title="")
        return await panel.build(data_storage, project_id, timestamp_start, timestamp_end)


class TestV2Adapter(TestV1):
    class Config:
        type_alias = "evidently:test:TestV2Adapter"

    name: ClassVar[str] = "TestV2Adapter"
    group: ClassVar[str] = "TestV2Adapter"
    # fixme: needed for deduplication
    test: TestV2

    def check(self) -> TestResultV1:
        raise NotImplementedError

    def groups(self) -> Dict[str, str]:
        return {}


class TestV2Parameters(TestParameters):
    class Config:
        type_alias = "evidently:test_parameters:TestV2Parameters"


class TestsConfig(MetricV2):
    tests: List[MetricTest] = []

    def to_calculation(self):
        raise NotImplementedError

    def get_tests(self, value: TResult) -> Generator[MetricTestResult, None, None]:
        raise NotImplementedError


def main():
    import pandas as pd

    from evidently.future.metrics import MeanValue
    from evidently.future.report import Report as ReportV2
    from evidently.future.tests import lte
    from evidently.ui.workspace import Workspace

    def create_snapshot(i):
        df = pd.DataFrame({"col": list(range(i + 5))})
        dataset = Dataset.from_pandas(
            df,
            data_definition=DataDefinition(
                {
                    "col": ColumnInfo(ColumnType.Numerical),
                }
            ),
        )
        report = ReportV2([MeanValue(column="col", tests=[lte(4)])])
        snapshot_v2 = report.run(dataset, None)

        snapshot_v1 = snapshot_v2_to_v1(snapshot_v2)
        import uuid6

        snapshot_v1.id = uuid6.UUID(int=i, version=7)
        snapshot_v1.timestamp = datetime.datetime.now() - datetime.timedelta(days=1)
        return snapshot_v1

    ws = Workspace.create("./workspace")
    from evidently.ui.type_aliases import ZERO_UUID

    project = ws.get_project(ZERO_UUID)
    if project is None:
        from evidently.ui.base import Project

        project = ws.add_project(Project(id=ZERO_UUID, name="test proj"))

        project.dashboard.add_panel(SingleValueDashboardPanel(metric_id="mean:col"))
        project.save()

    snapshot_v1 = create_snapshot(0)
    snapshot_v1.save("snapshot_v1.json")
    SnapshotV1.load("snapshot_v1.json")

    for i in range(10):
        project.add_snapshot(create_snapshot(i))


if __name__ == "__main__":
    main()<|MERGE_RESOLUTION|>--- conflicted
+++ resolved
@@ -102,12 +102,7 @@
     class Config:
         type_alias = "evidently:metric:MetricV2Adapter"
 
-<<<<<<< HEAD
     metric: MetricV2
-=======
-    # fixme: needed for deduplication
-    metric: Optional[MetricV2Config] = None
->>>>>>> ada2b2b4
 
     def calculate(self, data: InputData) -> MetricResultV2Adapter:
         pass
