--- conflicted
+++ resolved
@@ -72,13 +72,8 @@
     class Config:
         smart_union = True
 
-<<<<<<< HEAD
-    current: ScatterData
-    reference: Optional[ScatterData] = None
-=======
     current: IntervalSeries
     reference: Optional[IntervalSeries] = None
->>>>>>> 4470ecf2
 
     def __mul__(self, other: float):
         return RegressionMetricScatter(
