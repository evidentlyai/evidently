import dataclasses
from typing import List, Optional

import numpy as np
import pandas as pd
from sklearn.metrics import (
    mean_absolute_error,
    mean_absolute_percentage_error,
    mean_squared_error,
)

from evidently.base_metric import InputData, Metric
from evidently.metrics.regression_performance.regression_quality import (
    RegressionQualityMetric,
)
from evidently.model.widget import BaseWidgetInfo
from evidently.renderers.base_renderer import MetricRenderer, default_renderer
from evidently.renderers.html_widgets import header_text, table_data
from evidently.utils.data_operations import process_columns


@dataclasses.dataclass
class RegressionDummyMetricResults:
    rmse_default: float
    mean_abs_error_default: float
    mean_abs_perc_error_default: float
    abs_error_max_default: float
    mean_abs_error_by_ref: Optional[float] = None
    mean_abs_error: Optional[float] = None
    mean_abs_perc_error_by_ref: Optional[float] = None
    mean_abs_perc_error: Optional[float] = None
    rmse_by_ref: Optional[float] = None
    rmse: Optional[float] = None
    abs_error_max_by_ref: Optional[float] = None
    abs_error_max: Optional[float] = None


class RegressionDummyMetric(Metric[RegressionDummyMetricResults]):
    quality_metric: RegressionQualityMetric

    def __init__(self):
        self.quality_metric = RegressionQualityMetric()

    def calculate(self, data: InputData) -> RegressionDummyMetricResults:
        quality_metric: Optional[RegressionQualityMetric]
        dataset_columns = process_columns(data.current_data, data.column_mapping)
        target_name = dataset_columns.utility_columns.target
        prediction_name = dataset_columns.utility_columns.prediction

        if target_name is None:
            raise ValueError("The column 'target' should present")
        if prediction_name is None:
            quality_metric = None
        else:
            quality_metric = self.quality_metric
        if prediction_name is not None and not isinstance(prediction_name, str):
            raise ValueError(
                "Expect one column for prediction. List of columns was provided."
            )

        # dummy by current
        # mae
        dummy_preds = data.current_data[target_name].median()
        mean_abs_error_default = mean_absolute_error(
            y_true=data.current_data[target_name],
            y_pred=[dummy_preds] * data.current_data.shape[0],
        )
        # rmse
        dummy_preds = data.current_data[target_name].mean()
        rmse_default = mean_squared_error(
            y_true=data.current_data[target_name],
            y_pred=[dummy_preds] * data.current_data.shape[0],
        )
        # mape default values
        # optimal constant for mape
        s = data.current_data[target_name]
        inv_y = 1 / s[s != 0].values
        w = inv_y / sum(inv_y)
        idxs = np.argsort(w)
        sorted_w = w[idxs]
        sorted_w_cumsum = np.cumsum(sorted_w)
        idx = np.where(sorted_w_cumsum > 0.5)[0][0]
        pos = idxs[idx]
        dummy_preds = s[s != 0].values[pos]

        mean_abs_perc_error_default = (
            mean_absolute_percentage_error(
                y_true=data.current_data[target_name],
                y_pred=[dummy_preds] * data.current_data.shape[0],
            )
            * 100
        )
        # max error default values
        y_true = data.current_data[target_name]
        abs_error_max_default = np.abs(y_true - y_true.median()).max()

        # dummy by reference
        mean_abs_error_by_ref: Optional[float] = None
        mean_abs_perc_error_by_ref: Optional[float] = None
        rmse_by_ref: Optional[float] = None
        abs_error_max_by_ref: Optional[float] = None
        if data.reference_data is not None:
            # mae
            dummy_preds = data.reference_data[target_name].median()
            mean_abs_error_by_ref = mean_absolute_error(
                y_true=data.current_data[target_name],
                y_pred=[dummy_preds] * data.current_data.shape[0],
            )
            # rmse
            dummy_preds = data.reference_data[target_name].mean()
            rmse_by_ref = mean_squared_error(
                y_true=data.current_data[target_name],
                y_pred=[dummy_preds] * data.current_data.shape[0],
            )
            # mape default values
            # optimal constant for mape
            s = data.reference_data[target_name]
            inv_y = 1 / s[s != 0].values
            w = inv_y / sum(inv_y)
            idxs = np.argsort(w)
            sorted_w = w[idxs]
            sorted_w_cumsum = np.cumsum(sorted_w)
            idx = np.where(sorted_w_cumsum > 0.5)[0][0]
            pos = idxs[idx]
            dummy_preds = s[s != 0].values[pos]

            mean_abs_perc_error_by_ref = (
                mean_absolute_percentage_error(
                    y_true=data.current_data[target_name],
                    y_pred=[dummy_preds] * data.current_data.shape[0],
                )
                * 100
            )
            # max error default values
            y_true = data.current_data[target_name]
            y_pred = data.reference_data[target_name].median()
            abs_error_max_by_ref = np.abs(y_true - y_pred).max()

        return RegressionDummyMetricResults(
            rmse_default=rmse_default,
            mean_abs_error_default=mean_abs_error_default,
            mean_abs_perc_error_default=mean_abs_perc_error_default,
            abs_error_max_default=abs_error_max_default,
            mean_abs_error_by_ref=mean_abs_error_by_ref,
            mean_abs_error=(
                quality_metric.get_result().mean_abs_error
                if quality_metric is not None
                else None
            ),
            mean_abs_perc_error_by_ref=mean_abs_perc_error_by_ref,
            mean_abs_perc_error=(
                quality_metric.get_result().mean_abs_perc_error
                if quality_metric is not None
                else None
            ),
            rmse_by_ref=rmse_by_ref,
            rmse=quality_metric.get_result().rmse
            if quality_metric is not None
            else None,
            abs_error_max_by_ref=abs_error_max_by_ref,
            abs_error_max=(
                quality_metric.get_result().abs_error_max
                if quality_metric is not None
                else None
            ),
        )


@default_renderer(wrap_type=RegressionDummyMetric)
class RegressionDummyMetricRenderer(MetricRenderer):
    def render_json(self, obj: RegressionDummyMetric) -> dict:
        result = dataclasses.asdict(obj.get_result())
        return result

    def render_html(self, obj: RegressionDummyMetric) -> List[BaseWidgetInfo]:
        metric_result = obj.get_result()
        in_table_data = pd.DataFrame(data=["MAE", "RMSE", "MAPE", "MAX_ERROR"])
        columns = ["Metric"]
        if (
            metric_result.abs_error_max_by_ref is not None
            and metric_result.mean_abs_perc_error_by_ref is not None
            and metric_result.rmse_by_ref is not None
            and metric_result.mean_abs_error_by_ref is not None
        ):
            in_table_data["by_ref"] = [
                metric_result.mean_abs_error_by_ref,
                metric_result.rmse_by_ref,
                metric_result.mean_abs_perc_error_by_ref,
                metric_result.abs_error_max_by_ref,
            ]
            columns.append("Dummy (by rerefence)")
        in_table_data["by_carr"] = [
            metric_result.mean_abs_error_default,
            metric_result.rmse_default,
            metric_result.mean_abs_perc_error_default,
            metric_result.abs_error_max_default,
        ]
        if "Dummy (by rerefence)" in columns:
            columns.append("Dummy (by current)")
        else:
            columns.append("Dummy")
        if (
            metric_result.mean_abs_error is not None
            and metric_result.rmse is not None
            and metric_result.mean_abs_perc_error is not None
            and metric_result.abs_error_max is not None
        ):
            in_table_data["model_quality"] = [
                metric_result.mean_abs_error,
                metric_result.rmse,
                metric_result.mean_abs_perc_error,
                metric_result.abs_error_max,
            ]
            columns.append("Model")

        return [
<<<<<<< HEAD
            header_text(label="Dummy Regreesion Quality"),
            table_data(
                column_names=columns, data=np.around(in_table_data, 3).values, title=""
            ),
=======
            header_text(label="Dummy Regression Quality"),
            table_data(column_names=columns, data=np.around(in_table_data, 3).values, title=""),
>>>>>>> aa9135e7
        ]<|MERGE_RESOLUTION|>--- conflicted
+++ resolved
@@ -1,21 +1,21 @@
 import dataclasses
-from typing import List, Optional
+from typing import List
+from typing import Optional
 
 import numpy as np
 import pandas as pd
-from sklearn.metrics import (
-    mean_absolute_error,
-    mean_absolute_percentage_error,
-    mean_squared_error,
-)
-
-from evidently.base_metric import InputData, Metric
-from evidently.metrics.regression_performance.regression_quality import (
-    RegressionQualityMetric,
-)
+from sklearn.metrics import mean_absolute_error
+from sklearn.metrics import mean_absolute_percentage_error
+from sklearn.metrics import mean_squared_error
+
+from evidently.base_metric import InputData
+from evidently.base_metric import Metric
+from evidently.metrics.regression_performance.regression_quality import RegressionQualityMetric
 from evidently.model.widget import BaseWidgetInfo
-from evidently.renderers.base_renderer import MetricRenderer, default_renderer
-from evidently.renderers.html_widgets import header_text, table_data
+from evidently.renderers.base_renderer import MetricRenderer
+from evidently.renderers.base_renderer import default_renderer
+from evidently.renderers.html_widgets import header_text
+from evidently.renderers.html_widgets import table_data
 from evidently.utils.data_operations import process_columns
 
 
@@ -54,22 +54,18 @@
         else:
             quality_metric = self.quality_metric
         if prediction_name is not None and not isinstance(prediction_name, str):
-            raise ValueError(
-                "Expect one column for prediction. List of columns was provided."
-            )
+            raise ValueError("Expect one column for prediction. List of columns was provided.")
 
         # dummy by current
         # mae
         dummy_preds = data.current_data[target_name].median()
         mean_abs_error_default = mean_absolute_error(
-            y_true=data.current_data[target_name],
-            y_pred=[dummy_preds] * data.current_data.shape[0],
+            y_true=data.current_data[target_name], y_pred=[dummy_preds] * data.current_data.shape[0]
         )
         # rmse
         dummy_preds = data.current_data[target_name].mean()
         rmse_default = mean_squared_error(
-            y_true=data.current_data[target_name],
-            y_pred=[dummy_preds] * data.current_data.shape[0],
+            y_true=data.current_data[target_name], y_pred=[dummy_preds] * data.current_data.shape[0]
         )
         # mape default values
         # optimal constant for mape
@@ -103,14 +99,12 @@
             # mae
             dummy_preds = data.reference_data[target_name].median()
             mean_abs_error_by_ref = mean_absolute_error(
-                y_true=data.current_data[target_name],
-                y_pred=[dummy_preds] * data.current_data.shape[0],
+                y_true=data.current_data[target_name], y_pred=[dummy_preds] * data.current_data.shape[0]
             )
             # rmse
             dummy_preds = data.reference_data[target_name].mean()
             rmse_by_ref = mean_squared_error(
-                y_true=data.current_data[target_name],
-                y_pred=[dummy_preds] * data.current_data.shape[0],
+                y_true=data.current_data[target_name], y_pred=[dummy_preds] * data.current_data.shape[0]
             )
             # mape default values
             # optimal constant for mape
@@ -142,27 +136,15 @@
             mean_abs_perc_error_default=mean_abs_perc_error_default,
             abs_error_max_default=abs_error_max_default,
             mean_abs_error_by_ref=mean_abs_error_by_ref,
-            mean_abs_error=(
-                quality_metric.get_result().mean_abs_error
-                if quality_metric is not None
-                else None
-            ),
+            mean_abs_error=(quality_metric.get_result().mean_abs_error if quality_metric is not None else None),
             mean_abs_perc_error_by_ref=mean_abs_perc_error_by_ref,
             mean_abs_perc_error=(
-                quality_metric.get_result().mean_abs_perc_error
-                if quality_metric is not None
-                else None
+                quality_metric.get_result().mean_abs_perc_error if quality_metric is not None else None
             ),
             rmse_by_ref=rmse_by_ref,
-            rmse=quality_metric.get_result().rmse
-            if quality_metric is not None
-            else None,
+            rmse=quality_metric.get_result().rmse if quality_metric is not None else None,
             abs_error_max_by_ref=abs_error_max_by_ref,
-            abs_error_max=(
-                quality_metric.get_result().abs_error_max
-                if quality_metric is not None
-                else None
-            ),
+            abs_error_max=(quality_metric.get_result().abs_error_max if quality_metric is not None else None),
         )
 
 
@@ -214,13 +196,6 @@
             columns.append("Model")
 
         return [
-<<<<<<< HEAD
-            header_text(label="Dummy Regreesion Quality"),
-            table_data(
-                column_names=columns, data=np.around(in_table_data, 3).values, title=""
-            ),
-=======
             header_text(label="Dummy Regression Quality"),
             table_data(column_names=columns, data=np.around(in_table_data, 3).values, title=""),
->>>>>>> aa9135e7
         ]