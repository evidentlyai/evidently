import pandas as pd


<<<<<<< HEAD
def make_hist_df(hist: Tuple[np.array, np.array]) -> pd.DataFrame:
    hist_df = pd.DataFrame(
        np.array([hist[1][:-1], hist[0], [f"{x[0]}-{x[1]}" for x in zip(hist[1][:-1], hist[1][1:])]]).T,
        columns=["x", "count", "range"],
    )

    hist_df["x"] = hist_df["x"].astype(float)
    hist_df["count"] = hist_df["count"].astype(int)
    return hist_df


def make_hist_for_num_plot(curr: pd.Series, ref: pd.Series = None):
    result = {}
    if ref is not None:
        ref = ref.dropna()
    bins = np.histogram_bin_edges(pd.concat([curr.dropna(), ref]), bins="doane")
    curr_hist = np.histogram(curr, bins=bins)
    result["current"] = make_hist_df(curr_hist)
    if ref is not None:
        ref_hist = np.histogram(ref, bins=bins)
        result["reference"] = make_hist_df(ref_hist)
    return result


def make_hist_for_cat_plot(curr: pd.Series, ref: pd.Series = None, normalize: bool = False, dropna=False):
    result = {}
    hist_df = curr.astype(str).value_counts(normalize=normalize, dropna=dropna).reset_index()
    hist_df.columns = ["x", "count"]
    result["current"] = hist_df
    if ref is not None:
        hist_df = ref.astype(str).value_counts(normalize=normalize, dropna=dropna).reset_index()
        hist_df.columns = ["x", "count"]
        result["reference"] = hist_df
    return result


=======
>>>>>>> 9dcef0d2
def make_target_bins_for_reg_plots(
    curr: pd.DataFrame, target_column, preds_column, ref: pd.DataFrame = None
) -> pd.DataFrame:
    df_for_bins = pd.DataFrame({"data": "curr", target_column: curr[target_column], preds_column: curr[preds_column]})
    if ref is not None:
        df_for_bins = pd.concat(
            [
                df_for_bins,
                pd.DataFrame({"data": "ref", target_column: ref[target_column], preds_column: ref[preds_column]}),
            ]
        )
    df_for_bins["target_binned"] = pd.cut(df_for_bins[target_column], min(df_for_bins[target_column].nunique(), 10))
    return df_for_bins


def apply_func_to_binned_data(df_for_bins, func, target_column, preds_column, is_ref_data=False):
    result = {}

    def _apply(x):
        if x.shape[0] == 0:
            return None
        return func(x[target_column], x[preds_column])

    result["current"] = df_for_bins[df_for_bins.data == "curr"].groupby("target_binned").apply(_apply)

    if is_ref_data:
        result["reference"] = df_for_bins[df_for_bins.data == "ref"].groupby("target_binned").apply(_apply)
    return result<|MERGE_RESOLUTION|>--- conflicted
+++ resolved
@@ -1,45 +1,6 @@
 import pandas as pd
 
 
-<<<<<<< HEAD
-def make_hist_df(hist: Tuple[np.array, np.array]) -> pd.DataFrame:
-    hist_df = pd.DataFrame(
-        np.array([hist[1][:-1], hist[0], [f"{x[0]}-{x[1]}" for x in zip(hist[1][:-1], hist[1][1:])]]).T,
-        columns=["x", "count", "range"],
-    )
-
-    hist_df["x"] = hist_df["x"].astype(float)
-    hist_df["count"] = hist_df["count"].astype(int)
-    return hist_df
-
-
-def make_hist_for_num_plot(curr: pd.Series, ref: pd.Series = None):
-    result = {}
-    if ref is not None:
-        ref = ref.dropna()
-    bins = np.histogram_bin_edges(pd.concat([curr.dropna(), ref]), bins="doane")
-    curr_hist = np.histogram(curr, bins=bins)
-    result["current"] = make_hist_df(curr_hist)
-    if ref is not None:
-        ref_hist = np.histogram(ref, bins=bins)
-        result["reference"] = make_hist_df(ref_hist)
-    return result
-
-
-def make_hist_for_cat_plot(curr: pd.Series, ref: pd.Series = None, normalize: bool = False, dropna=False):
-    result = {}
-    hist_df = curr.astype(str).value_counts(normalize=normalize, dropna=dropna).reset_index()
-    hist_df.columns = ["x", "count"]
-    result["current"] = hist_df
-    if ref is not None:
-        hist_df = ref.astype(str).value_counts(normalize=normalize, dropna=dropna).reset_index()
-        hist_df.columns = ["x", "count"]
-        result["reference"] = hist_df
-    return result
-
-
-=======
->>>>>>> 9dcef0d2
 def make_target_bins_for_reg_plots(
     curr: pd.DataFrame, target_column, preds_column, ref: pd.DataFrame = None
 ) -> pd.DataFrame:
