import abc
<<<<<<< HEAD
from dataclasses import dataclass
from typing import Dict
from typing import Generic
from typing import Optional
from typing import Type
from typing import TypeVar
from typing import Union
=======
from typing import Generic
from typing import Optional
from typing import TypeVar
>>>>>>> 4e4637d3

import pandas as pd
from dataclasses import dataclass

from evidently.pipeline.column_mapping import ColumnMapping
from evidently.utils.generators import make_generator_by_columns
from evidently.utils.generators import BaseGenerator


TResult = TypeVar("TResult")


@dataclass
class InputData:
    reference_data: Optional[pd.DataFrame]
    current_data: pd.DataFrame
    column_mapping: ColumnMapping


class Metric(Generic[TResult]):
    context = None

    def get_id(self) -> str:
        return self.__class__.__name__

    @abc.abstractmethod
    def calculate(self, data: InputData) -> TResult:
        raise NotImplementedError()

    def set_context(self, context):
        self.context = context

    def get_result(self) -> TResult:
        if self.context is None:
            raise ValueError("No context is set")
        result = self.context.metric_results.get(self, None)
        if result is None:
            raise ValueError(f"No result found for metric {self} of type {type(self).__name__}")
        return result

    def get_parameters(self) -> tuple:
        attributes = []
        for field, value in sorted(self.__dict__.items(), key=lambda x: x[0]):
            if field in ["context"]:
                continue
            if isinstance(value, list):
                attributes.append(tuple(value))
            else:
                attributes.append(value)
        return tuple(attributes)


def generate_column_metrics(
    metric_class: Type[Metric],
    columns: Optional[Union[str, list]] = None,
    parameters: Optional[Dict] = None,
) -> BaseGenerator:
    """Function for generating metrics for columns"""
    return make_generator_by_columns(
        base_class=metric_class,
        columns=columns,
        parameters=parameters,
    )<|MERGE_RESOLUTION|>--- conflicted
+++ resolved
@@ -1,5 +1,4 @@
 import abc
-<<<<<<< HEAD
 from dataclasses import dataclass
 from typing import Dict
 from typing import Generic
@@ -7,11 +6,6 @@
 from typing import Type
 from typing import TypeVar
 from typing import Union
-=======
-from typing import Generic
-from typing import Optional
-from typing import TypeVar
->>>>>>> 4e4637d3
 
 import pandas as pd
 from dataclasses import dataclass
