--- conflicted
+++ resolved
@@ -53,13 +53,10 @@
     def get_parameters(self) -> tuple:
         return ()
 
-<<<<<<< HEAD
+    def calculate(self, data: InputData) -> RegressionPerformanceMetricsResults:
     def calculate(self, data: InputData, metrics: dict) -> RegressionPerformanceMetricsResults:
         columns = process_columns(data.current_data, data.column_mapping)
 
-=======
-    def calculate(self, data: InputData) -> RegressionPerformanceMetricsResults:
->>>>>>> efd71e3b
         if data.current_data is None:
             raise ValueError("current dataset should be present")
 
