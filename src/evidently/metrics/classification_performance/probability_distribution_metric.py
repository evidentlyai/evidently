from typing import Dict
from typing import Iterable
from typing import List
from typing import Optional

import dataclasses
import numpy as np
import pandas as pd
from plotly import figure_factory as ff

from evidently.metrics.base_metric import InputData
from evidently.metrics.base_metric import Metric
from evidently.model.widget import BaseWidgetInfo
from evidently.renderers.base_renderer import MetricRenderer
from evidently.renderers.base_renderer import default_renderer
from evidently.renderers.html_widgets import GraphData
from evidently.renderers.html_widgets import WidgetSize
from evidently.renderers.html_widgets import plotly_graph_tabs
from evidently.utils.data_operations import process_columns


@dataclasses.dataclass
class ProbabilityDistributionResults:
    current_distribution: Optional[Dict[str, list]]
    reference_distribution: Optional[Dict[str, list]]


<<<<<<< HEAD
class ProbabilityDistribution(Metric[ProbabilityDistributionResults]):
    @staticmethod
    def get_distribution(dataset: pd.DataFrame, target_name: str, prediction_labels: Iterable) -> Dict[str, list]:
        result = {}
        dataset.replace([np.inf, -np.inf], np.nan, inplace=True)

        for label in prediction_labels:
            result[label] = [
                dataset[dataset[target_name] == label][label],
                dataset[dataset[target_name] != label][label],
            ]

        return result

=======
class ClassificationProbDistribution(Metric[ProbabilityDistributionResults]):
>>>>>>> b46fd21a
    def calculate(self, data: InputData) -> ProbabilityDistributionResults:
        columns = process_columns(data.current_data, data.column_mapping)
        prediction = columns.utility_columns.prediction
        target = columns.utility_columns.target

        if target is None:
            raise ValueError("Target column should be present")

        if not isinstance(prediction, Iterable) or isinstance(prediction, str):
            current_distribution = None
            reference_distribution = None

        else:
            current_data_copy = data.current_data.copy()
            current_distribution = self.get_distribution(current_data_copy, target, prediction)

            if data.reference_data is not None:
                reference_data_copy = data.reference_data.copy()
                reference_distribution = self.get_distribution(reference_data_copy, target, prediction)

            else:
                reference_distribution = None

        return ProbabilityDistributionResults(
            current_distribution=current_distribution,
            reference_distribution=reference_distribution,
        )


@default_renderer(wrap_type=ClassificationProbDistribution)
class ClassificationProbDistributionRenderer(MetricRenderer):
    def render_json(self, obj: ClassificationProbDistribution) -> dict:
        return {}

<<<<<<< HEAD
    def _plot(self, distribution: Dict[str, list]):
        # plot distributions
        graphs = []

        for label in distribution:
            pred_distr = ff.create_distplot(
                distribution[label],
                [str(label), "other"],
                colors=[self.color_options.primary_color, self.color_options.secondary_color],
                bin_size=0.05,
                show_curve=False,
                show_rug=True,
            )

            pred_distr.update_layout(
                xaxis_title="Probability",
                yaxis_title="Share",
                legend=dict(orientation="h", yanchor="bottom", y=1.02, xanchor="right", x=1),
            )
            pred_distr_json = pred_distr.to_plotly_json()
            graphs.append(
                {
                    "title": str(label),
                    "data": pred_distr_json["data"],
                    "layout": pred_distr_json["layout"],
                }
            )
        return graphs

    def render_html(self, obj: ProbabilityDistribution) -> List[BaseWidgetInfo]:
        metric_result = obj.get_result()
        reference_distribution = metric_result.reference_distribution
        current_distribution = metric_result.current_distribution
=======
    def render_html(self, obj: ClassificationProbDistribution) -> List[BaseWidgetInfo]:
        ref = obj.get_result().ref_distplot
        curr = obj.get_result().curr_distplot
>>>>>>> b46fd21a
        result = []
        size = WidgetSize.FULL

        if reference_distribution is not None:
            size = WidgetSize.HALF

        if current_distribution is not None:
            result.append(
                plotly_graph_tabs(
                    title="Current: Probability Distribution",
                    size=size,
                    figures=[
                        GraphData(graph["title"], graph["data"], graph["layout"])
                        for graph in self._plot(current_distribution)
                    ],
                )
            )

        if reference_distribution is not None:
            result.append(
                plotly_graph_tabs(
                    title="Reference: Probability Distribution",
                    size=size,
                    figures=[
                        GraphData(graph["title"], graph["data"], graph["layout"])
                        for graph in self._plot(reference_distribution)
                    ],
                )
            )

        return result<|MERGE_RESOLUTION|>--- conflicted
+++ resolved
@@ -25,8 +25,7 @@
     reference_distribution: Optional[Dict[str, list]]
 
 
-<<<<<<< HEAD
-class ProbabilityDistribution(Metric[ProbabilityDistributionResults]):
+class ClassificationProbDistribution(Metric[ProbabilityDistributionResults]):
     @staticmethod
     def get_distribution(dataset: pd.DataFrame, target_name: str, prediction_labels: Iterable) -> Dict[str, list]:
         result = {}
@@ -40,9 +39,6 @@
 
         return result
 
-=======
-class ClassificationProbDistribution(Metric[ProbabilityDistributionResults]):
->>>>>>> b46fd21a
     def calculate(self, data: InputData) -> ProbabilityDistributionResults:
         columns = process_columns(data.current_data, data.column_mapping)
         prediction = columns.utility_columns.prediction
@@ -74,10 +70,9 @@
 
 @default_renderer(wrap_type=ClassificationProbDistribution)
 class ClassificationProbDistributionRenderer(MetricRenderer):
-    def render_json(self, obj: ClassificationProbDistribution) -> dict:
+    def render_json(self, obj: ProbabilityDistribution) -> dict:
         return {}
 
-<<<<<<< HEAD
     def _plot(self, distribution: Dict[str, list]):
         # plot distributions
         graphs = []
@@ -111,11 +106,6 @@
         metric_result = obj.get_result()
         reference_distribution = metric_result.reference_distribution
         current_distribution = metric_result.current_distribution
-=======
-    def render_html(self, obj: ClassificationProbDistribution) -> List[BaseWidgetInfo]:
-        ref = obj.get_result().ref_distplot
-        curr = obj.get_result().curr_distplot
->>>>>>> b46fd21a
         result = []
         size = WidgetSize.FULL
 
