--- conflicted
+++ resolved
@@ -29,11 +29,7 @@
     def __init__(
         self,
         probas_threshold: Optional[float] = None,
-<<<<<<< HEAD
-        k: Optional[Union[float, int]] = None,
-=======
         k: Optional[int] = None,
->>>>>>> 4470ecf2
         options: AnyOptions = None,
     ):
         self._confusion_matrix_metric = ClassificationConfusionMatrix(probas_threshold=probas_threshold, k=k)
