--- conflicted
+++ resolved
@@ -13,10 +13,7 @@
 from evidently.metric_results import DatasetColumns
 from evidently.metric_results import PredictionData
 from evidently.options.base import AnyOptions
-<<<<<<< HEAD
-=======
 from evidently.pipeline.column_mapping import ColumnMapping
->>>>>>> 4470ecf2
 from evidently.utils.data_operations import process_columns
 
 
@@ -35,19 +32,11 @@
     return data
 
 
-<<<<<<< HEAD
-class ThresholdClassificationMetric(Metric, Generic[TResult], ABC):
-=======
 class ThresholdClassificationMetric(Metric[TResult], Generic[TResult], ABC):
->>>>>>> 4470ecf2
     probas_threshold: Optional[float]
     k: Optional[int]
 
-<<<<<<< HEAD
-    def __init__(self, probas_threshold: Optional[float], k: Optional[Union[float, int]], options: AnyOptions = None):
-=======
     def __init__(self, probas_threshold: Optional[float], k: Optional[int], options: AnyOptions = None):
->>>>>>> 4470ecf2
         if probas_threshold is not None and k is not None:
             raise ValueError(
                 f"{self.__class__.__name__}: should provide only stattest_threshold or top_k argument, not both."
