--- conflicted
+++ resolved
@@ -45,11 +45,7 @@
     def __init__(
         self,
         probas_threshold: Optional[float] = None,
-<<<<<<< HEAD
-        k: Optional[Union[float, int]] = None,
-=======
         k: Optional[int] = None,
->>>>>>> 4470ecf2
         options: AnyOptions = None,
     ):
         self.probas_threshold = probas_threshold
