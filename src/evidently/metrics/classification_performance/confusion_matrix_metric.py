--- conflicted
+++ resolved
@@ -36,24 +36,13 @@
         return ClassificationConfusionMatrix(probas_threshold=self.probas_threshold, k=self.k)
 
 
-<<<<<<< HEAD
-    def confusion_matric_metric(self):
-        return ClassificationConfusionMatrix(probas_threshold=self.probas_threshold, k=self.k)
-
-
-=======
->>>>>>> 4470ecf2
 class ClassificationConfusionMatrix(
     ThresholdClassificationMetric[ClassificationConfusionMatrixResult], ClassificationConfusionMatrixParameters
 ):
     def __init__(
         self,
         probas_threshold: Optional[float] = None,
-<<<<<<< HEAD
-        k: Optional[Union[float, int]] = None,
-=======
         k: Optional[int] = None,
->>>>>>> 4470ecf2
         options: AnyOptions = None,
     ):
         super().__init__(probas_threshold=probas_threshold, k=k, options=options)
