--- conflicted
+++ resolved
@@ -36,15 +36,9 @@
 
     column_name: ColumnName
 
-<<<<<<< HEAD
-    def __init__(self, column_name: Union[str, ColumnName]) -> None:
-        self.column_name = ColumnName.from_any(column_name)
-        super().__init__()
-=======
     def __init__(self, column_name: Union[str, ColumnName], options: AnyOptions = None) -> None:
         self.column_name = ColumnName.from_any(column_name)
         super().__init__(options=options)
->>>>>>> fe8be9bb
 
     @staticmethod
     def _calculate_correlation(
