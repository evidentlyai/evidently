from typing import List
from typing import Optional
from typing import Union

import numpy as np

from evidently.base_metric import ColumnName
from evidently.base_metric import InputData
from evidently.base_metric import Metric
from evidently.base_metric import MetricResult
from evidently.core import ColumnType
from evidently.metric_results import Distribution
from evidently.model.widget import BaseWidgetInfo
from evidently.options.base import AnyOptions
from evidently.renderers.base_renderer import MetricRenderer
from evidently.renderers.base_renderer import default_renderer
from evidently.renderers.html_widgets import WidgetSize
from evidently.renderers.html_widgets import header_text
from evidently.renderers.html_widgets import plotly_figure
from evidently.renderers.render_utils import get_distribution_plot_figure
from evidently.utils.visualizations import get_distribution_for_column


class ColumnDistributionMetricResult(MetricResult):
    column_name: str
    current: Distribution
    reference: Optional[Distribution] = None


class ColumnDistributionMetric(Metric[ColumnDistributionMetricResult]):
    """Calculates distribution for the column"""

    column_name: ColumnName

<<<<<<< HEAD
    def __init__(self, column_name: Union[str, ColumnName]) -> None:
        self.column_name = ColumnName.from_any(column_name)
        super().__init__()
=======
    def __init__(self, column_name: Union[str, ColumnName], options: AnyOptions = None) -> None:
        self.column_name = ColumnName.from_any(column_name)
        super().__init__(options=options)
>>>>>>> fe8be9bb

    def calculate(self, data: InputData) -> ColumnDistributionMetricResult:
        if not data.has_column(self.column_name):
            raise ValueError(f"Column '{self.column_name.display_name}' was not found in data.")

        if not self.column_name.is_main_dataset():
            column_type = ColumnType.Numerical
        else:
            column_type = data.data_definition.get_column(self.column_name.name).column_type
        current_column = data.get_current_column(self.column_name).replace([np.inf, -np.inf], np.nan)
        reference_column = data.get_reference_column(self.column_name)
        if reference_column is not None:
            reference_column = reference_column.replace([np.inf, -np.inf], np.nan)
        current, reference = get_distribution_for_column(
            column_type=column_type.value,
            current=current_column,
            reference=reference_column,
        )

        return ColumnDistributionMetricResult(
            column_name=self.column_name.display_name,
            current=current,
            reference=reference,
        )


@default_renderer(wrap_type=ColumnDistributionMetric)
class ColumnDistributionMetricRenderer(MetricRenderer):
    def render_html(self, obj: ColumnDistributionMetric) -> List[BaseWidgetInfo]:
        metric_result = obj.get_result()
        distr_fig = get_distribution_plot_figure(
            current_distribution=metric_result.current,
            reference_distribution=metric_result.reference,
            color_options=self.color_options,
        )

        result = [
            header_text(label=f"Distribution for column '{metric_result.column_name}'."),
            plotly_figure(title="", figure=distr_fig, size=WidgetSize.FULL),
        ]
        return result<|MERGE_RESOLUTION|>--- conflicted
+++ resolved
@@ -32,15 +32,9 @@
 
     column_name: ColumnName
 
-<<<<<<< HEAD
-    def __init__(self, column_name: Union[str, ColumnName]) -> None:
-        self.column_name = ColumnName.from_any(column_name)
-        super().__init__()
-=======
     def __init__(self, column_name: Union[str, ColumnName], options: AnyOptions = None) -> None:
         self.column_name = ColumnName.from_any(column_name)
         super().__init__(options=options)
->>>>>>> fe8be9bb
 
     def calculate(self, data: InputData) -> ColumnDistributionMetricResult:
         if not data.has_column(self.column_name):
