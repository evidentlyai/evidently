import dataclasses
<<<<<<< HEAD
from typing import Dict, List, Optional, Union

from evidently.base_metric import InputData, Metric
from evidently.features.non_letter_character_percentage_feature import (
    NonLetterCharacterPercentage,
)
from evidently.features.OOV_words_percentage_feature import OOVWordsPercentage
from evidently.features.text_length_feature import TextLength
=======
from typing import Dict
from typing import List
from typing import Optional

from evidently.base_metric import InputData
from evidently.base_metric import Metric
from evidently.descriptors import OOV
from evidently.descriptors import NonLetterCharacterPercentage
from evidently.descriptors import TextLength
from evidently.features.generated_features import FeatureDescriptor
from evidently.features.generated_features import GeneratedFeature
>>>>>>> aa9135e7
from evidently.model.widget import BaseWidgetInfo
from evidently.renderers.base_renderer import MetricRenderer, default_renderer
from evidently.renderers.html_widgets import WidgetSize, header_text, plotly_figure
from evidently.renderers.render_utils import get_distribution_plot_figure
from evidently.utils.data_operations import process_columns, recognize_column_type
from evidently.utils.data_preprocessing import ColumnType, DataDefinition
from evidently.utils.visualizations import Distribution, get_distribution_for_column


@dataclasses.dataclass
class TextDescriptorsDistributionResult:
    column_name: str
    current: Dict[str, Distribution]
    reference: Optional[Dict[str, Distribution]] = None


class TextDescriptorsDistribution(Metric[TextDescriptorsDistributionResult]):
    """Calculates distribution for the column"""

    column_name: str
<<<<<<< HEAD
    generated_text_features: Dict[
        str, Union[TextLength, NonLetterCharacterPercentage, OOVWordsPercentage]
    ]
=======
    generated_text_features: Dict[str, GeneratedFeature]
>>>>>>> aa9135e7

    def __init__(self, column_name: str, descriptors: Optional[Dict[str, FeatureDescriptor]] = None) -> None:
        self.column_name = column_name
        if descriptors:
            self.descriptors = descriptors
        else:
            self.descriptors = {
                "Text Length": TextLength(),
                "Non Letter Character %": NonLetterCharacterPercentage(),
                "OOV %": OOV(),
            }
        self.generated_text_features = {}

    def required_features(self, data_definition: DataDefinition):
        column_type = data_definition.get_column(self.column_name).column_type
        if column_type == ColumnType.Text:
<<<<<<< HEAD
            self.generated_text_features = {}
            self.generated_text_features["Text Length"] = TextLength(self.column_name)
            self.generated_text_features[
                "Non Letter Character %"
            ] = NonLetterCharacterPercentage(self.column_name)
            self.generated_text_features["OOV %"] = OOVWordsPercentage(self.column_name)
=======
            self.generated_text_features = {
                name: desc.feature(self.column_name) for name, desc in self.descriptors.items()
            }
>>>>>>> aa9135e7
            return list(self.generated_text_features.values())
        return []

    def get_parameters(self) -> tuple:
        return (self.column_name,)

    def calculate(self, data: InputData) -> TextDescriptorsDistributionResult:
        current_results = {}
        reference_results: Optional[Dict[str, Distribution]] = None
        if data.reference_data is not None:
            reference_results = {}
        if self.column_name not in data.current_data:
            raise ValueError(
                f"Column '{self.column_name}' was not found in current data."
            )

        if data.reference_data is not None:
            if self.column_name not in data.reference_data:
                raise ValueError(
                    f"Column '{self.column_name}' was not found in reference data."
                )

        columns = process_columns(data.current_data, data.column_mapping)
        column_type = recognize_column_type(
            dataset=data.current_data, column_name=self.column_name, columns=columns
        )
        if column_type != "text":
            raise ValueError("Text column expected")
        for key, val in self.generated_text_features.items():
            current_column = data.get_current_column(val.feature_name())
            reference_column = None
            if data.reference_data is not None:
                reference_column = data.get_reference_column(val.feature_name())
            current, reference = get_distribution_for_column(
                column_type="num",
                current=current_column,
                reference=reference_column,
            )
            current_results[key] = current
            if reference_results is not None and reference is not None:
                reference_results[key] = reference

        return TextDescriptorsDistributionResult(
            column_name=self.column_name,
            current=current_results,
            reference=reference_results,
        )


@default_renderer(wrap_type=TextDescriptorsDistribution)
class TextDescriptorsDistributionRenderer(MetricRenderer):
    def render_json(self, obj: TextDescriptorsDistribution) -> dict:
        result = dataclasses.asdict(obj.get_result())
        result.pop("current", None)
        result.pop("reference", None)
        return result

    def render_html(self, obj: TextDescriptorsDistribution) -> List[BaseWidgetInfo]:
        metric_result = obj.get_result()
        result = [
            header_text(label=f"Distribution for column '{metric_result.column_name}'.")
        ]
        for col in list(metric_result.current.keys()):
            reference = None
            if metric_result.reference is not None:
                reference = metric_result.reference[col]
            distr_fig = get_distribution_plot_figure(
                current_distribution=metric_result.current[col],
                reference_distribution=reference,
                color_options=self.color_options,
            )
            result.append(
                plotly_figure(title=col, figure=distr_fig, size=WidgetSize.FULL)
            )

        return result<|MERGE_RESOLUTION|>--- conflicted
+++ resolved
@@ -1,14 +1,4 @@
 import dataclasses
-<<<<<<< HEAD
-from typing import Dict, List, Optional, Union
-
-from evidently.base_metric import InputData, Metric
-from evidently.features.non_letter_character_percentage_feature import (
-    NonLetterCharacterPercentage,
-)
-from evidently.features.OOV_words_percentage_feature import OOVWordsPercentage
-from evidently.features.text_length_feature import TextLength
-=======
 from typing import Dict
 from typing import List
 from typing import Optional
@@ -20,14 +10,19 @@
 from evidently.descriptors import TextLength
 from evidently.features.generated_features import FeatureDescriptor
 from evidently.features.generated_features import GeneratedFeature
->>>>>>> aa9135e7
 from evidently.model.widget import BaseWidgetInfo
-from evidently.renderers.base_renderer import MetricRenderer, default_renderer
-from evidently.renderers.html_widgets import WidgetSize, header_text, plotly_figure
+from evidently.renderers.base_renderer import MetricRenderer
+from evidently.renderers.base_renderer import default_renderer
+from evidently.renderers.html_widgets import WidgetSize
+from evidently.renderers.html_widgets import header_text
+from evidently.renderers.html_widgets import plotly_figure
 from evidently.renderers.render_utils import get_distribution_plot_figure
-from evidently.utils.data_operations import process_columns, recognize_column_type
-from evidently.utils.data_preprocessing import ColumnType, DataDefinition
-from evidently.utils.visualizations import Distribution, get_distribution_for_column
+from evidently.utils.data_operations import process_columns
+from evidently.utils.data_operations import recognize_column_type
+from evidently.utils.data_preprocessing import ColumnType
+from evidently.utils.data_preprocessing import DataDefinition
+from evidently.utils.visualizations import Distribution
+from evidently.utils.visualizations import get_distribution_for_column
 
 
 @dataclasses.dataclass
@@ -41,13 +36,7 @@
     """Calculates distribution for the column"""
 
     column_name: str
-<<<<<<< HEAD
-    generated_text_features: Dict[
-        str, Union[TextLength, NonLetterCharacterPercentage, OOVWordsPercentage]
-    ]
-=======
     generated_text_features: Dict[str, GeneratedFeature]
->>>>>>> aa9135e7
 
     def __init__(self, column_name: str, descriptors: Optional[Dict[str, FeatureDescriptor]] = None) -> None:
         self.column_name = column_name
@@ -64,18 +53,9 @@
     def required_features(self, data_definition: DataDefinition):
         column_type = data_definition.get_column(self.column_name).column_type
         if column_type == ColumnType.Text:
-<<<<<<< HEAD
-            self.generated_text_features = {}
-            self.generated_text_features["Text Length"] = TextLength(self.column_name)
-            self.generated_text_features[
-                "Non Letter Character %"
-            ] = NonLetterCharacterPercentage(self.column_name)
-            self.generated_text_features["OOV %"] = OOVWordsPercentage(self.column_name)
-=======
             self.generated_text_features = {
                 name: desc.feature(self.column_name) for name, desc in self.descriptors.items()
             }
->>>>>>> aa9135e7
             return list(self.generated_text_features.values())
         return []
 
@@ -88,20 +68,14 @@
         if data.reference_data is not None:
             reference_results = {}
         if self.column_name not in data.current_data:
-            raise ValueError(
-                f"Column '{self.column_name}' was not found in current data."
-            )
+            raise ValueError(f"Column '{self.column_name}' was not found in current data.")
 
         if data.reference_data is not None:
             if self.column_name not in data.reference_data:
-                raise ValueError(
-                    f"Column '{self.column_name}' was not found in reference data."
-                )
+                raise ValueError(f"Column '{self.column_name}' was not found in reference data.")
 
         columns = process_columns(data.current_data, data.column_mapping)
-        column_type = recognize_column_type(
-            dataset=data.current_data, column_name=self.column_name, columns=columns
-        )
+        column_type = recognize_column_type(dataset=data.current_data, column_name=self.column_name, columns=columns)
         if column_type != "text":
             raise ValueError("Text column expected")
         for key, val in self.generated_text_features.items():
@@ -135,9 +109,7 @@
 
     def render_html(self, obj: TextDescriptorsDistribution) -> List[BaseWidgetInfo]:
         metric_result = obj.get_result()
-        result = [
-            header_text(label=f"Distribution for column '{metric_result.column_name}'.")
-        ]
+        result = [header_text(label=f"Distribution for column '{metric_result.column_name}'.")]
         for col in list(metric_result.current.keys()):
             reference = None
             if metric_result.reference is not None:
@@ -147,8 +119,6 @@
                 reference_distribution=reference,
                 color_options=self.color_options,
             )
-            result.append(
-                plotly_figure(title=col, figure=distr_fig, size=WidgetSize.FULL)
-            )
+            result.append(plotly_figure(title=col, figure=distr_fig, size=WidgetSize.FULL))
 
         return result