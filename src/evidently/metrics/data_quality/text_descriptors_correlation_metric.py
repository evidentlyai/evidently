import dataclasses
<<<<<<< HEAD
from typing import Dict, List, Optional, Union

import pandas as pd

from evidently.base_metric import InputData, Metric
from evidently.calculations.data_quality import (
    ColumnCorrelations,
    calculate_numerical_column_correlations,
)
from evidently.features.non_letter_character_percentage_feature import (
    NonLetterCharacterPercentage,
)
from evidently.features.OOV_words_percentage_feature import OOVWordsPercentage
from evidently.features.text_length_feature import TextLength
=======
from typing import Dict
from typing import List
from typing import Optional

import pandas as pd

from evidently.base_metric import InputData
from evidently.base_metric import Metric
from evidently.calculations.data_quality import ColumnCorrelations
from evidently.calculations.data_quality import calculate_numerical_column_correlations
from evidently.descriptors import OOV
from evidently.descriptors import NonLetterCharacterPercentage
from evidently.descriptors import TextLength
from evidently.features.generated_features import FeatureDescriptor
from evidently.features.generated_features import GeneratedFeature
>>>>>>> aa9135e7
from evidently.model.widget import BaseWidgetInfo
from evidently.renderers.base_renderer import MetricRenderer, default_renderer
from evidently.renderers.html_widgets import (
    TabData,
    get_histogram_for_distribution,
    header_text,
    widget_tabs,
)
from evidently.utils.data_operations import process_columns
from evidently.utils.data_preprocessing import ColumnType as ColumnType_data
from evidently.utils.data_preprocessing import DataDefinition


@dataclasses.dataclass
class TextDescriptorsCorrelationMetricResult:
    column_name: str
    current: Dict[str, Dict[str, ColumnCorrelations]]
    reference: Optional[Dict[str, Dict[str, ColumnCorrelations]]] = None


class TextDescriptorsCorrelationMetric(Metric[TextDescriptorsCorrelationMetricResult]):
    """Calculates correlations between each auto-generated text feature for column_name and other dataset columns"""

    column_name: str
<<<<<<< HEAD
    generated_text_features: Dict[
        str, Union[TextLength, NonLetterCharacterPercentage, OOVWordsPercentage]
    ]
=======
    generated_text_features: Dict[str, GeneratedFeature]
>>>>>>> aa9135e7

    def __init__(self, column_name: str, descriptors: Optional[Dict[str, FeatureDescriptor]] = None) -> None:
        self.column_name = column_name
        if descriptors:
            self.descriptors = descriptors
        else:
            self.descriptors = {
                "Text Length": TextLength(),
                "Non Letter Character %": NonLetterCharacterPercentage(),
                "OOV %": OOV(),
            }
        self.generated_text_features = {}

    def required_features(self, data_definition: DataDefinition):
        column_type = data_definition.get_column(self.column_name).column_type
        if column_type == ColumnType_data.Text:
<<<<<<< HEAD
            self.generated_text_features = {}
            self.generated_text_features["Text Length"] = TextLength(self.column_name)
            self.generated_text_features[
                "Non Letter Character %"
            ] = NonLetterCharacterPercentage(self.column_name)
            self.generated_text_features["OOV %"] = OOVWordsPercentage(self.column_name)
=======
            self.generated_text_features = {
                name: desc.feature(self.column_name) for name, desc in self.descriptors.items()
            }
>>>>>>> aa9135e7
            return list(self.generated_text_features.values())
        return []

    def get_parameters(self) -> tuple:
        return (self.column_name,)

    def calculate(self, data: InputData) -> TextDescriptorsCorrelationMetricResult:
        if self.column_name not in data.current_data:
            raise ValueError(
                f"Column '{self.column_name}' was not found in current data."
            )

        if data.reference_data is not None:
            if self.column_name not in data.reference_data:
                raise ValueError(
                    f"Column '{self.column_name}' was not found in reference data."
                )

        columns = process_columns(data.current_data, data.column_mapping)
        correlation_columns = columns.num_feature_names

        curr_text_df = pd.concat(
            [
                data.get_current_column(x.feature_name())
                for x in list(self.generated_text_features.values())
            ],
            axis=1,
        )
        curr_text_df.columns = list(self.generated_text_features.keys())
        curr_df = pd.concat(
            [
                data.current_data.copy().reset_index(drop=True),
                curr_text_df.reset_index(drop=True),
            ],
            axis=1,
        )
        ref_df = None
        if data.reference_data is not None:
            ref_text_df = pd.concat(
                [
                    data.get_reference_column(x.feature_name())
                    for x in list(self.generated_text_features.values())
                ],
                axis=1,
            )
            ref_text_df.columns = list(self.generated_text_features.keys())
            ref_df = pd.concat(
                [
                    data.reference_data.copy().reset_index(drop=True),
                    ref_text_df.reset_index(drop=True),
                ],
                axis=1,
            )
        curr_result = {}
        ref_result: Optional[dict] = None
        if ref_df is not None:
            ref_result = {}

        for col in list(self.generated_text_features.keys()):
            curr_result[col] = calculate_numerical_column_correlations(
                col, curr_df, correlation_columns
            )
            if ref_df is not None and ref_result is not None:
                ref_result[col] = calculate_numerical_column_correlations(
                    col, ref_df, correlation_columns
                )

        return TextDescriptorsCorrelationMetricResult(
            column_name=self.column_name,
            current=curr_result,
            reference=ref_result,
        )


@default_renderer(wrap_type=TextDescriptorsCorrelationMetric)
class TextDescriptorsCorrelationMetricRenderer(MetricRenderer):
    def render_json(self, obj: TextDescriptorsCorrelationMetric) -> dict:
        result = dataclasses.asdict(obj.get_result())
        return result

    def _get_plots_correlations(
        self,
        curr_metric_result: Dict,
        ref_metric_result: Optional[Dict],
    ) -> Optional[BaseWidgetInfo]:
        tabs = []

        for correlation_name, current_correlation in curr_metric_result.items():
            reference_correlation_values = None

            if ref_metric_result is not None and correlation_name in ref_metric_result:
                reference_correlation_values = ref_metric_result[
                    correlation_name
                ].values
            # logging.warning(reference_correlation_values)
            if current_correlation.values or reference_correlation_values:
                tabs.append(
                    TabData(
                        title=correlation_name,
                        widget=get_histogram_for_distribution(
                            title="",
                            current_distribution=current_correlation.values,
                            reference_distribution=reference_correlation_values,
                            xaxis_title="Columns",
                            yaxis_title="Correlation",
                            color_options=self.color_options,
                        ),
                    )
                )

        if tabs:
            return widget_tabs(tabs=tabs)

        else:
            return None

    def render_html(
        self, obj: TextDescriptorsCorrelationMetric
    ) -> List[BaseWidgetInfo]:
        metric_result = obj.get_result()
        result = [
            header_text(label=f"Correlations for column '{metric_result.column_name}'.")
        ]
        for col in list(metric_result.current.keys()):
            reference = None
            if metric_result.reference is not None:
                reference = metric_result.reference[col]
            correlation_plots = self._get_plots_correlations(
                metric_result.current[col], reference
            )
            if correlation_plots:
                result.append(header_text(label=f"{col}"))
                result.append(correlation_plots)
        return result<|MERGE_RESOLUTION|>--- conflicted
+++ resolved
@@ -1,20 +1,4 @@
 import dataclasses
-<<<<<<< HEAD
-from typing import Dict, List, Optional, Union
-
-import pandas as pd
-
-from evidently.base_metric import InputData, Metric
-from evidently.calculations.data_quality import (
-    ColumnCorrelations,
-    calculate_numerical_column_correlations,
-)
-from evidently.features.non_letter_character_percentage_feature import (
-    NonLetterCharacterPercentage,
-)
-from evidently.features.OOV_words_percentage_feature import OOVWordsPercentage
-from evidently.features.text_length_feature import TextLength
-=======
 from typing import Dict
 from typing import List
 from typing import Optional
@@ -30,15 +14,13 @@
 from evidently.descriptors import TextLength
 from evidently.features.generated_features import FeatureDescriptor
 from evidently.features.generated_features import GeneratedFeature
->>>>>>> aa9135e7
 from evidently.model.widget import BaseWidgetInfo
-from evidently.renderers.base_renderer import MetricRenderer, default_renderer
-from evidently.renderers.html_widgets import (
-    TabData,
-    get_histogram_for_distribution,
-    header_text,
-    widget_tabs,
-)
+from evidently.renderers.base_renderer import MetricRenderer
+from evidently.renderers.base_renderer import default_renderer
+from evidently.renderers.html_widgets import TabData
+from evidently.renderers.html_widgets import get_histogram_for_distribution
+from evidently.renderers.html_widgets import header_text
+from evidently.renderers.html_widgets import widget_tabs
 from evidently.utils.data_operations import process_columns
 from evidently.utils.data_preprocessing import ColumnType as ColumnType_data
 from evidently.utils.data_preprocessing import DataDefinition
@@ -55,13 +37,7 @@
     """Calculates correlations between each auto-generated text feature for column_name and other dataset columns"""
 
     column_name: str
-<<<<<<< HEAD
-    generated_text_features: Dict[
-        str, Union[TextLength, NonLetterCharacterPercentage, OOVWordsPercentage]
-    ]
-=======
     generated_text_features: Dict[str, GeneratedFeature]
->>>>>>> aa9135e7
 
     def __init__(self, column_name: str, descriptors: Optional[Dict[str, FeatureDescriptor]] = None) -> None:
         self.column_name = column_name
@@ -78,18 +54,9 @@
     def required_features(self, data_definition: DataDefinition):
         column_type = data_definition.get_column(self.column_name).column_type
         if column_type == ColumnType_data.Text:
-<<<<<<< HEAD
-            self.generated_text_features = {}
-            self.generated_text_features["Text Length"] = TextLength(self.column_name)
-            self.generated_text_features[
-                "Non Letter Character %"
-            ] = NonLetterCharacterPercentage(self.column_name)
-            self.generated_text_features["OOV %"] = OOVWordsPercentage(self.column_name)
-=======
             self.generated_text_features = {
                 name: desc.feature(self.column_name) for name, desc in self.descriptors.items()
             }
->>>>>>> aa9135e7
             return list(self.generated_text_features.values())
         return []
 
@@ -98,49 +65,33 @@
 
     def calculate(self, data: InputData) -> TextDescriptorsCorrelationMetricResult:
         if self.column_name not in data.current_data:
-            raise ValueError(
-                f"Column '{self.column_name}' was not found in current data."
-            )
+            raise ValueError(f"Column '{self.column_name}' was not found in current data.")
 
         if data.reference_data is not None:
             if self.column_name not in data.reference_data:
-                raise ValueError(
-                    f"Column '{self.column_name}' was not found in reference data."
-                )
+                raise ValueError(f"Column '{self.column_name}' was not found in reference data.")
 
         columns = process_columns(data.current_data, data.column_mapping)
         correlation_columns = columns.num_feature_names
 
         curr_text_df = pd.concat(
-            [
-                data.get_current_column(x.feature_name())
-                for x in list(self.generated_text_features.values())
-            ],
+            [data.get_current_column(x.feature_name()) for x in list(self.generated_text_features.values())],
             axis=1,
         )
         curr_text_df.columns = list(self.generated_text_features.keys())
         curr_df = pd.concat(
-            [
-                data.current_data.copy().reset_index(drop=True),
-                curr_text_df.reset_index(drop=True),
-            ],
+            [data.current_data.copy().reset_index(drop=True), curr_text_df.reset_index(drop=True)],
             axis=1,
         )
         ref_df = None
         if data.reference_data is not None:
             ref_text_df = pd.concat(
-                [
-                    data.get_reference_column(x.feature_name())
-                    for x in list(self.generated_text_features.values())
-                ],
+                [data.get_reference_column(x.feature_name()) for x in list(self.generated_text_features.values())],
                 axis=1,
             )
             ref_text_df.columns = list(self.generated_text_features.keys())
             ref_df = pd.concat(
-                [
-                    data.reference_data.copy().reset_index(drop=True),
-                    ref_text_df.reset_index(drop=True),
-                ],
+                [data.reference_data.copy().reset_index(drop=True), ref_text_df.reset_index(drop=True)],
                 axis=1,
             )
         curr_result = {}
@@ -149,13 +100,9 @@
             ref_result = {}
 
         for col in list(self.generated_text_features.keys()):
-            curr_result[col] = calculate_numerical_column_correlations(
-                col, curr_df, correlation_columns
-            )
+            curr_result[col] = calculate_numerical_column_correlations(col, curr_df, correlation_columns)
             if ref_df is not None and ref_result is not None:
-                ref_result[col] = calculate_numerical_column_correlations(
-                    col, ref_df, correlation_columns
-                )
+                ref_result[col] = calculate_numerical_column_correlations(col, ref_df, correlation_columns)
 
         return TextDescriptorsCorrelationMetricResult(
             column_name=self.column_name,
@@ -181,9 +128,7 @@
             reference_correlation_values = None
 
             if ref_metric_result is not None and correlation_name in ref_metric_result:
-                reference_correlation_values = ref_metric_result[
-                    correlation_name
-                ].values
+                reference_correlation_values = ref_metric_result[correlation_name].values
             # logging.warning(reference_correlation_values)
             if current_correlation.values or reference_correlation_values:
                 tabs.append(
@@ -206,20 +151,14 @@
         else:
             return None
 
-    def render_html(
-        self, obj: TextDescriptorsCorrelationMetric
-    ) -> List[BaseWidgetInfo]:
+    def render_html(self, obj: TextDescriptorsCorrelationMetric) -> List[BaseWidgetInfo]:
         metric_result = obj.get_result()
-        result = [
-            header_text(label=f"Correlations for column '{metric_result.column_name}'.")
-        ]
+        result = [header_text(label=f"Correlations for column '{metric_result.column_name}'.")]
         for col in list(metric_result.current.keys()):
             reference = None
             if metric_result.reference is not None:
                 reference = metric_result.reference[col]
-            correlation_plots = self._get_plots_correlations(
-                metric_result.current[col], reference
-            )
+            correlation_plots = self._get_plots_correlations(metric_result.current[col], reference)
             if correlation_plots:
                 result.append(header_text(label=f"{col}"))
                 result.append(correlation_plots)
