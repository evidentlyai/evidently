from typing import List
from typing import Optional

import numpy as np
import pandas as pd
from sklearn.manifold import TSNE

from evidently.base_metric import InputData
from evidently.base_metric import Metric
from evidently.base_metric import MetricResult
from evidently.core import IncludeTags
from evidently.metrics.data_drift.embedding_drift_methods import DriftMethod
from evidently.metrics.data_drift.embedding_drift_methods import model
from evidently.model.widget import BaseWidgetInfo
from evidently.options.base import AnyOptions
from evidently.renderers.base_renderer import MetricRenderer
from evidently.renderers.base_renderer import default_renderer
from evidently.renderers.html_widgets import CounterData
from evidently.renderers.html_widgets import WidgetSize
from evidently.renderers.html_widgets import counter
from evidently.renderers.html_widgets import plotly_figure
from evidently.utils.visualizations import get_gaussian_kde
from evidently.utils.visualizations import plot_contour_single

SAMPLE_CONSTANT = 2500


class EmbeddingsDriftMetricResults(MetricResult):
    class Config:
        dict_exclude_fields = {
            "reference",
            "current",
        }
        field_tags = {k: {IncludeTags.Render} for k in dict_exclude_fields}

    embeddings_name: str
    drift_score: float
    drift_detected: bool
    method_name: str
    reference: np.ndarray
    current: np.ndarray


class EmbeddingsDriftMetric(Metric[EmbeddingsDriftMetricResults]):
    embeddings_name: str
<<<<<<< HEAD
    _drift_method: Optional[Callable]

    def __init__(self, embeddings_name: str, drift_method: Optional[Callable] = None, options: AnyOptions = None):
        self.embeddings_name = embeddings_name
        self._drift_method = drift_method
=======
    drift_method: Optional[DriftMethod]

    def __init__(self, embeddings_name: str, drift_method: Optional[DriftMethod] = None, options: AnyOptions = None):
        self.embeddings_name = embeddings_name
        self.drift_method = drift_method
>>>>>>> 4470ecf2
        super().__init__(options=options)

    def calculate(self, data: InputData) -> EmbeddingsDriftMetricResults:
        if data.reference_data is None:
            raise ValueError("Reference dataset should be present")
<<<<<<< HEAD
        if self._drift_method is None:
            is_bootstrap = False
            if data.reference_data.shape[0] < 1000:
                is_bootstrap = True
            self._drift_method = model(bootstrap=is_bootstrap)
=======
        drift_method = self.drift_method or model(bootstrap=data.reference_data.shape[0] < 1000)
>>>>>>> 4470ecf2
        emb_dict = data.data_definition.embeddings()
        if emb_dict is None:
            raise ValueError("Embeddings should be defined in column mapping")
        if self.embeddings_name not in emb_dict.keys():
            raise ValueError(f"{self.embeddings_name} not in column_mapping.embeddings")
        emb_list = emb_dict[self.embeddings_name]
<<<<<<< HEAD
        drift_score, drift_detected, method_name = self._drift_method(
=======
        drift_score, drift_detected, method_name = drift_method(
>>>>>>> 4470ecf2
            data.current_data[emb_list], data.reference_data[emb_list]
        )
        # visualisation
        ref_sample_size = min(SAMPLE_CONSTANT, data.reference_data.shape[0])
        curr_sample_size = min(SAMPLE_CONSTANT, data.current_data.shape[0])
        ref_sample = data.reference_data[emb_list].sample(ref_sample_size, random_state=24)
        curr_sample = data.current_data[emb_list].sample(curr_sample_size, random_state=24)
        data_2d = TSNE(n_components=2).fit_transform(pd.concat([ref_sample, curr_sample]))
        reference, _, _ = get_gaussian_kde(data_2d[:ref_sample_size, 0], data_2d[:ref_sample_size, 1])
        current, _, _ = get_gaussian_kde(data_2d[ref_sample_size:, 0], data_2d[ref_sample_size:, 1])

        return EmbeddingsDriftMetricResults(
            embeddings_name=self.embeddings_name,
            drift_score=drift_score,
            drift_detected=drift_detected,
            method_name=method_name,
            reference=reference,
            current=current,
        )


@default_renderer(wrap_type=EmbeddingsDriftMetric)
class EmbeddingsDriftMetricRenderer(MetricRenderer):
    def render_html(self, obj: EmbeddingsDriftMetric) -> List[BaseWidgetInfo]:
        result = obj.get_result()
        if result.drift_detected:
            drift = "detected"

        else:
            drift = "not detected"
        drift_score = round(result.drift_score, 3)
        fig = plot_contour_single(result.current, result.reference, "component 1", "component 2")
        return [
            counter(
                counters=[
                    CounterData(
                        (
                            f"Data drift {drift}. "
                            f"Drift detection method: {result.method_name}. "
                            f"Drift score: {drift_score}"
                        ),
                        f"Drift in embeddings '{result.embeddings_name}'",
                    )
                ],
                title="",
            ),
            plotly_figure(title="", figure=fig, size=WidgetSize.FULL),
        ]<|MERGE_RESOLUTION|>--- conflicted
+++ resolved
@@ -43,44 +43,24 @@
 
 class EmbeddingsDriftMetric(Metric[EmbeddingsDriftMetricResults]):
     embeddings_name: str
-<<<<<<< HEAD
-    _drift_method: Optional[Callable]
-
-    def __init__(self, embeddings_name: str, drift_method: Optional[Callable] = None, options: AnyOptions = None):
-        self.embeddings_name = embeddings_name
-        self._drift_method = drift_method
-=======
     drift_method: Optional[DriftMethod]
 
     def __init__(self, embeddings_name: str, drift_method: Optional[DriftMethod] = None, options: AnyOptions = None):
         self.embeddings_name = embeddings_name
         self.drift_method = drift_method
->>>>>>> 4470ecf2
         super().__init__(options=options)
 
     def calculate(self, data: InputData) -> EmbeddingsDriftMetricResults:
         if data.reference_data is None:
             raise ValueError("Reference dataset should be present")
-<<<<<<< HEAD
-        if self._drift_method is None:
-            is_bootstrap = False
-            if data.reference_data.shape[0] < 1000:
-                is_bootstrap = True
-            self._drift_method = model(bootstrap=is_bootstrap)
-=======
         drift_method = self.drift_method or model(bootstrap=data.reference_data.shape[0] < 1000)
->>>>>>> 4470ecf2
         emb_dict = data.data_definition.embeddings()
         if emb_dict is None:
             raise ValueError("Embeddings should be defined in column mapping")
         if self.embeddings_name not in emb_dict.keys():
             raise ValueError(f"{self.embeddings_name} not in column_mapping.embeddings")
         emb_list = emb_dict[self.embeddings_name]
-<<<<<<< HEAD
-        drift_score, drift_detected, method_name = self._drift_method(
-=======
         drift_score, drift_detected, method_name = drift_method(
->>>>>>> 4470ecf2
             data.current_data[emb_list], data.reference_data[emb_list]
         )
         # visualisation
