import dataclasses
from dataclasses import dataclass
<<<<<<< HEAD
from typing import Dict, List, Optional, Union
=======
from typing import Dict
from typing import List
from typing import Optional
>>>>>>> aa9135e7

import pandas as pd

from evidently.base_metric import InputData, Metric
from evidently.calculations.data_drift import (
    ColumnDataDriftMetrics,
    get_dataset_drift,
    get_one_column_drift,
)
from evidently.calculations.stattests import PossibleStatTestType
<<<<<<< HEAD
from evidently.features.non_letter_character_percentage_feature import (
    NonLetterCharacterPercentage,
)
from evidently.features.OOV_words_percentage_feature import OOVWordsPercentage
from evidently.features.text_length_feature import TextLength
=======
from evidently.descriptors import OOV
from evidently.descriptors import NonLetterCharacterPercentage
from evidently.descriptors import TextLength
from evidently.features.generated_features import FeatureDescriptor
from evidently.features.generated_features import GeneratedFeature
>>>>>>> aa9135e7
from evidently.model.widget import BaseWidgetInfo
from evidently.options import DataDriftOptions
from evidently.pipeline.column_mapping import ColumnMapping
from evidently.renderers.base_renderer import MetricRenderer, default_renderer
from evidently.renderers.html_widgets import (
    ColumnDefinition,
    ColumnType,
    RichTableDataRow,
    RowDetails,
    header_text,
    plotly_figure,
    rich_table_data,
)
from evidently.renderers.render_utils import get_distribution_plot_figure
from evidently.utils.data_operations import DatasetColumns, process_columns
from evidently.utils.data_preprocessing import ColumnType as ColumnType_data
from evidently.utils.data_preprocessing import DataDefinition
from evidently.utils.visualizations import plot_scatter_for_data_drift


@dataclass
class TextDescriptorsDriftMetricResults:
    number_of_columns: int
    number_of_drifted_columns: int
    share_of_drifted_columns: float
    dataset_drift: bool
    drift_by_columns: Dict[str, ColumnDataDriftMetrics]
    dataset_columns: DatasetColumns


class TextDescriptorsDriftMetric(Metric[TextDescriptorsDriftMetricResults]):
    column_name: str
    options: DataDriftOptions
<<<<<<< HEAD
    generated_text_features: Dict[
        str, Union[TextLength, NonLetterCharacterPercentage, OOVWordsPercentage]
    ]
=======
    generated_text_features: Dict[str, GeneratedFeature]
>>>>>>> aa9135e7

    def __init__(
        self,
        column_name: str,
        descriptors: Optional[Dict[str, FeatureDescriptor]] = None,
        stattest: Optional[PossibleStatTestType] = None,
        stattest_threshold: Optional[float] = None,
    ):
        self.column_name = column_name
<<<<<<< HEAD
        self.options = DataDriftOptions(
            all_features_stattest=stattest, all_features_threshold=stattest_threshold
        )
=======
        self.options = DataDriftOptions(all_features_stattest=stattest, all_features_threshold=stattest_threshold)
        if descriptors:
            self.descriptors = descriptors
        else:
            self.descriptors = {
                "Text Length": TextLength(),
                "Non Letter Character %": NonLetterCharacterPercentage(),
                "OOV %": OOV(),
            }
>>>>>>> aa9135e7
        self.generated_text_features = {}

    def required_features(self, data_definition: DataDefinition):
        column_type = data_definition.get_column(self.column_name).column_type
        if column_type == ColumnType_data.Text:
<<<<<<< HEAD
            self.generated_text_features = {}
            self.generated_text_features["Text Length"] = TextLength(self.column_name)
            self.generated_text_features[
                "Non Letter Character %"
            ] = NonLetterCharacterPercentage(self.column_name)
            self.generated_text_features["OOV %"] = OOVWordsPercentage(self.column_name)
=======
            self.generated_text_features = {
                name: desc.feature(self.column_name) for name, desc in self.descriptors.items()
            }
>>>>>>> aa9135e7
            return list(self.generated_text_features.values())
        return []

    def get_parameters(self) -> tuple:
        return self.column_name, self.options

    def calculate(self, data: InputData) -> TextDescriptorsDriftMetricResults:
        if data.reference_data is None:
            raise ValueError("Reference dataset should be present")
        curr_text_df = pd.concat(
            [
                data.get_current_column(x.feature_name())
                for x in list(self.generated_text_features.values())
            ],
            axis=1,
        )
        curr_text_df.columns = list(self.generated_text_features.keys())

        ref_text_df = pd.concat(
            [
                data.get_reference_column(x.feature_name())
                for x in list(self.generated_text_features.values())
            ],
            axis=1,
        )
        ref_text_df.columns = list(self.generated_text_features.keys())
        # text_dataset_columns = DatasetColumns(num_feature_names=curr_text_df.columns)
        text_dataset_columns = process_columns(
            ref_text_df, ColumnMapping(numerical_features=ref_text_df.columns)
        )

        drift_by_columns = {}
        for col in curr_text_df.columns:
            drift_by_columns[col] = get_one_column_drift(
                current_data=curr_text_df,
                reference_data=ref_text_df,
                column_name=col,
                options=self.options,
                dataset_columns=text_dataset_columns,
            )
        dataset_drift = get_dataset_drift(drift_by_columns, 0)

        return TextDescriptorsDriftMetricResults(
            number_of_columns=curr_text_df.shape[1],
            number_of_drifted_columns=dataset_drift.number_of_drifted_columns,
            share_of_drifted_columns=dataset_drift.dataset_drift_score,
            dataset_drift=dataset_drift.dataset_drift,
            drift_by_columns=drift_by_columns,
            dataset_columns=text_dataset_columns,
        )


@default_renderer(wrap_type=TextDescriptorsDriftMetric)
class DataDriftTableRenderer(MetricRenderer):
    def render_json(self, obj: TextDescriptorsDriftMetric) -> dict:
        result = dataclasses.asdict(obj.get_result())

        # remove pandas dataset values and other useless for JSON fields
        result.pop("dataset_columns", None)

        for column_name, data in result["drift_by_columns"].items():
            data.pop("current_distribution", None)
            data.pop("reference_distribution", None)
            data.pop("current_small_distribution", None)
            data.pop("reference_small_distribution", None)
            data.pop("current_correlations", None)
            data.pop("reference_correlations", None)
            data.pop("current_scatter", None)
            data.pop("x_name", None)
            data.pop("plot_shape", None)

        return result

    def _generate_column_params(
        self, column_name: str, data: ColumnDataDriftMetrics
    ) -> Optional[RichTableDataRow]:
        details = RowDetails()
        if (
            data.current_small_distribution is None
            or data.reference_small_distribution is None
            or data.current_distribution is None
        ):
            return None

        current_small_hist = data.current_small_distribution
        ref_small_hist = data.reference_small_distribution
        data_drift = "Detected" if data.drift_detected else "Not Detected"
        if (
            data.column_type == "num"
            and data.current_scatter is not None
            and data.x_name is not None
            and data.plot_shape is not None
        ):
            scatter_fig = plot_scatter_for_data_drift(
                curr_y=data.current_scatter[data.column_name],
                curr_x=data.current_scatter[data.x_name],
                y0=data.plot_shape["y0"],
                y1=data.plot_shape["y1"],
                y_name=data.column_name,
                x_name=data.x_name,
                color_options=self.color_options,
            )
            scatter = plotly_figure(title="", figure=scatter_fig)
            details.with_part("DATA DRIFT", info=scatter)
            fig = get_distribution_plot_figure(
                current_distribution=data.current_distribution,
                reference_distribution=data.reference_distribution,
                color_options=self.color_options,
            )
            distribution = plotly_figure(title="", figure=fig)
            details.with_part("DATA DISTRIBUTION", info=distribution)
            return RichTableDataRow(
                details=details,
                fields={
                    "column_name": column_name,
                    "column_type": data.column_type,
                    "stattest_name": data.stattest_name,
                    "reference_distribution": {
                        "x": list(ref_small_hist[1]),
                        "y": list(ref_small_hist[0]),
                    },
                    "current_distribution": {
                        "x": list(current_small_hist[1]),
                        "y": list(current_small_hist[0]),
                    },
                    "data_drift": data_drift,
                    "drift_score": round(data.drift_score, 6),
                },
            )
        else:
            return None

    def render_html(self, obj: TextDescriptorsDriftMetric) -> List[BaseWidgetInfo]:
        results = obj.get_result()
        color_options = self.color_options

        # set params data
        params_data = []

        # sort columns by drift score
        columns = sorted(
            results.drift_by_columns.keys(),
            key=lambda x: results.drift_by_columns[x].drift_score,
            reverse=True,
        )

        for column_name in columns:
            column_params = self._generate_column_params(
                column_name, results.drift_by_columns[column_name]
            )

            if column_params is not None:
                params_data.append(column_params)

        drift_percents = round(results.share_of_drifted_columns * 100, 3)

        return [
            header_text(label=f"Text Descriptors Drift for column '{obj.column_name}'"),
            rich_table_data(
                title=f"Drift is detected for {drift_percents}% of columns "
                f"({results.number_of_drifted_columns} out of {results.number_of_columns}).",
                columns=[
                    ColumnDefinition("Column", "column_name"),
                    ColumnDefinition("Type", "column_type"),
                    ColumnDefinition(
                        "Reference Distribution",
                        "reference_distribution",
                        ColumnType.HISTOGRAM,
                        options={
                            "xField": "x",
                            "yField": "y",
                            "color": color_options.primary_color,
                        },
                    ),
                    ColumnDefinition(
                        "Current Distribution",
                        "current_distribution",
                        ColumnType.HISTOGRAM,
                        options={
                            "xField": "x",
                            "yField": "y",
                            "color": color_options.primary_color,
                        },
                    ),
                    ColumnDefinition("Data Drift", "data_drift"),
                    ColumnDefinition("Stat Test", "stattest_name"),
                    ColumnDefinition("Drift Score", "drift_score"),
                ],
                data=params_data,
            ),
        ]<|MERGE_RESOLUTION|>--- conflicted
+++ resolved
@@ -1,50 +1,37 @@
 import dataclasses
 from dataclasses import dataclass
-<<<<<<< HEAD
-from typing import Dict, List, Optional, Union
-=======
 from typing import Dict
 from typing import List
 from typing import Optional
->>>>>>> aa9135e7
 
 import pandas as pd
 
-from evidently.base_metric import InputData, Metric
-from evidently.calculations.data_drift import (
-    ColumnDataDriftMetrics,
-    get_dataset_drift,
-    get_one_column_drift,
-)
+from evidently.base_metric import InputData
+from evidently.base_metric import Metric
+from evidently.calculations.data_drift import ColumnDataDriftMetrics
+from evidently.calculations.data_drift import get_dataset_drift
+from evidently.calculations.data_drift import get_one_column_drift
 from evidently.calculations.stattests import PossibleStatTestType
-<<<<<<< HEAD
-from evidently.features.non_letter_character_percentage_feature import (
-    NonLetterCharacterPercentage,
-)
-from evidently.features.OOV_words_percentage_feature import OOVWordsPercentage
-from evidently.features.text_length_feature import TextLength
-=======
 from evidently.descriptors import OOV
 from evidently.descriptors import NonLetterCharacterPercentage
 from evidently.descriptors import TextLength
 from evidently.features.generated_features import FeatureDescriptor
 from evidently.features.generated_features import GeneratedFeature
->>>>>>> aa9135e7
 from evidently.model.widget import BaseWidgetInfo
 from evidently.options import DataDriftOptions
 from evidently.pipeline.column_mapping import ColumnMapping
-from evidently.renderers.base_renderer import MetricRenderer, default_renderer
-from evidently.renderers.html_widgets import (
-    ColumnDefinition,
-    ColumnType,
-    RichTableDataRow,
-    RowDetails,
-    header_text,
-    plotly_figure,
-    rich_table_data,
-)
+from evidently.renderers.base_renderer import MetricRenderer
+from evidently.renderers.base_renderer import default_renderer
+from evidently.renderers.html_widgets import ColumnDefinition
+from evidently.renderers.html_widgets import ColumnType
+from evidently.renderers.html_widgets import RichTableDataRow
+from evidently.renderers.html_widgets import RowDetails
+from evidently.renderers.html_widgets import header_text
+from evidently.renderers.html_widgets import plotly_figure
+from evidently.renderers.html_widgets import rich_table_data
 from evidently.renderers.render_utils import get_distribution_plot_figure
-from evidently.utils.data_operations import DatasetColumns, process_columns
+from evidently.utils.data_operations import DatasetColumns
+from evidently.utils.data_operations import process_columns
 from evidently.utils.data_preprocessing import ColumnType as ColumnType_data
 from evidently.utils.data_preprocessing import DataDefinition
 from evidently.utils.visualizations import plot_scatter_for_data_drift
@@ -63,13 +50,7 @@
 class TextDescriptorsDriftMetric(Metric[TextDescriptorsDriftMetricResults]):
     column_name: str
     options: DataDriftOptions
-<<<<<<< HEAD
-    generated_text_features: Dict[
-        str, Union[TextLength, NonLetterCharacterPercentage, OOVWordsPercentage]
-    ]
-=======
     generated_text_features: Dict[str, GeneratedFeature]
->>>>>>> aa9135e7
 
     def __init__(
         self,
@@ -79,11 +60,6 @@
         stattest_threshold: Optional[float] = None,
     ):
         self.column_name = column_name
-<<<<<<< HEAD
-        self.options = DataDriftOptions(
-            all_features_stattest=stattest, all_features_threshold=stattest_threshold
-        )
-=======
         self.options = DataDriftOptions(all_features_stattest=stattest, all_features_threshold=stattest_threshold)
         if descriptors:
             self.descriptors = descriptors
@@ -93,24 +69,14 @@
                 "Non Letter Character %": NonLetterCharacterPercentage(),
                 "OOV %": OOV(),
             }
->>>>>>> aa9135e7
         self.generated_text_features = {}
 
     def required_features(self, data_definition: DataDefinition):
         column_type = data_definition.get_column(self.column_name).column_type
         if column_type == ColumnType_data.Text:
-<<<<<<< HEAD
-            self.generated_text_features = {}
-            self.generated_text_features["Text Length"] = TextLength(self.column_name)
-            self.generated_text_features[
-                "Non Letter Character %"
-            ] = NonLetterCharacterPercentage(self.column_name)
-            self.generated_text_features["OOV %"] = OOVWordsPercentage(self.column_name)
-=======
             self.generated_text_features = {
                 name: desc.feature(self.column_name) for name, desc in self.descriptors.items()
             }
->>>>>>> aa9135e7
             return list(self.generated_text_features.values())
         return []
 
@@ -121,26 +87,18 @@
         if data.reference_data is None:
             raise ValueError("Reference dataset should be present")
         curr_text_df = pd.concat(
-            [
-                data.get_current_column(x.feature_name())
-                for x in list(self.generated_text_features.values())
-            ],
+            [data.get_current_column(x.feature_name()) for x in list(self.generated_text_features.values())],
             axis=1,
         )
         curr_text_df.columns = list(self.generated_text_features.keys())
 
         ref_text_df = pd.concat(
-            [
-                data.get_reference_column(x.feature_name())
-                for x in list(self.generated_text_features.values())
-            ],
+            [data.get_reference_column(x.feature_name()) for x in list(self.generated_text_features.values())],
             axis=1,
         )
         ref_text_df.columns = list(self.generated_text_features.keys())
         # text_dataset_columns = DatasetColumns(num_feature_names=curr_text_df.columns)
-        text_dataset_columns = process_columns(
-            ref_text_df, ColumnMapping(numerical_features=ref_text_df.columns)
-        )
+        text_dataset_columns = process_columns(ref_text_df, ColumnMapping(numerical_features=ref_text_df.columns))
 
         drift_by_columns = {}
         for col in curr_text_df.columns:
@@ -184,9 +142,7 @@
 
         return result
 
-    def _generate_column_params(
-        self, column_name: str, data: ColumnDataDriftMetrics
-    ) -> Optional[RichTableDataRow]:
+    def _generate_column_params(self, column_name: str, data: ColumnDataDriftMetrics) -> Optional[RichTableDataRow]:
         details = RowDetails()
         if (
             data.current_small_distribution is None
@@ -228,14 +184,8 @@
                     "column_name": column_name,
                     "column_type": data.column_type,
                     "stattest_name": data.stattest_name,
-                    "reference_distribution": {
-                        "x": list(ref_small_hist[1]),
-                        "y": list(ref_small_hist[0]),
-                    },
-                    "current_distribution": {
-                        "x": list(current_small_hist[1]),
-                        "y": list(current_small_hist[0]),
-                    },
+                    "reference_distribution": {"x": list(ref_small_hist[1]), "y": list(ref_small_hist[0])},
+                    "current_distribution": {"x": list(current_small_hist[1]), "y": list(current_small_hist[0])},
                     "data_drift": data_drift,
                     "drift_score": round(data.drift_score, 6),
                 },
@@ -258,9 +208,7 @@
         )
 
         for column_name in columns:
-            column_params = self._generate_column_params(
-                column_name, results.drift_by_columns[column_name]
-            )
+            column_params = self._generate_column_params(column_name, results.drift_by_columns[column_name])
 
             if column_params is not None:
                 params_data.append(column_params)
@@ -279,21 +227,13 @@
                         "Reference Distribution",
                         "reference_distribution",
                         ColumnType.HISTOGRAM,
-                        options={
-                            "xField": "x",
-                            "yField": "y",
-                            "color": color_options.primary_color,
-                        },
+                        options={"xField": "x", "yField": "y", "color": color_options.primary_color},
                     ),
                     ColumnDefinition(
                         "Current Distribution",
                         "current_distribution",
                         ColumnType.HISTOGRAM,
-                        options={
-                            "xField": "x",
-                            "yField": "y",
-                            "color": color_options.primary_color,
-                        },
+                        options={"xField": "x", "yField": "y", "color": color_options.primary_color},
                     ),
                     ColumnDefinition("Data Drift", "data_drift"),
                     ColumnDefinition("Stat Test", "stattest_name"),
