from typing import List
from typing import Optional
from typing import Union

import numpy as np
import pandas as pd

from evidently.base_metric import ColumnMetric
from evidently.base_metric import ColumnName
from evidently.base_metric import ColumnNotFound
from evidently.base_metric import DataDefinition
from evidently.base_metric import InputData
from evidently.calculations.data_drift import ColumnDataDriftMetrics
from evidently.calculations.data_drift import ColumnType
from evidently.calculations.data_drift import DistributionIncluded
from evidently.calculations.data_drift import DriftStatsField
from evidently.calculations.data_drift import ScatterField
from evidently.calculations.data_drift import get_distribution_for_column
from evidently.calculations.data_drift import get_stattest
from evidently.calculations.data_drift import get_text_data_for_plots
from evidently.calculations.stattests import PossibleStatTestType
from evidently.model.widget import BaseWidgetInfo
from evidently.options import DataDriftOptions
from evidently.options.base import AnyOptions
from evidently.renderers.base_renderer import MetricRenderer
from evidently.renderers.base_renderer import default_renderer
from evidently.renderers.html_widgets import CounterData
from evidently.renderers.html_widgets import TabData
from evidently.renderers.html_widgets import counter
from evidently.renderers.html_widgets import plotly_figure
from evidently.renderers.html_widgets import table_data
from evidently.renderers.html_widgets import widget_tabs
from evidently.renderers.render_utils import get_distribution_plot_figure
from evidently.utils.visualizations import plot_agg_line_data
from evidently.utils.visualizations import plot_scatter_for_data_drift
from evidently.utils.visualizations import prepare_df_for_time_index_plot


def get_one_column_drift(
    *,
    current_feature_data: pd.Series,
    reference_feature_data: pd.Series,
    index_data: pd.Series,
    datetime_data: Optional[pd.Series],
    column: ColumnName,
    options: DataDriftOptions,
    data_definition: DataDefinition,
    column_type: ColumnType,
    agg_data: bool,
) -> ColumnDataDriftMetrics:
    if column_type not in (ColumnType.Numerical, ColumnType.Categorical, ColumnType.Text):
        raise ValueError(f"Cannot calculate drift metric for column '{column}' with type {column_type}")

    target = data_definition.get_target_column()
    stattest = None
    threshold = None
    if column.is_main_dataset():
        if target and column.name == target.column_name and column_type == ColumnType.Numerical:
            stattest = options.num_target_stattest_func

        elif target and column.name == target.column_name and column_type == ColumnType.Categorical:
            stattest = options.cat_target_stattest_func

        if not stattest:
            stattest = options.get_feature_stattest_func(column.name, column_type.value)

        threshold = options.get_threshold(column.name, column_type.value)
    current_column = current_feature_data
    reference_column = reference_feature_data

    # clean and check the column in reference dataset
    reference_column = reference_column.replace([-np.inf, np.inf], np.nan).dropna()

    if reference_column.empty:
        raise ValueError(
            f"An empty column '{column.name}' was provided for drift calculation in the reference dataset."
        )

    # clean and check the column in current dataset
    current_column = current_column.replace([-np.inf, np.inf], np.nan).dropna()

    if current_column.empty:
        raise ValueError(f"An empty column '{column.name}' was provided for drift calculation in the current dataset.")

    current_distribution = None
    reference_distribution = None
    current_small_distribution = None
    reference_small_distribution = None
    current_correlations = None
    reference_correlations = None

    typical_examples_cur = None
    typical_examples_ref = None
    typical_words_cur = None
    typical_words_ref = None

    if column_type == ColumnType.Numerical:
        if not pd.api.types.is_numeric_dtype(reference_column):
            raise ValueError(f"Column '{column}' in reference dataset should contain numerical values only.")

        if not pd.api.types.is_numeric_dtype(current_column):
            raise ValueError(f"Column '{column}' in current dataset should contain numerical values only.")

    drift_test_function = get_stattest(reference_column, current_column, column_type.value, stattest)
    drift_result = drift_test_function(reference_column, current_column, column_type.value, threshold)

    scatter: Optional[ScatterField] = None
    if column_type == ColumnType.Numerical:
        current_nbinsx = options.get_nbinsx(column.name)
        current_small_distribution = [
            t.tolist()
            for t in np.histogram(
                current_column[np.isfinite(current_column)],
                bins=current_nbinsx,
                density=True,
            )
        ]
        reference_small_distribution = [
            t.tolist()
            for t in np.histogram(
                reference_column[np.isfinite(reference_column)],
                bins=current_nbinsx,
                density=True,
            )
        ]
        if not agg_data:
            current_scatter = {column.display_name: current_column}
            if datetime_data is not None:
                current_scatter["Timestamp"] = datetime_data
                x_name = "Timestamp"
            else:
                current_scatter["Index"] = index_data
                x_name = "Index"
        else:
            current_scatter = {}
            datetime_name = None
            if datetime_data is not None:
                datetime_name = "Timestamp"
            df, prefix = prepare_df_for_time_index_plot(
                pd.DataFrame(
                    {
                        column.name: current_feature_data.values,
                        "Timestamp": None if datetime_data is None else datetime_data.values,
                    },
                    index=index_data.values,
                ),
                column.name,
                datetime_name,
            )
            current_scatter["current"] = df
            if prefix is None:
                x_name = "Index binned"
            else:
                x_name = f"Timestamp ({prefix})"

        plot_shape = {}
        reference_mean = reference_column.mean()
        reference_std = reference_column.std()
        plot_shape["y0"] = reference_mean - reference_std
        plot_shape["y1"] = reference_mean + reference_std
        scatter = ScatterField(scatter=current_scatter, x_name=x_name, plot_shape=plot_shape)

    elif column_type == ColumnType.Categorical:
        reference_counts = reference_column.value_counts(sort=False)
        current_counts = current_column.value_counts(sort=False)
        keys = set(reference_counts.keys()).union(set(current_counts.keys()))

        for key in keys:
            if key not in reference_counts:
                reference_counts.loc[key] = 0
            if key not in current_counts:
                current_counts.loc[key] = 0

        reference_small_distribution = list(
            reversed(
                list(
                    map(
                        list,
                        zip(*sorted(reference_counts.items(), key=lambda x: str(x[0]))),
                    )
                )
            )
        )
        current_small_distribution = list(
            reversed(
                list(
                    map(
                        list,
                        zip(*sorted(current_counts.items(), key=lambda x: str(x[0]))),
                    )
                )
            )
        )
    if column_type != ColumnType.Text:
        prediction = data_definition.get_prediction_columns()
        labels = data_definition.classification_labels()
        predicted_values = prediction.predicted_values if prediction else None
        if (
            column_type == ColumnType.Categorical
            and labels is not None
            and (
                (target and column.name == target.column_name)
                or (
                    predicted_values
                    and isinstance(predicted_values.column_name, str)
                    and column.name == predicted_values.column_name
                )
            )
        ):
            column_values = np.union1d(current_column.unique(), reference_column.unique())
            target_names = labels if isinstance(labels, list) else list(labels.values())
            new_values = np.setdiff1d(list(target_names), column_values)
            if len(new_values) > 0:
                raise ValueError(f"Values {new_values} not presented in 'target_names'")
            else:
                current_column = current_column.map(target_names)
                reference_column = reference_column.map(target_names)
        current_distribution, reference_distribution = get_distribution_for_column(
            column_type=column_type.value,
            current=current_column,
            reference=reference_column,
        )
        if reference_distribution is None:
            raise ValueError(f"Cannot calculate reference distribution for column '{column}'.")

    elif column_type == ColumnType.Text and drift_result.drifted:
        (
            typical_examples_cur,
            typical_examples_ref,
            typical_words_cur,
            typical_words_ref,
        ) = get_text_data_for_plots(reference_column, current_column)

    metrics = ColumnDataDriftMetrics(
        column_name=column.display_name,
        column_type=column_type.value,
        stattest_name=drift_test_function.display_name,
        drift_score=drift_result.drift_score,
        drift_detected=drift_result.drifted,
        stattest_threshold=drift_result.actual_threshold,
        current=DriftStatsField(
            distribution=current_distribution,
            small_distribution=DistributionIncluded(x=current_small_distribution[1], y=current_small_distribution[0])
            if current_small_distribution
            else None,
            correlations=current_correlations,
            characteristic_examples=typical_examples_cur,
            characteristic_words=typical_words_cur,
        ),
        reference=DriftStatsField(
            distribution=reference_distribution,
            small_distribution=DistributionIncluded(
                x=reference_small_distribution[1], y=reference_small_distribution[0]
            )
            if reference_small_distribution
            else None,
            characteristic_examples=typical_examples_ref,
            characteristic_words=typical_words_ref,
            correlations=reference_correlations,
        ),
        scatter=scatter,
    )

    return metrics


class ColumnDriftMetric(ColumnMetric[ColumnDataDriftMetrics]):
    """Calculate drift metric for a column"""

    stattest: Optional[PossibleStatTestType]
    stattest_threshold: Optional[float]

    def __init__(
        self,
        column_name: Union[ColumnName, str],
        stattest: Optional[PossibleStatTestType] = None,
        stattest_threshold: Optional[float] = None,
        options: AnyOptions = None,
    ):
<<<<<<< HEAD

=======
        super().__init__(options=options)
        if isinstance(column_name, str):
            column = ColumnName.main_dataset(column_name)
        else:
            column = column_name
        self.column = column
        self.column_name = column.name
>>>>>>> f5fbcd0e
        self.stattest = stattest
        self.stattest_threshold = stattest_threshold
        super().__init__(column_name=column_name)

    def get_parameters(self) -> tuple:
        return self.column_name, self.stattest_threshold, self.stattest

    def calculate(self, data: InputData) -> ColumnDataDriftMetrics:
        if data.reference_data is None:
            raise ValueError("Reference dataset should be present")

        try:
            current_feature_data = data.get_current_column(self.column_name)
        except ColumnNotFound as ex:
            raise ValueError(f"Cannot find column '{ex.column_name}' in current dataset")
        try:
            reference_feature_data = data.get_reference_column(self.column_name)
        except ColumnNotFound as ex:
            raise ValueError(f"Cannot find column '{ex.column_name}' in reference dataset")

        column_type = ColumnType.Numerical
        if self.column_name.is_main_dataset():
            column_type = data.data_definition.get_column(self.column_name.name).column_type
        datetime_column = data.data_definition.get_datetime_column()
        options = DataDriftOptions(all_features_stattest=self.stattest, threshold=self.stattest_threshold)
        if self.get_options().render_options.raw_data:
            agg_data = False
        else:
            agg_data = True
        drift_result = get_one_column_drift(
            current_feature_data=current_feature_data,
            reference_feature_data=reference_feature_data,
            column=self.column_name,
            index_data=data.current_data.index,
            column_type=column_type,
            datetime_data=data.current_data[datetime_column.column_name] if datetime_column else None,
            data_definition=data.data_definition,
            options=options,
            agg_data=agg_data,
        )

        return ColumnDataDriftMetrics(
            column_name=drift_result.column_name,
            column_type=drift_result.column_type,
            stattest_name=drift_result.stattest_name,
            stattest_threshold=drift_result.stattest_threshold,
            drift_score=drift_result.drift_score,
            drift_detected=drift_result.drift_detected,
            current=drift_result.current,
            scatter=drift_result.scatter,
            reference=drift_result.reference,
        )


@default_renderer(wrap_type=ColumnDriftMetric)
class ColumnDriftMetricRenderer(MetricRenderer):
    def render_html(self, obj: ColumnDriftMetric) -> List[BaseWidgetInfo]:
        result: ColumnDataDriftMetrics = obj.get_result()

        if result.drift_detected:
            drift = "detected"

        else:
            drift = "not detected"

        drift_score = round(result.drift_score, 3)

        tabs = []

        # fig_json = fig.to_plotly_json()
        if result.scatter is not None:
            if obj.get_options().render_options.raw_data:
                scatter_fig = plot_scatter_for_data_drift(
                    curr_y=result.scatter.scatter[result.column_name],
                    curr_x=result.scatter.scatter[result.scatter.x_name],
                    y0=result.scatter.plot_shape["y0"],
                    y1=result.scatter.plot_shape["y1"],
                    y_name=result.column_name,
                    x_name=result.scatter.x_name,
                    color_options=self.color_options,
                )
            else:
                scatter_fig = plot_agg_line_data(
                    curr_data=result.scatter.scatter,
                    ref_data=None,
                    line=(result.scatter.plot_shape["y0"] + result.scatter.plot_shape["y1"]) / 2,
                    std=(result.scatter.plot_shape["y0"] - result.scatter.plot_shape["y1"]) / 2,
                    xaxis_name=result.scatter.x_name,
                    xaxis_name_ref=None,
                    yaxis_name=result.column_name,
                    return_json=False,
                )
            tabs.append(TabData("DATA DRIFT", plotly_figure(title="", figure=scatter_fig)))

        if result.current.distribution is not None and result.reference.distribution is not None:
            distr_fig = get_distribution_plot_figure(
                current_distribution=result.current.distribution,
                reference_distribution=result.reference.distribution,
                color_options=self.color_options,
            )
            # figures.append(GraphData.figure("DATA DISTRIBUTION", distr_fig))
            tabs.append(TabData("DATA DISTRIBUTION", plotly_figure(title="", figure=distr_fig)))

        if (
            result.current.characteristic_examples is not None
            and result.reference.characteristic_examples is not None
            and result.current.characteristic_words is not None
            and result.reference.characteristic_words is not None
        ):
            current_table_words = table_data(
                title="",
                column_names=["", ""],
                data=[[el, ""] for el in result.current.characteristic_words],
            )
            reference_table_words = table_data(
                title="",
                column_names=["", ""],
                data=[[el, ""] for el in result.reference.characteristic_words],
            )
            current_table_examples = table_data(
                title="",
                column_names=["", ""],
                data=[[el, ""] for el in result.current.characteristic_examples],
            )
            reference_table_examples = table_data(
                title="",
                column_names=["", ""],
                data=[[el, ""] for el in result.reference.characteristic_examples],
            )

            tabs = [
                TabData(title="current: characteristic words", widget=current_table_words),
                TabData(
                    title="reference: characteristic words",
                    widget=reference_table_words,
                ),
                TabData(
                    title="current: characteristic examples",
                    widget=current_table_examples,
                ),
                TabData(
                    title="reference: characteristic examples",
                    widget=reference_table_examples,
                ),
            ]
        render_result = [
            counter(
                counters=[
                    CounterData(
                        (
                            f"Data drift {drift}. "
                            f"Drift detection method: {result.stattest_name}. "
                            f"Drift score: {drift_score}"
                        ),
                        f"Drift in column '{result.column_name}'",
                    )
                ],
                title="",
            )
        ]
        if len(tabs) > 0:
            render_result.append(
                widget_tabs(
                    title="",
                    tabs=tabs,
                )
            )

        return render_result<|MERGE_RESOLUTION|>--- conflicted
+++ resolved
@@ -277,20 +277,10 @@
         stattest_threshold: Optional[float] = None,
         options: AnyOptions = None,
     ):
-<<<<<<< HEAD
-
-=======
-        super().__init__(options=options)
-        if isinstance(column_name, str):
-            column = ColumnName.main_dataset(column_name)
-        else:
-            column = column_name
-        self.column = column
-        self.column_name = column.name
->>>>>>> f5fbcd0e
+
         self.stattest = stattest
         self.stattest_threshold = stattest_threshold
-        super().__init__(column_name=column_name)
+        super().__init__(column_name=column_name, options=options)
 
     def get_parameters(self) -> tuple:
         return self.column_name, self.stattest_threshold, self.stattest
