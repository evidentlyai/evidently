--- conflicted
+++ resolved
@@ -30,22 +30,7 @@
 
 
 class DataQualityMetrics(Metric[DataQualityMetricsResults]):
-<<<<<<< HEAD
-    def calculate(self, data: InputData, metrics: dict) -> DataQualityMetricsResults:
-=======
-    def __init__(self, options: QualityMetricsOptions = None) -> None:
-        self.analyzer = DataQualityAnalyzer()
-        self.analyzer.options_provider = OptionsProvider()
-        self.options = options
-
-        if options is not None:
-            self.analyzer.options_provider.add(options)
-
-    def get_parameters(self) -> tuple:
-        return tuple((self.options,))
-
     def calculate(self, data: InputData) -> DataQualityMetricsResults:
->>>>>>> efd71e3b
         if data.current_data is None:
             raise ValueError("Current dataset should be present")
 
