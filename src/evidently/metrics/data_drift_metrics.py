import dataclasses
from typing import Dict
from typing import List
from typing import Optional
from dataclasses import dataclass

import pandas as pd

from evidently.metrics.base_metric import InputData
from evidently.metrics.base_metric import Metric
from evidently.calculations.data_drift import get_overall_data_drift
from evidently.calculations.data_drift import DataDriftAnalyzerMetrics
from evidently.metrics.utils import make_hist_for_num_plot
from evidently.metrics.utils import make_hist_for_cat_plot
from evidently.model.widget import BaseWidgetInfo
from evidently.renderers.base_renderer import default_renderer
from evidently.renderers.base_renderer import MetricHtmlInfo
from evidently.renderers.base_renderer import MetricRenderer
from evidently.options import DataDriftOptions
from evidently.options import OptionsProvider
from evidently.utils.data_operations import process_columns


@dataclass
class DataDriftMetricsResults:
    options: DataDriftOptions
    metrics: DataDriftAnalyzerMetrics
    distr_for_plots: Dict[str, Dict[str, pd.DataFrame]]


class DataDriftMetrics(Metric[DataDriftMetricsResults]):
    options: Optional[DataDriftOptions]

    def __init__(self, options: Optional[DataDriftOptions] = None):
        self.options = options

    def get_parameters(self) -> tuple:
        return tuple((self.options,))

    def calculate(self, data: InputData) -> DataDriftMetricsResults:
        columns = process_columns(data.current_data, data.column_mapping)
        options_provider: OptionsProvider = OptionsProvider()

        if self.options is not None:
            options_provider.add(self.options)

        options = options_provider.get(DataDriftOptions)

        if data.reference_data is None:
            raise ValueError("Reference dataset should be present")

        drift_metrics = get_overall_data_drift(
            current_data=data.current_data,
            reference_data=data.reference_data,
            columns=columns,
            data_drift_options=options,
        )
        distr_for_plots = {}

        for feature in columns.num_feature_names:
            distr_for_plots[feature] = make_hist_for_num_plot(data.current_data[feature], data.reference_data[feature])

        for feature in columns.cat_feature_names:
            distr_for_plots[feature] = make_hist_for_cat_plot(data.current_data[feature], data.reference_data[feature])

        return DataDriftMetricsResults(options=options, metrics=drift_metrics, distr_for_plots=distr_for_plots)


@default_renderer(wrap_type=DataDriftMetrics)
class DataDriftMetricsRenderer(MetricRenderer):
    def render_json(self, obj: DataDriftMetrics) -> dict:
        return dataclasses.asdict(obj.get_result().metrics)

    def render_html(self, obj: DataDriftMetrics) -> List[MetricHtmlInfo]:
        return [
            MetricHtmlInfo(
                "data_drift",
                BaseWidgetInfo(
                    type="counter",
                    title="Data Drift",
                    size=2,
                    params={
                        "counters": [
<<<<<<< HEAD
                            {
                                "value": "",
                                "label":
                                    f"Share:'{obj.get_result().analyzer_result.metrics.share_drifted_features}'"
                            }
=======
                            {"value": "", "label": f"Share:'{obj.get_result().metrics.share_drifted_features}'"}
>>>>>>> 1d4cb0eb
                        ]
                    },
                ),
                details=[],
            ),
        ]<|MERGE_RESOLUTION|>--- conflicted
+++ resolved
@@ -81,15 +81,7 @@
                     size=2,
                     params={
                         "counters": [
-<<<<<<< HEAD
-                            {
-                                "value": "",
-                                "label":
-                                    f"Share:'{obj.get_result().analyzer_result.metrics.share_drifted_features}'"
-                            }
-=======
                             {"value": "", "label": f"Share:'{obj.get_result().metrics.share_drifted_features}'"}
->>>>>>> 1d4cb0eb
                         ]
                     },
                 ),
