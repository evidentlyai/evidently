--- conflicted
+++ resolved
@@ -1,7 +1,3 @@
-<<<<<<< HEAD
-from typing import Any
-=======
->>>>>>> fe8be9bb
 from typing import ClassVar
 from typing import Dict
 from typing import List
