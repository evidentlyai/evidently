--- conflicted
+++ resolved
@@ -1,7 +1,3 @@
-<<<<<<< HEAD
-from typing import Any
-=======
->>>>>>> 4470ecf2
 from typing import ClassVar
 from typing import Dict
 from typing import List
@@ -85,11 +81,7 @@
 
         # use frozenset because metrics parameters should be immutable/hashable for deduplication
         self.missing_values = frozenset(_missing_values)
-<<<<<<< HEAD
-        super().__init__()
-=======
         super().__init__(options=options)
->>>>>>> 4470ecf2
 
     def _calculate_missing_values_stats(self, column: pd.Series) -> ColumnMissingValues:
         different_missing_values = {value: 0 for value in self.missing_values}
