import collections
import re
from typing import Dict
from typing import List
from typing import Optional
from typing import Pattern

import pandas as pd

from evidently.base_metric import InputData
from evidently.base_metric import Metric
from evidently.base_metric import MetricResult
from evidently.calculations.data_quality import get_rows_count
from evidently.model.widget import BaseWidgetInfo
from evidently.options.base import AnyOptions
from evidently.renderers.base_renderer import MetricRenderer
from evidently.renderers.base_renderer import default_renderer
from evidently.renderers.html_widgets import CounterData
from evidently.renderers.html_widgets import TabData
from evidently.renderers.html_widgets import counter
from evidently.renderers.html_widgets import header_text
from evidently.renderers.html_widgets import table_data
from evidently.renderers.html_widgets import widget_tabs


class DataIntegrityValueByRegexpStat(MetricResult):
    """Statistics about matched by a regular expression values in a column for one dataset"""

    # count of matched values in the column, without NaNs
    number_of_matched: int
    # count of not matched values in the column, without NaNs
    number_of_not_matched: int
    # count of rows in the column, including matched, not matched and NaNs
    number_of_rows: int
    # map with matched values (keys) and count of the values (value)
    table_of_matched: Dict[str, int]
    # map with not matched values (keys) and count of the values (values)
    table_of_not_matched: Dict[str, int]


class DataIntegrityValueByRegexpMetricResult(MetricResult):
    # name of the column that we check by the regular expression
    column_name: str
    # the regular expression as a string
    reg_exp: str
    top: int
    # match statistic for current dataset
    current: DataIntegrityValueByRegexpStat
    # match statistic for reference dataset, equals None if the reference is not present
    reference: Optional[DataIntegrityValueByRegexpStat] = None


class ColumnRegExpMetric(Metric[DataIntegrityValueByRegexpMetricResult]):
    """Count number of values in a column matched or not by a regular expression (regexp)"""

    # name of the column that we check
    column_name: str
    # the regular expression
    reg_exp: str
    top: int
    # compiled regular expression for speed optimization
    _reg_exp_compiled: Pattern

    def __init__(self, column_name: str, reg_exp: str, top: int = 10, options: AnyOptions = None):
        self.top = top
        self.reg_exp = reg_exp
        self.column_name = column_name
        self._reg_exp_compiled = re.compile(reg_exp)
<<<<<<< HEAD
        super().__init__()
=======
        super().__init__(options=options)
>>>>>>> fe8be9bb

    def _calculate_stats_by_regexp(self, column: pd.Series) -> DataIntegrityValueByRegexpStat:
        number_of_matched = 0
        number_of_na = 0
        number_of_not_matched = 0
        table_of_matched: Dict[str, int] = collections.defaultdict(int)
        table_of_not_matched: Dict[str, int] = collections.defaultdict(int)

        for item in column:
            if pd.isna(item):
                number_of_na += 1
                continue

            item = str(item)

            if bool(self._reg_exp_compiled.match(str(item))):
                number_of_matched += 1
                table_of_matched[item] += 1

            else:
                number_of_not_matched += 1
                table_of_not_matched[item] += 1
        matched = sorted(table_of_matched.items(), key=lambda x: x[1], reverse=True)
        table_of_matched = {k: v for k, v in matched[: self.top]}

        not_matched = sorted(table_of_not_matched.items(), key=lambda x: x[1], reverse=True)
        table_of_not_matched = {k: v for k, v in not_matched[: self.top]}

        return DataIntegrityValueByRegexpStat(
            number_of_matched=number_of_matched,
            number_of_not_matched=number_of_not_matched,
            number_of_rows=get_rows_count(column),
            table_of_matched=table_of_matched,
            table_of_not_matched=table_of_not_matched,
        )

    def calculate(self, data: InputData) -> DataIntegrityValueByRegexpMetricResult:
        if self.top < 1:
            raise ValueError("Parameter top must be >= 1")

        if not self.reg_exp:
            raise ValueError("Parameter reg_exp must be not empty for ColumnRegExpMetric")

        if self.column_name not in data.current_data:
            raise ValueError(f"Column {self.column_name} not found in current dataset.")

        current = self._calculate_stats_by_regexp(data.current_data[self.column_name])
        reference = None

        if data.reference_data is not None:
            if self.column_name not in data.reference_data:
                raise ValueError(f"Column {self.column_name} was not found in reference dataset.")

            reference = self._calculate_stats_by_regexp(data.reference_data[self.column_name])

        return DataIntegrityValueByRegexpMetricResult(
            column_name=self.column_name,
            reg_exp=self.reg_exp,
            top=self.top,
            current=current,
            reference=reference,
        )


@default_renderer(wrap_type=ColumnRegExpMetric)
class ColumnRegExpMetricRenderer(MetricRenderer):
    @staticmethod
    def _get_counters(dataset_name: str, metrics: DataIntegrityValueByRegexpStat) -> BaseWidgetInfo:
        percents = round(metrics.number_of_not_matched * 100 / metrics.number_of_rows, 3)
        counters = [
            CounterData(label="Number of Values", value=f"{metrics.number_of_rows}"),
            CounterData(
                label="Mismatched",
                value=f"{metrics.number_of_not_matched} ({percents}%)",
            ),
        ]
        return counter(
            counters=counters,
            title=f"{dataset_name.capitalize()} dataset",
        )

    @staticmethod
    def _get_table_stat(dataset_name: str, top: int, metrics: DataIntegrityValueByRegexpStat) -> BaseWidgetInfo:
        return table_data(
            title=f"{dataset_name.capitalize()} Dataset: top {top} mismatched values",
            column_names=["Value", "Count"],
            data=metrics.table_of_not_matched.items(),
        )

    def render_html(self, obj: ColumnRegExpMetric) -> List[BaseWidgetInfo]:
        metric_result = obj.get_result()
        column_name = metric_result.column_name

        result = [
            header_text(label=f"RegExp Match for column '{column_name}'."),
            self._get_counters("current", metric_result.current),
        ]

        if metric_result.reference is not None:
            result.append(self._get_counters("reference", metric_result.reference))

        current_table = self._get_table_stat("current", metric_result.top, metric_result.current)

        if metric_result.reference is not None:
            tables_tabs = [
                TabData(title="Current dataset", widget=current_table),
                TabData(
                    title="Reference dataset",
                    widget=self._get_table_stat("reference", metric_result.top, metric_result.reference),
                ),
            ]
            tables = widget_tabs(tabs=tables_tabs)

        else:
            tables = current_table

        result.append(tables)
        return result<|MERGE_RESOLUTION|>--- conflicted
+++ resolved
@@ -66,11 +66,7 @@
         self.reg_exp = reg_exp
         self.column_name = column_name
         self._reg_exp_compiled = re.compile(reg_exp)
-<<<<<<< HEAD
-        super().__init__()
-=======
         super().__init__(options=options)
->>>>>>> fe8be9bb
 
     def _calculate_stats_by_regexp(self, column: pd.Series) -> DataIntegrityValueByRegexpStat:
         number_of_matched = 0
