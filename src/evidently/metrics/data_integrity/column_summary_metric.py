import json
import warnings
from typing import Dict
from typing import List
from typing import Optional
from typing import Tuple
from typing import Union

import numpy as np
import pandas as pd

from evidently.base_metric import ColumnMetric
from evidently.base_metric import ColumnMetricResult
from evidently.base_metric import ColumnName
from evidently.base_metric import InputData
from evidently.base_metric import MetricResult
from evidently.calculations.data_quality import FeatureQualityStats
from evidently.calculations.data_quality import get_features_stats
from evidently.calculations.data_quality import plot_data
from evidently.core import ColumnType
from evidently.core import IncludeTags
from evidently.features.non_letter_character_percentage_feature import NonLetterCharacterPercentage
from evidently.features.OOV_words_percentage_feature import OOVWordsPercentage
from evidently.features.text_length_feature import TextLength
from evidently.metric_results import ContourData
from evidently.metric_results import Histogram
from evidently.model.widget import AdditionalGraphInfo
from evidently.model.widget import BaseWidgetInfo
from evidently.options.base import AnyOptions
from evidently.renderers.base_renderer import MetricRenderer
from evidently.renderers.base_renderer import default_renderer
from evidently.utils.data_preprocessing import DataDefinition
from evidently.utils.types import Numeric
from evidently.utils.visualizations import plot_boxes
from evidently.utils.visualizations import plot_cat_cat_rel
from evidently.utils.visualizations import plot_cat_feature_in_time
from evidently.utils.visualizations import plot_contour
from evidently.utils.visualizations import plot_distr
from evidently.utils.visualizations import plot_distr_with_log_button
from evidently.utils.visualizations import plot_num_feature_in_time
from evidently.utils.visualizations import plot_num_num_rel
from evidently.utils.visualizations import plot_time_feature_distr


class ColumnCharacteristics(MetricResult):
    number_of_rows: int
    count: int
    missing: Optional[int]
    missing_percentage: Optional[float]


class NumericCharacteristics(ColumnCharacteristics):
    mean: Optional[Numeric]
    std: Optional[Numeric]
    min: Optional[Numeric]
    p25: Optional[Numeric]
    p50: Optional[Numeric]
    p75: Optional[Numeric]
    max: Optional[Numeric]
    unique: Optional[int]
    unique_percentage: Optional[float]
    infinite_count: Optional[int]
    infinite_percentage: Optional[float]
    most_common: Optional[Union[int, float]]
    most_common_percentage: Optional[float]


class CategoricalCharacteristics(ColumnCharacteristics):
    unique: Optional[int]
    unique_percentage: Optional[float]
    most_common: Optional[object]
    most_common_percentage: Optional[float]
    new_in_current_values_count: Optional[int] = None
    unused_in_current_values_count: Optional[int] = None


class DatetimeCharacteristics(ColumnCharacteristics):
    unique: Optional[int]
    unique_percentage: Optional[float]
    most_common: Optional[object]
    most_common_percentage: Optional[float]
    first: Optional[str]
    last: Optional[str]


class TextCharacteristics(ColumnCharacteristics):
    text_length_min: Optional[float]
    text_length_mean: Optional[float]
    text_length_max: Optional[float]
    oov_min: Optional[float]
    oov_mean: Optional[float]
    oov_max: Optional[float]
    non_letter_char_min: Optional[float]
    non_letter_char_mean: Optional[float]
    non_letter_char_max: Optional[float]


class DataInTime(MetricResult):
    data_for_plots: Dict[str, Optional[pd.DataFrame]]
    freq: str
    datetime_name: str


class DataByTarget(MetricResult):
    class Config:
        smart_union = True

<<<<<<< HEAD
    data_for_plots: Union[
        Dict[
            str,
            Union[
                Dict[str, Union[list, pd.DataFrame, np.ndarray, pd.Categorical]],
                pd.DataFrame,
            ],
        ],
        None,
        Dict[str, ContourData],
    ]
=======
    box_data: Optional[Dict[str, dict]]
    scatter_data: Optional[Dict[str, Dict[str, list]]]
    contour_data: Optional[Dict[str, ContourData]]
    count_data: Optional[Dict[str, pd.DataFrame]]
>>>>>>> 4470ecf2
    target_name: str
    target_type: str


class DataQualityPlot(MetricResult):
    class Config:
        dict_include = False
        tags = {IncludeTags.Render}

    bins_for_hist: Optional[Histogram]
    data_in_time: Optional[DataInTime]
    data_by_target: Optional[DataByTarget]
    counts_of_values: Optional[Dict[str, pd.DataFrame]]


class ColumnSummaryResult(ColumnMetricResult):
    class Config:
        pd_name_mapping = {
            "reference_characteristics": "ref",
            "current_characteristics": "cur",
        }

    reference_characteristics: Optional[ColumnCharacteristics]
    current_characteristics: ColumnCharacteristics
    plot_data: DataQualityPlot


class ColumnSummaryMetric(ColumnMetric[ColumnSummaryResult]):
    _generated_text_features: Optional[Dict[str, Union[TextLength, NonLetterCharacterPercentage, OOVWordsPercentage]]]

    def __init__(self, column_name: Union[str, ColumnName], options: AnyOptions = None):
        self._generated_text_features = None
        super().__init__(column_name=column_name, options=options)

    def required_features(self, data_definition: DataDefinition):
        if not self.column_name.is_main_dataset():
            return ColumnMetric.required_features(self, data_definition)
        column_type = data_definition.get_column(self.column_name.name).column_type
        if column_type == ColumnType.Text:
            self._generated_text_features = {
                "text_length": TextLength(self.column_name.name),
                "non_letter_char": NonLetterCharacterPercentage(self.column_name.name),
                "oov": OOVWordsPercentage(self.column_name.name),
            }
            return list(self._generated_text_features.values())
        return []

    def get_parameters(self) -> tuple:
        return (self.column_name,)

    @staticmethod
    def acceptable_types() -> List[ColumnType]:
        return [ColumnType.Numerical, ColumnType.Categorical, ColumnType.Text]

    def calculate(self, data: InputData) -> ColumnSummaryResult:

        if not data.has_column(self.column_name):
            raise ValueError(f"Column '{self.column_name.display_name}' not found in dataset.")

        column_type, column_current_data, column_reference_data = data.get_data(self.column_name)

        curr_characteristics: ColumnCharacteristics
        ref_characteristics: Optional[ColumnCharacteristics] = None
        if column_type == ColumnType.Text and self._generated_text_features is not None:
            if column_reference_data is not None:
                ref_characteristics = self.get_text_stats(
                    "reference",
                    data,
                    column_reference_data,
                    self._generated_text_features,
                )
            curr_characteristics = self.get_text_stats(
                "current",
                data,
                column_current_data,
                self._generated_text_features,
            )
        else:
            if column_reference_data is not None:
                ref_characteristics = self.map_data(get_features_stats(column_reference_data, column_type))
            curr_characteristics = self.map_data(get_features_stats(column_current_data, column_type))

            if column_reference_data is not None and column_type == ColumnType.Categorical:
                current_values_set = set(column_current_data.unique())
                reference_values_set = set(column_reference_data.unique())
                unique_in_current = current_values_set - reference_values_set
                new_in_current_values_count: int = len(unique_in_current)
                unique_in_reference = reference_values_set - current_values_set
                unused_in_current_values_count: int = len(unique_in_reference)
                if any(pd.isnull(list(unique_in_current))) and any(pd.isnull(list(unique_in_reference))):
                    new_in_current_values_count -= 1
                    unused_in_current_values_count -= 1
                if not isinstance(curr_characteristics, CategoricalCharacteristics):
                    raise ValueError(f"{self.column_name} should be categorical")
                curr_characteristics.new_in_current_values_count = new_in_current_values_count
                curr_characteristics.unused_in_current_values_count = unused_in_current_values_count

        datetime_column = data.data_definition.get_datetime_column()
        datetime_data = None
        if (
            datetime_column is not None
            and datetime_column.column_name != self.column_name.name
            and column_type != ColumnType.Datetime
        ):
            datetime_type, datetime_current, datetime_reference = data.get_data(datetime_column.column_name)
            datetime_data = (datetime_column.column_name, datetime_type, datetime_current, datetime_reference)

        target_column = data.data_definition.get_target_column()
        target_data = None
        if (
            target_column is not None
            and target_column.column_name != self.column_name.name
            and column_type != ColumnType.Datetime
        ):
            target_type, target_current, target_reference = data.get_data(target_column.column_name)
            target_data = (target_column.column_name, target_type, target_current, target_reference)
        agg_data = True
        if self.get_options().render_options.raw_data:
            agg_data = False
        column_current_data = column_current_data.replace([np.inf, -np.inf], np.nan)
        if column_reference_data is not None:
            column_reference_data = column_reference_data.replace([np.inf, -np.inf], np.nan)
        bins_for_hist, data_in_time, data_by_target = plot_data(
            (self.column_name.display_name, column_type, column_current_data, column_reference_data),
            datetime_data,
            target_data,
            agg_data,
        )

        counts_of_values = None
        if column_type in [ColumnType.Categorical, ColumnType.Numerical]:
            counts_of_values = {}
            current_counts = column_current_data.value_counts(dropna=False).reset_index()
            current_counts.columns = ["x", "count"]
            counts_of_values["current"] = current_counts.head(10)
            if column_reference_data is not None:
                reference_counts = column_reference_data.value_counts(dropna=False).reset_index()
                reference_counts.columns = ["x", "count"]
                counts_of_values["reference"] = reference_counts.head(10)

        return ColumnSummaryResult(
<<<<<<< HEAD
            column_name=self.column_name.name,
=======
            column_name=self.column_name.display_name,
>>>>>>> 4470ecf2
            column_type=column_type.value,
            reference_characteristics=ref_characteristics,
            current_characteristics=curr_characteristics,
            plot_data=DataQualityPlot(
                bins_for_hist=bins_for_hist,
                data_in_time=data_in_time,
                data_by_target=data_by_target,
                counts_of_values=counts_of_values,
            ),
        )

    @staticmethod
    def map_data(stats: FeatureQualityStats) -> ColumnCharacteristics:
        if stats.feature_type == "num":
            if isinstance(stats.max, str) or isinstance(stats.min, str) or isinstance(stats.most_common_value, str):
                raise ValueError("max / min stats should be int or float type, but got str")
            return NumericCharacteristics(
                number_of_rows=stats.number_of_rows,
                count=stats.count,
                mean=stats.mean,
                std=stats.std,
                min=stats.min,
                max=stats.max,
                p25=stats.percentile_25,
                p50=stats.percentile_50,
                p75=stats.percentile_75,
                unique=stats.unique_count,
                unique_percentage=stats.unique_percentage,
                missing=stats.missing_count,
                missing_percentage=stats.missing_percentage,
                infinite_count=stats.infinite_count,
                infinite_percentage=stats.infinite_percentage,
                most_common=stats.most_common_value,
                most_common_percentage=stats.most_common_value_percentage,
            )
        if stats.feature_type == "cat":
            return CategoricalCharacteristics(
                number_of_rows=stats.number_of_rows,
                count=stats.count,
                unique=stats.unique_count,
                unique_percentage=stats.unique_percentage,
                most_common=stats.most_common_value,
                most_common_percentage=stats.most_common_value_percentage,
                missing=stats.missing_count,
                missing_percentage=stats.missing_percentage,
            )
        if stats.feature_type == "datetime":
            if not isinstance(stats.min, str) or not isinstance(stats.max, str):
                raise ValueError(f"min / max expected to be str for datetime, got {type(stats.min)}/{type(stats.max)}")
            return DatetimeCharacteristics(
                number_of_rows=stats.number_of_rows,
                count=stats.count,
                unique=stats.unique_count,
                unique_percentage=stats.unique_percentage,
                most_common=stats.most_common_value,
                most_common_percentage=stats.most_common_value_percentage,
                missing=stats.missing_count,
                missing_percentage=stats.missing_percentage,
                first=stats.min,
                last=stats.max,
            )
        raise ValueError(f"unknown feature type {stats.feature_type}")

    def get_text_stats(
        self, dataset: str, data: InputData, text_feature: pd.Series, generated_text_features: dict
    ) -> TextCharacteristics:
        number_of_rows = len(text_feature)
        missing = text_feature.isna().sum()
        if dataset == "current":
            text_length = data.get_current_column(generated_text_features["text_length"].feature_name())
            oov = data.get_current_column(generated_text_features["oov"].feature_name())
            non_letter_char = data.get_current_column(generated_text_features["non_letter_char"].feature_name())
        else:
            text_length = data.get_reference_column(generated_text_features["text_length"].feature_name())
            oov = data.get_reference_column(generated_text_features["oov"].feature_name())
            non_letter_char = data.get_reference_column(generated_text_features["non_letter_char"].feature_name())

        return TextCharacteristics(
            number_of_rows=number_of_rows,
            count=text_feature.count(),
            missing=missing,
            missing_percentage=np.round(missing / number_of_rows, 3),
            text_length_min=text_length.min(),
            text_length_mean=np.round(text_length.mean(), 3),
            text_length_max=text_length.max(),
            oov_min=np.round(oov.min(), 3),
            oov_mean=np.round(oov.mean(), 3),
            oov_max=np.round(oov.max(), 3),
            non_letter_char_min=np.round(non_letter_char.min(), 3),
            non_letter_char_mean=np.round(non_letter_char.mean(), 3),
            non_letter_char_max=np.round(non_letter_char.max(), 3),
        )


@default_renderer(wrap_type=ColumnSummaryMetric)
class ColumnSummaryMetricRenderer(MetricRenderer):
    def render_html(self, obj: ColumnSummaryMetric) -> List[BaseWidgetInfo]:
        metric_result = obj.get_result()
        column_type = metric_result.column_type
        column_name = metric_result.column_name
        column_name_escaped = str(column_name).lower().replace(" ", "_")
        # main plot
        bins_for_hist: Optional[Histogram] = metric_result.plot_data.bins_for_hist
        if bins_for_hist is not None:
            hist_curr = bins_for_hist.current
            hist_ref = None
            metrics_values_headers = [""]
            if bins_for_hist.reference is not None:
                hist_ref = bins_for_hist.reference
                metrics_values_headers = ["current", "reference"]

            if column_type == "cat":
                fig = plot_distr(
                    hist_curr=hist_curr,
                    hist_ref=hist_ref,
                    color_options=self.color_options,
                )
                fig.update_layout(legend=dict(orientation="h", yanchor="bottom", y=1.02, xanchor="right", x=1))
                fig = json.loads(fig.to_json())
            if column_type == "num":
                if bins_for_hist.current_log is None:
                    raise ValueError("current_log should be present for num columns")
                ref_log = bins_for_hist.reference_log
                fig = plot_distr_with_log_button(
                    hist_curr,
                    bins_for_hist.current_log,
                    hist_ref,
                    ref_log,
                    color_options=self.color_options,
                )
            if column_type == "datetime":
                fig = plot_time_feature_distr(hist_curr, hist_ref, color_options=self.color_options)
            graph = {"data": fig["data"], "layout": fig["layout"]}
        else:
            graph = {}
            metrics_values_headers = [""]
            if metric_result.reference_characteristics is not None:
                metrics_values_headers = ["current", "reference"]

        # additional plots
        additional_graphs = []
        parts = []
        if metric_result.plot_data.data_in_time is not None:
            if column_type == "num":
                feature_in_time_figure = plot_num_feature_in_time(
                    metric_result.plot_data.data_in_time.data_for_plots["current"],
                    metric_result.plot_data.data_in_time.data_for_plots["reference"],
                    column_name,
                    metric_result.plot_data.data_in_time.datetime_name,
                    metric_result.plot_data.data_in_time.freq,
                    color_options=self.color_options,
                )
            if column_type == "cat":
                feature_in_time_figure = plot_cat_feature_in_time(
                    metric_result.plot_data.data_in_time.data_for_plots["current"],
                    metric_result.plot_data.data_in_time.data_for_plots["reference"],
                    column_name,
                    metric_result.plot_data.data_in_time.datetime_name,
                    metric_result.plot_data.data_in_time.freq,
                    color_options=self.color_options,
                )
            additional_graphs.append(
                AdditionalGraphInfo(
                    column_name_escaped + "_in_time",
                    {
                        "data": feature_in_time_figure["data"],
                        "layout": feature_in_time_figure["layout"],
                    },
                )
            )
            parts.append({"title": column_name + " in time", "id": column_name_escaped + "_in_time"})
        if metric_result.plot_data.data_by_target is not None:
            target_type = metric_result.plot_data.data_by_target.target_type
            target_name = metric_result.plot_data.data_by_target.target_name
            feature_by_target_figure = None
            if column_type == "num" and target_type == "cat":
                if metric_result.plot_data.data_by_target.box_data is None:
                    warnings.warn(f"No box data for {column_name} x {target_name} in {self.__class__.__name__}")
                else:
                    feature_by_target_figure = plot_boxes(
                        metric_result.plot_data.data_by_target.box_data["current"],
                        metric_result.plot_data.data_by_target.box_data.get("reference"),
                        column_name,
                        target_name,
                        self.color_options,
                    )
            if column_type == "cat" and target_type == "num":
                if metric_result.plot_data.data_by_target.box_data is None:
                    warnings.warn(f"No box data for {column_name} x {target_name} in {self.__class__.__name__}")
                else:
                    feature_by_target_figure = plot_boxes(
                        metric_result.plot_data.data_by_target.box_data["current"],
                        metric_result.plot_data.data_by_target.box_data.get("reference"),
                        target_name,
                        column_name,
                        self.color_options,
                    )
            if column_type == "num" and target_type == "num":
                if metric_result.plot_data.data_by_target.scatter_data is not None:
                    feature_by_target_figure = plot_num_num_rel(
                        metric_result.plot_data.data_by_target.scatter_data["current"],
                        metric_result.plot_data.data_by_target.scatter_data.get("reference"),
                        target_name,
                        column_name,
                        color_options=self.color_options,
                    )
                elif metric_result.plot_data.data_by_target.contour_data is not None:
                    feature_by_target_figure = plot_contour(
                        metric_result.plot_data.data_by_target.contour_data["current"],
                        metric_result.plot_data.data_by_target.contour_data.get("reference"),
                        column_name,
                        target_name,
                    )
                    feature_by_target_figure = json.loads(feature_by_target_figure.to_json())
            if column_type == "cat" and target_type == "cat":
                if metric_result.plot_data.data_by_target.count_data is not None:
                    feature_by_target_figure = plot_cat_cat_rel(
                        metric_result.plot_data.data_by_target.count_data["current"],
                        metric_result.plot_data.data_by_target.count_data.get("reference"),
                        target_name,
                        column_name,
                        color_options=self.color_options,
                    )

            if feature_by_target_figure is not None:
                additional_graphs.append(
                    AdditionalGraphInfo(
                        column_name_escaped + "_by_target",
                        {
                            "data": feature_by_target_figure["data"],
                            "layout": feature_by_target_figure["layout"],
                        },
                    )
                )
                parts.append({"title": column_name + " by target", "id": column_name_escaped + "_by_target"})
            else:
                warnings.warn(f"No feature by target figure for {column_name} in {self.__class__.__name__}")
        if column_type == "text":
            wi = BaseWidgetInfo(
                type="rich_data",
                title="",
                size=2,
                params={
                    "header": metric_result.column_name,
                    "description": column_type,
                    "metricsValuesHeaders": metrics_values_headers,
                    "metrics": self._metrics_fot_table(column_type, metric_result),
                    # "graph": graph,
                    "details": {"parts": parts, "insights": []},
                },
                additionalGraphs=additional_graphs,
            )
        else:
            wi = BaseWidgetInfo(
                type="rich_data",
                title="",
                size=2,
                params={
                    "header": metric_result.column_name,
                    "description": column_type,
                    "metricsValuesHeaders": metrics_values_headers,
                    "metrics": self._metrics_fot_table(column_type, metric_result),
                    "graph": graph,
                    "details": {"parts": parts, "insights": []},
                },
                additionalGraphs=additional_graphs,
            )
        return [wi]

    @staticmethod
    def _get_stats_with_names(
        stats_list: List[Tuple[str, str, Optional[str]]],
        current_stats: ColumnCharacteristics,
        reference_stats: Optional[ColumnCharacteristics],
    ) -> List[dict]:
        def get_values_as_string(stats_dict, field_name, field_percentage_name) -> str:
            field_value = stats_dict[field_name]

            if field_value is None:
                field_value = ""

            if field_percentage_name is None:
                return str(field_value)

            else:
                return f"{field_value} ({stats_dict[field_percentage_name]}%)"

        result = []

        current_stats_dict = {field: getattr(current_stats, field) for field in current_stats.__fields__}

        if reference_stats is None:
            reference_stats_dict = None

        else:
            reference_stats_dict = {field: getattr(reference_stats, field) for field in reference_stats.__fields__}

        for stat_label, stat_field, stat_field_percentage in stats_list:
            values = [get_values_as_string(current_stats_dict, stat_field, stat_field_percentage)]

            if reference_stats_dict is not None:
                values.append(get_values_as_string(reference_stats_dict, stat_field, stat_field_percentage))

            result.append(
                {
                    "label": stat_label,
                    "values": values,
                }
            )
        return result

    def _metrics_fot_table(self, column_type: str, data_quality_results: ColumnSummaryResult):
        current_stats = data_quality_results.current_characteristics

        reference_stats = None

        if data_quality_results.reference_characteristics is not None:
            reference_stats = data_quality_results.reference_characteristics

        metrics = []
        if column_type == "cat":
            # mapping for category stats: (label, field_name_for_main_value, field_name_for_percentage)
            cat_features = [
                ("count", "count", None),
                ("unique", "unique", "unique_percentage"),
                ("most common", "most_common", "most_common_percentage"),
                ("missing", "missing", "missing_percentage"),
            ]

            if reference_stats:
                cat_features.append(("new categories", "new_in_current_values_count", None))
                cat_features.append(("missing categories", "unused_in_current_values_count", None))

            metrics.extend(self._get_stats_with_names(cat_features, current_stats, reference_stats))

        elif column_type == "num":
            # mapping for num stats: (label, field_name_for_main_value, field_name_for_percentage)
            num_features = [
                ("count", "count", None),
                ("mean", "mean", None),
                ("std", "std", None),
                ("min", "min", None),
                ("25%", "p25", None),
                ("50%", "p50", None),
                ("75%", "p75", None),
                ("max", "max", None),
                ("unique", "unique", "unique_percentage"),
                ("most common", "most_common", "most_common_percentage"),
                ("missing", "missing", "missing_percentage"),
                ("infinite", "infinite_count", "infinite_percentage"),
            ]
            metrics.extend(self._get_stats_with_names(num_features, current_stats, reference_stats))

        elif column_type == "datetime":
            # mapping for datetime stats: (label, field_name_for_main_value, field_name_for_percentage)
            datetime_features = [
                ("count", "count", None),
                ("unique", "unique", "unique_percentage"),
                ("most common", "most_common", "most_common_percentage"),
                ("missing", "missing", "missing_percentage"),
                ("first", "first", None),
                ("last", "last", None),
            ]
            metrics.extend(self._get_stats_with_names(datetime_features, current_stats, reference_stats))

        elif column_type == "text":
            text_features = [
                ("count", "count", None),
                ("missing", "missing", "missing_percentage"),
                ("Text Length min", "text_length_min", None),
                ("Text Length mean", "text_length_mean", None),
                ("Text Length max", "text_length_max", None),
                ("OOV % min", "oov_min", None),
                ("OOV % mean", "oov_mean", None),
                ("OOV % max", "oov_max", None),
                ("Non Letter Character % min", "non_letter_char_min", None),
                ("Non Letter Character % mean", "non_letter_char_mean", None),
                ("Non Letter Character % max", "non_letter_char_max", None),
            ]
            metrics.extend(self._get_stats_with_names(text_features, current_stats, reference_stats))

        return metrics<|MERGE_RESOLUTION|>--- conflicted
+++ resolved
@@ -105,24 +105,10 @@
     class Config:
         smart_union = True
 
-<<<<<<< HEAD
-    data_for_plots: Union[
-        Dict[
-            str,
-            Union[
-                Dict[str, Union[list, pd.DataFrame, np.ndarray, pd.Categorical]],
-                pd.DataFrame,
-            ],
-        ],
-        None,
-        Dict[str, ContourData],
-    ]
-=======
     box_data: Optional[Dict[str, dict]]
     scatter_data: Optional[Dict[str, Dict[str, list]]]
     contour_data: Optional[Dict[str, ContourData]]
     count_data: Optional[Dict[str, pd.DataFrame]]
->>>>>>> 4470ecf2
     target_name: str
     target_type: str
 
@@ -264,11 +250,7 @@
                 counts_of_values["reference"] = reference_counts.head(10)
 
         return ColumnSummaryResult(
-<<<<<<< HEAD
-            column_name=self.column_name.name,
-=======
             column_name=self.column_name.display_name,
->>>>>>> 4470ecf2
             column_type=column_type.value,
             reference_characteristics=ref_characteristics,
             current_characteristics=curr_characteristics,
