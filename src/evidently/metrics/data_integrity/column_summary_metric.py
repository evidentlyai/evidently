--- conflicted
+++ resolved
@@ -145,20 +145,9 @@
 class ColumnSummaryMetric(ColumnMetric[ColumnSummaryResult]):
     _generated_text_features: Optional[Dict[str, Union[TextLength, NonLetterCharacterPercentage, OOVWordsPercentage]]]
 
-<<<<<<< HEAD
-    def __init__(self, column_name: Union[str, ColumnName]):
+    def __init__(self, column_name: Union[str, ColumnName], options: AnyOptions = None):
         self._generated_text_features = None
-        super().__init__(column_name=column_name)
-=======
-    def __init__(self, column_name: Union[str, ColumnName], options: AnyOptions = None):
-        super().__init__(options=options)
-        if isinstance(column_name, str):
-            self.column = ColumnName.main_dataset(column_name)
-        else:
-            self.column = column_name
-        self.column_name = self.column.name
-        self.generated_text_features = None
->>>>>>> f5fbcd0e
+        super().__init__(column_name=column_name, options=options)
 
     def required_features(self, data_definition: DataDefinition):
         if not self.column_name.is_main_dataset():
