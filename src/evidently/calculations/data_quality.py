"""Methods for overall dataset quality calculations - rows count, a specific values count, etc."""

from typing import Callable
from typing import Dict
from typing import List
from typing import Optional
from typing import Tuple
from typing import Union

import dataclasses
import numpy as np
import pandas as pd
from scipy.stats import chi2_contingency

from evidently.utils.data_operations import DatasetColumns
<<<<<<< HEAD
from evidently.utils.types import ColumnDistribution
from evidently.utils.visualizations import Distribution
=======
from evidently.utils.visualizations import make_hist_for_cat_plot
from evidently.utils.visualizations import make_hist_for_num_plot

MAX_CATEGORIES = 5
>>>>>>> b3287a74


def get_rows_count(data: Union[pd.DataFrame, pd.Series]) -> int:
    """Count quantity of rows in  a dataset"""
    return data.shape[0]


@dataclasses.dataclass
class FeatureQualityStats:
    """Class for all features data quality metrics store.

    A type of the feature is stored in `feature_type` field.
    Concrete stat kit depends on the feature type. Is a metric is not applicable - leave `None` value for it.

    Metrics for all feature types:
        - feature type - cat for category, num for numeric, datetime for datetime features
        - count - quantity of a meaningful values (do not take into account NaN values)
        - missing_count - quantity of meaningless (NaN) values
        - missing_percentage - the percentage of the missed values
        - unique_count - quantity of unique values
        - unique_percentage - the percentage of the unique values
        - max - maximum value (not applicable for category features)
        - min - minimum value (not applicable for category features)
        - most_common_value - the most common value in the feature values
        - most_common_value_percentage - the percentage of the most common value
        - most_common_not_null_value - if `most_common_value` equals NaN - the next most common value. Otherwise - None
        - most_common_not_null_value_percentage - the percentage of `most_common_not_null_value` if it is defined.
            If `most_common_not_null_value` is not defined, equals None too.

    Metrics for numeric features only:
        - infinite_count - quantity infinite values (for numeric features only)
        - infinite_percentage - the percentage of infinite values (for numeric features only)
        - percentile_25 - 25% percentile for meaningful values
        - percentile_50 - 50% percentile for meaningful values
        - percentile_75 - 75% percentile for meaningful values
        - mean - the sum of the meaningful values divided by the number of the meaningful values
        - std - standard deviation of the values

    Metrics for category features only:
        - new_in_current_values_count - quantity of new values in the current dataset after the reference
            Defined for reference dataset only.
        - new_in_current_values_count - quantity of values in the reference dataset that not presented in the current
            Defined for reference dataset only.
    """

    # feature type - cat for category, num for numeric, datetime for datetime features
    feature_type: str
    # quantity on
    number_of_rows: int = 0
    count: int = 0
    infinite_count: Optional[int] = None
    infinite_percentage: Optional[float] = None
    missing_count: Optional[int] = None
    missing_percentage: Optional[float] = None
    unique_count: Optional[int] = None
    unique_percentage: Optional[float] = None
    percentile_25: Optional[float] = None
    percentile_50: Optional[float] = None
    percentile_75: Optional[float] = None
    max: Optional[Union[int, float, bool, str]] = None
    min: Optional[Union[int, float, bool, str]] = None
    mean: Optional[float] = None
    most_common_value: Optional[Union[int, float, bool, str]] = None
    most_common_value_percentage: Optional[float] = None
    std: Optional[float] = None
    most_common_not_null_value: Optional[Union[int, float, bool, str]] = None
    most_common_not_null_value_percentage: Optional[float] = None
    new_in_current_values_count: Optional[int] = None
    unused_in_current_values_count: Optional[int] = None

    def is_datetime(self):
        """Checks that the object store stats for a datetime feature"""
        return self.feature_type == "datetime"

    def is_numeric(self):
        """Checks that the object store stats for a numeric feature"""
        return self.feature_type == "num"

    def is_category(self):
        """Checks that the object store stats for a category feature"""
        return self.feature_type == "cat"

    def as_dict(self):
        return {field.name: getattr(self, field.name) for field in dataclasses.fields(FeatureQualityStats)}

    def __eq__(self, other):
        for field in dataclasses.fields(FeatureQualityStats):
            other_field_value = getattr(other, field.name)
            self_field_value = getattr(self, field.name)

            if pd.isnull(other_field_value) and pd.isnull(self_field_value):
                continue

            if not other_field_value == self_field_value:
                return False

        return True


@dataclasses.dataclass
class DataQualityStats:
    rows_count: int
    num_features_stats: Optional[Dict[str, FeatureQualityStats]] = None
    cat_features_stats: Optional[Dict[str, FeatureQualityStats]] = None
    datetime_features_stats: Optional[Dict[str, FeatureQualityStats]] = None
    target_stats: Optional[Dict[str, FeatureQualityStats]] = None
    prediction_stats: Optional[Dict[str, FeatureQualityStats]] = None

    def get_all_features(self) -> Dict[str, FeatureQualityStats]:
        result = {}

        for features in (
            self.target_stats,
            self.prediction_stats,
            self.datetime_features_stats,
            self.cat_features_stats,
            self.num_features_stats,
        ):
            if features is not None:
                result.update(features)

        return result

    def __getitem__(self, item) -> FeatureQualityStats:
        for features in (
            self.target_stats,
            self.prediction_stats,
            self.datetime_features_stats,
            self.cat_features_stats,
            self.num_features_stats,
        ):
            if features is not None and item in features:
                return features[item]

        raise KeyError(item)


def get_features_stats(feature: pd.Series, feature_type: str) -> FeatureQualityStats:
    def get_percentage_from_all_values(value: Union[int, float]) -> float:
        return np.round(100 * value / all_values_count, 2)

    result = FeatureQualityStats(feature_type=feature_type)
    all_values_count = feature.shape[0]

    if not all_values_count > 0:
        # we have no data, return default stats for en empty dataset
        return result
    result.number_of_rows = all_values_count
    result.missing_count = int(feature.isnull().sum())
    result.count = int(feature.count())
    all_values_count = feature.shape[0]
    value_counts = feature.value_counts(dropna=False)
    result.missing_percentage = np.round(100 * result.missing_count / all_values_count, 2)
    unique_count: int = feature.nunique()
    result.unique_count = unique_count
    result.unique_percentage = get_percentage_from_all_values(unique_count)
    result.most_common_value = value_counts.index[0]
    result.most_common_value_percentage = get_percentage_from_all_values(value_counts.iloc[0])

    if result.count > 0 and pd.isnull(result.most_common_value):
        result.most_common_not_null_value = value_counts.index[1]
        result.most_common_not_null_value_percentage = get_percentage_from_all_values(value_counts.iloc[1])

    if feature_type == "num":
        # round most common feature value for numeric features to 1e-5
        if not np.issubdtype(feature, np.number):
            feature = feature.astype(float)
        result.most_common_value = np.round(result.most_common_value, 5)
        result.infinite_count = int(np.sum(np.isinf(feature)))
        result.infinite_percentage = get_percentage_from_all_values(result.infinite_count)
        result.max = np.round(feature.max(), 2)
        result.min = np.round(feature.min(), 2)
        common_stats = dict(feature.describe())
        std = common_stats["std"]
        result.std = np.round(std, 2)
        result.mean = np.round(common_stats["mean"], 2)
        result.percentile_25 = np.round(common_stats["25%"], 2)
        result.percentile_50 = np.round(common_stats["50%"], 2)
        result.percentile_75 = np.round(common_stats["75%"], 2)

    if feature_type == "datetime":
        # cast datetime value to str for datetime features
        result.most_common_value = str(result.most_common_value)
        # cast datetime value to str for datetime features
        result.max = str(feature.max())
        result.min = str(feature.min())

    return result


def calculate_data_quality_stats(
    dataset: pd.DataFrame, columns: DatasetColumns, task: Optional[str]
) -> DataQualityStats:
    result = DataQualityStats(rows_count=get_rows_count(dataset))
    # result = DataQualityStats()

    result.num_features_stats = {
        feature_name: get_features_stats(dataset[feature_name], feature_type="num")
        for feature_name in columns.num_feature_names
    }

    result.cat_features_stats = {
        feature_name: get_features_stats(dataset[feature_name], feature_type="cat")
        for feature_name in columns.cat_feature_names
    }

    if columns.utility_columns.date:
        date_list = columns.datetime_feature_names + [columns.utility_columns.date]

    else:
        date_list = columns.datetime_feature_names

    result.datetime_features_stats = {
        feature_name: get_features_stats(dataset[feature_name], feature_type="datetime") for feature_name in date_list
    }

    target_name = columns.utility_columns.target

    if target_name is not None and target_name in dataset:
        result.target_stats = {}

        if task == "classification":
            result.target_stats[target_name] = get_features_stats(dataset[target_name], feature_type="cat")

        else:
            result.target_stats[target_name] = get_features_stats(dataset[target_name], feature_type="num")

    prediction_name = columns.utility_columns.prediction

    if isinstance(prediction_name, str) and prediction_name in dataset:
        result.prediction_stats = {}

        if task == "classification":
            result.prediction_stats[prediction_name] = get_features_stats(dataset[prediction_name], feature_type="cat")

        else:
            result.prediction_stats[prediction_name] = get_features_stats(dataset[prediction_name], feature_type="num")

    return result


<<<<<<< HEAD
def _select_features_for_corr(dataset: pd.DataFrame, columns: DatasetColumns) -> tuple:
=======
@dataclass
class DataQualityPlot:
    bins_for_hist: Dict[str, pd.DataFrame]


class DataQualityGetPlotData:
    def __init__(self) -> None:
        self.period_prefix: Optional[str] = None
        self.curr: Optional[pd.Series] = None
        self.ref: Optional[pd.Series] = None

    def calculate_main_plot(
        self,
        curr: pd.DataFrame,
        ref: Optional[pd.DataFrame],
        feature_name: str,
        feature_type: str,
        merge_small_cat: Optional[int] = MAX_CATEGORIES,
    ):
        if feature_type == "cat" and merge_small_cat is not None:
            if ref is not None:
                ref = ref.copy()
            if merge_small_cat is not None:
                curr, ref = self._transform_cat_data(curr.copy(), ref, feature_name, merge_small_cat)
        curr_data = curr[feature_name].dropna()
        ref_data = None
        if ref is not None:
            ref_data = ref[feature_name].dropna()
        bins_for_hist = None
        if feature_type == "num":
            bins_for_hist = make_hist_for_num_plot(curr_data, ref_data)
            log_ref_data = None
            if ref_data is not None:
                log_ref_data = np.log10(ref_data[ref_data > 0])
            bins_for_hist_log = make_hist_for_num_plot(
                np.log10(curr_data[curr_data > 0]),
                log_ref_data,
            )
            bins_for_hist["current_log"] = bins_for_hist_log["current"]
            if "reference" in bins_for_hist_log.keys():
                bins_for_hist["reference_log"] = bins_for_hist_log["reference"]
        if feature_type == "cat":
            bins_for_hist = make_hist_for_cat_plot(curr_data, ref_data, dropna=True)
        if feature_type == "datetime":
            bins_for_hist = {}
            freq = self._choose_agg_period(feature_name, ref, curr)
            curr_data = curr[feature_name].dt.to_period(freq=freq)
            curr_data = curr_data.value_counts().reset_index()
            curr_data.columns = [feature_name, "number_of_items"]
            curr_data[feature_name] = curr_data[feature_name].dt.to_timestamp()
            bins_for_hist["current"] = curr_data
            if ref is not None:
                ref_data = ref[feature_name].dt.to_period(freq=freq)
                ref_data = ref_data.value_counts().reset_index()
                ref_data.columns = [feature_name, "number_of_items"]
                ref_data[feature_name] = ref_data[feature_name].dt.to_timestamp()
                max_ref_date = ref_data[feature_name].max()
                min_curr_date = curr_data[feature_name].min()
                if max_ref_date == min_curr_date:
                    curr_data, ref_data = self._split_periods(curr_data, ref_data, feature_name)
                bins_for_hist["reference"] = ref_data

        return bins_for_hist

    def calculate_data_in_time(
        self,
        curr: pd.DataFrame,
        ref: Optional[pd.DataFrame],
        feature_name: str,
        feature_type: str,
        datetime_name: str,
        merge_small_cat: Optional[int] = MAX_CATEGORIES,
    ):
        result = None
        if feature_type == "cat" and merge_small_cat is not None:
            if ref is not None:
                ref = ref.copy()
            curr, ref = self._transform_cat_data(curr.copy(), ref, feature_name, merge_small_cat)

        freq = self._choose_agg_period(datetime_name, ref, curr)
        df_for_time_plot_curr = (
            curr.assign(period=lambda x: x[datetime_name].dt.to_period(freq=freq))
            .loc[:, ["period", feature_name]]
            .copy()
        )
        df_for_time_plot_ref = None
        if ref is not None:
            df_for_time_plot_ref = (
                ref.assign(period=lambda x: x[datetime_name].dt.to_period(freq=freq))
                .loc[:, ["period", feature_name]]
                .copy()
            )
        if feature_type == "num":
            df_for_time_plot_curr = self._transform_df_to_time_mean_view(
                df_for_time_plot_curr,
                datetime_name,
                feature_name,
            )
            if df_for_time_plot_ref is not None:
                df_for_time_plot_ref = self._transform_df_to_time_mean_view(
                    df_for_time_plot_ref,
                    datetime_name,
                    feature_name,
                )
            result = {
                "current": df_for_time_plot_curr,
                "reference": df_for_time_plot_ref,
                "freq": self.period_prefix,
                "datetime_name": datetime_name,
            }

        if feature_type == "cat":
            df_for_time_plot_curr = self._transform_df_to_time_count_view(
                df_for_time_plot_curr,
                datetime_name,
                feature_name,
            )
            if df_for_time_plot_ref is not None:
                df_for_time_plot_ref = self._transform_df_to_time_count_view(
                    df_for_time_plot_ref,
                    datetime_name,
                    feature_name,
                )
            result = {
                "current": df_for_time_plot_curr,
                "reference": df_for_time_plot_ref,
                "freq": self.period_prefix,
                "datetime_name": datetime_name,
            }

        return result

    def calculate_data_by_target(
        self,
        curr: pd.DataFrame,
        ref: Optional[pd.DataFrame],
        feature_name: str,
        feature_type: str,
        target_name: str,
        target_type: str,
        merge_small_cat: Optional[int] = MAX_CATEGORIES,
    ):
        result = None
        if feature_type == "cat" and target_type == "num":
            if ref is not None:
                ref = ref.copy()
            if merge_small_cat is not None:
                curr, ref = self._transform_cat_data(curr.copy(), ref, feature_name, merge_small_cat)
            result = self._prepare_box_data(curr, ref, feature_name, target_name)
        if feature_type == "num" and target_type == "cat":
            if ref is not None:
                ref = ref.copy()
            if merge_small_cat is not None:
                curr, ref = self._transform_cat_data(curr.copy(), ref, target_name, merge_small_cat)
            result = self._prepare_box_data(curr, ref, target_name, feature_name)
        if feature_type == "num" and target_type == "num":
            result = {}
            result["current"] = {
                feature_name: curr[feature_name].tolist(),
                target_name: curr[target_name].tolist(),
            }
            if ref is not None:
                result["reference"] = {
                    feature_name: ref[feature_name].tolist(),
                    target_name: ref[target_name].tolist(),
                }
        if feature_type == "cat" and target_type == "cat":
            if ref is not None:
                ref = ref.copy()
            if merge_small_cat is not None:
                curr, ref = self._transform_cat_data(curr.copy(), ref, feature_name, merge_small_cat)
            if ref is not None:
                ref = ref.copy()
            if merge_small_cat is not None:
                curr, ref = self._transform_cat_data(curr.copy(), ref, target_name, merge_small_cat, True)
            result = {}
            result["current"] = self._get_count_values(curr, target_name, feature_name)
            if ref is not None:
                result["reference"] = self._get_count_values(ref, target_name, feature_name)

        return result

    def _split_periods(self, curr_data, ref_data, feature_name):
        max_ref_date = ref_data[feature_name].max()
        min_curr_date = curr_data[feature_name].min()

        if (
            curr_data.loc[curr_data[feature_name] == min_curr_date, "number_of_items"].iloc[0]
            > ref_data.loc[ref_data[feature_name] == max_ref_date, "number_of_items"].iloc[0]
        ):
            curr_data.loc[curr_data[feature_name] == min_curr_date, "number_of_items"] = (
                curr_data.loc[curr_data[feature_name] == min_curr_date, "number_of_items"]
                + ref_data.loc[ref_data[feature_name] == max_ref_date, "number_of_items"]
            )
            ref_data = ref_data[ref_data[feature_name] != max_ref_date]
        else:
            ref_data.loc[ref_data[feature_name] == max_ref_date, "number_of_items"] = (
                ref_data.loc[ref_data[feature_name] == max_ref_date, "number_of_items"]
                + curr_data.loc[curr_data[feature_name] == min_curr_date, "number_of_items"]
            )
            curr_data = curr_data[curr_data[feature_name] != min_curr_date]
        return curr_data, ref_data

    def _get_count_values(self, df: pd.DataFrame, target_column: str, feature_name: Optional[str]):
        df = df.groupby([target_column, feature_name]).size()
        df.name = "count_objects"
        df = df.reset_index()
        return df[df["count_objects"] > 0]

    def _prepare_box_data(
        self,
        curr: pd.DataFrame,
        ref: Optional[pd.DataFrame],
        cat_feature_name: str,
        num_feature_name: str,
    ) -> Dict[str, Dict[str, list]]:
        dfs = [curr]
        names = ["current"]
        if ref is not None:
            dfs.append(ref)
            names.append("reference")
        res = {}
        for df, name in zip(dfs, names):
            df_for_plot = df.groupby(cat_feature_name)[num_feature_name].quantile([0, 0.25, 0.5, 0.75, 1]).reset_index()
            df_for_plot.columns = [cat_feature_name, "q", num_feature_name]
            res_df = {}
            values = df_for_plot[cat_feature_name].unique()

            def _quantiles(qdf, value):
                return qdf[df_for_plot.q == value].set_index(cat_feature_name).loc[values, num_feature_name].tolist()

            res_df["mins"] = _quantiles(df_for_plot, 0)
            res_df["lowers"] = _quantiles(df_for_plot, 0.25)
            res_df["means"] = _quantiles(df_for_plot, 0.5)
            res_df["uppers"] = _quantiles(df_for_plot, 0.75)
            res_df["maxs"] = _quantiles(df_for_plot, 1)
            res_df["values"] = values
            res[name] = res_df
        return res

    def _transform_cat_data(
        self,
        curr: pd.DataFrame,
        ref: Optional[pd.DataFrame],
        feature_name: str,
        merge_small_cat: int,
        rewrite: bool = False,
    ) -> Tuple[pd.DataFrame, Optional[pd.DataFrame]]:
        if self.curr is not None and rewrite is not True:
            return self.curr, self.ref
        if ref is not None:
            unique_values = len(
                np.union1d(curr[feature_name].astype(str).unique(), ref[feature_name].astype(str).unique())
            )
        else:
            unique_values = curr[feature_name].astype(str).nunique()

        if unique_values > merge_small_cat:
            curr_cats = curr[feature_name].astype(str).value_counts(normalize=True)
            ref_cats = pd.Series()
            if ref is not None:
                ref_cats = ref[feature_name].astype(str).value_counts(normalize=True)
            cats = (
                curr_cats.append(ref_cats)
                .sort_values(ascending=False)
                .index.drop_duplicates(keep="first")[:merge_small_cat]
                .values
            )

            curr[feature_name] = curr[feature_name].apply(lambda x: x if str(x) in cats else "other")
            if ref is not None:
                ref[feature_name] = ref[feature_name].apply(lambda x: x if str(x) in cats else "other")
            self.curr = curr
            self.ref = ref
        return curr, ref

    def _choose_agg_period(
        self,
        date_column: str,
        reference_data: Optional[pd.DataFrame],
        current_data: pd.DataFrame,
    ) -> str:
        optimal_points = 150
        prefix_dict = {"A": "year", "Q": "quarter", "M": "month", "W": "week", "D": "day", "H": "hour"}
        datetime_feature = current_data[date_column]
        if reference_data is not None:
            datetime_feature = datetime_feature.append(reference_data[date_column])
        days = (datetime_feature.max() - datetime_feature.min()).days
        time_points = pd.Series(
            index=["A", "Q", "M", "W", "D", "H"],
            data=[
                abs(optimal_points - days / 365),
                abs(optimal_points - days / 90),
                abs(optimal_points - days / 30),
                abs(optimal_points - days / 7),
                abs(optimal_points - days),
                abs(optimal_points - days * 24),
            ],
        )
        self.period_prefix = prefix_dict[time_points.idxmin()]
        return str(time_points.idxmin())

    def _transform_df_to_time_mean_view(self, df: pd.DataFrame, date_column: str, feature_name: str):
        df = df.groupby("period")[feature_name].mean().reset_index()
        df[date_column] = df["period"].dt.to_timestamp()
        return df

    def _transform_df_to_time_count_view(self, df: pd.DataFrame, date_column: str, feature_name: str):
        df = df.groupby(["period", feature_name]).size()
        df.name = "num"
        df = df.reset_index()
        df[date_column] = df["period"].dt.to_timestamp()
        return df[df["num"] > 0]


def _select_features_for_corr(reference_features_stats: DataQualityStats, target_name: Optional[str]) -> tuple:
>>>>>>> b3287a74
    """Define which features should be used for calculating correlation matrices:
        - for pearson, spearman, and kendall correlation matrices we select numerical features which have > 1
            unique values;
        - for kramer_v correlation matrix, we select categorical features which have > 1 unique values.
    Args:
        columns: all columns data information.
    Returns:
        num_for_corr: list of feature names for pearson, spearman, and kendall correlation matrices.
        cat_for_corr: list of feature names for kramer_v correlation matrix.
    """
    target_name = columns.utility_columns.target
    prediction_name = columns.utility_columns.prediction
    num_for_corr = []
    for feature in columns.num_feature_names:
        unique_count = dataset[feature].nunique()

        if unique_count and unique_count > 1:
            num_for_corr.append(feature)

    cat_for_corr = []

    for feature in columns.cat_feature_names:
        unique_count = dataset[feature].nunique()

        if unique_count and unique_count > 1:
            cat_for_corr.append(feature)

    if target_name is not None:
        unique_count = dataset[target_name].nunique()

        if unique_count > 1:
            if columns.task == "classification":
                cat_for_corr.append(target_name)

            else:
                num_for_corr.append(target_name)

    if isinstance(prediction_name, str):
        unique_count = dataset[prediction_name].nunique()

        if unique_count > 1:
            if columns.task == "classification":
                cat_for_corr.append(prediction_name)

            else:
                num_for_corr.append(prediction_name)

    return num_for_corr, cat_for_corr


def _cramer_v(x: pd.Series, y: pd.Series) -> float:
    """Calculate Cramér's V: a measure of association between two nominal variables.
    Args:
        x: The array of observed values.
        y: The array of observed values.
    Returns:
        Value of the Cramér's V
    """
    arr = pd.crosstab(x, y).values
    chi2_stat = chi2_contingency(arr, correction=False)
    phi2 = chi2_stat[0] / arr.sum()
    n_rows, n_cols = arr.shape
    if min(n_cols - 1, n_rows - 1) == 0:
        value = np.nan
    else:
        value = np.sqrt(phi2 / min(n_cols - 1, n_rows - 1))

    return value


def get_pairwise_correlation(df, func: Callable[[pd.Series, pd.Series], float]) -> pd.DataFrame:
    """Compute pairwise correlation of columns
    Args:
        df: initial data frame.
        func: function for computing pairwise correlation.
    Returns:
        Correlation matrix.
    """
    columns = df.columns
    k = df.shape[1]
    if k <= 1:
        return pd.DataFrame()
    else:
        corr_array = np.eye(k)

        for i in range(k):
            for j in range(k):
                if i <= j:
                    continue
                c = func(df[columns[i]], df[columns[j]])
                corr_array[i, j] = c
                corr_array[j, i] = c
        return pd.DataFrame(data=corr_array, columns=columns, index=columns)


def _calculate_correlations(df: pd.DataFrame, num_for_corr, cat_for_corr, kind):
    """Calculate correlation matrix depending on the kind parameter
    Args:
        df: initial data frame.
        num_for_corr: list of feature names for pearson, spearman, and kendall correlation matrices.
        cat_for_corr: list of feature names for kramer_v correlation matrix.
        kind: Method of correlation:
            - pearson - standard correlation coefficient
            - kendall - Kendall Tau correlation coefficient
            - spearman - Spearman rank correlation
            - cramer_v - Cramer’s V measure of association
    Returns:
        Correlation matrix.
    """
    if kind == "pearson":
        return df[num_for_corr].corr("pearson")
    elif kind == "spearman":
        return df[num_for_corr].corr("spearman")
    elif kind == "kendall":
        return df[num_for_corr].corr("kendall")
    elif kind == "cramer_v":
        return get_pairwise_correlation(df[cat_for_corr], _cramer_v)


def calculate_correlations(dataset: pd.DataFrame, columns: DatasetColumns) -> Dict:
    num_for_corr, cat_for_corr = _select_features_for_corr(dataset, columns)
    correlations = {}

    for kind in ["pearson", "spearman", "kendall", "cramer_v"]:
        correlations[kind] = _calculate_correlations(dataset, num_for_corr, cat_for_corr, kind)

    return correlations


@dataclasses.dataclass
class ColumnCorrelations:
    column_name: str
    kind: str
    values: Distribution


def calculate_cramer_v_correlation(column_name: str, dataset: pd.DataFrame, columns: List[str]) -> ColumnCorrelations:
    result_x = []
    result_y = []

    if not dataset[column_name].empty:
        for correlation_columns_name in columns:
            result_x.append(correlation_columns_name)
            result_y.append(_cramer_v(dataset[column_name], dataset[correlation_columns_name]))

    return ColumnCorrelations(column_name=column_name, kind="cramer_v", values=Distribution(x=result_x, y=result_y))


def calculate_category_column_correlations(
    column_name: str, dataset: pd.DataFrame, columns: List[str]
) -> Dict[str, ColumnCorrelations]:
    """For category columns calculate cramer_v correlation"""
    if dataset[column_name].empty:
        return {}

    correlation = calculate_cramer_v_correlation(column_name, dataset, columns)
    return {correlation.kind: correlation}


def calculate_numerical_column_correlations(
    column_name: str, dataset: pd.DataFrame, columns: List[str]
) -> Dict[str, ColumnCorrelations]:

    if dataset[column_name].empty or not columns:
        return {}

    result: Dict[str, ColumnCorrelations] = {}
    column = dataset[column_name]

    for kind in ["pearson", "spearman", "kendall"]:
        correlations_columns = []
        correlations_values = []

        for other_column_name in columns:
            correlations_columns.append(other_column_name)
            correlations_values.append(column.corr(dataset[other_column_name], method=kind))

        result[kind] = ColumnCorrelations(
            column_name=column_name,
            kind=kind,
            values=Distribution(x=correlations_columns, y=correlations_values),
        )

    return result


def calculate_column_distribution(column: pd.Series, column_type: str) -> ColumnDistribution:
    if column.empty:
        distribution: ColumnDistribution = {}

    elif column_type == "num":
        # TODO: implement distribution for num column
        value_counts = column.value_counts(dropna=True)
        distribution = dict(value_counts)

    elif column_type == "cat":
        value_counts = column.value_counts(dropna=True)
        distribution = dict(value_counts)

    else:
        raise ValueError(f"Cannot calculate distribution for column type {column_type}")

    return distribution<|MERGE_RESOLUTION|>--- conflicted
+++ resolved
@@ -13,15 +13,12 @@
 from scipy.stats import chi2_contingency
 
 from evidently.utils.data_operations import DatasetColumns
-<<<<<<< HEAD
+from evidently.utils.visualizations import make_hist_for_cat_plot
+from evidently.utils.visualizations import make_hist_for_num_plot
+
+MAX_CATEGORIES = 5
 from evidently.utils.types import ColumnDistribution
 from evidently.utils.visualizations import Distribution
-=======
-from evidently.utils.visualizations import make_hist_for_cat_plot
-from evidently.utils.visualizations import make_hist_for_num_plot
-
-MAX_CATEGORIES = 5
->>>>>>> b3287a74
 
 
 def get_rows_count(data: Union[pd.DataFrame, pd.Series]) -> int:
@@ -216,7 +213,6 @@
     dataset: pd.DataFrame, columns: DatasetColumns, task: Optional[str]
 ) -> DataQualityStats:
     result = DataQualityStats(rows_count=get_rows_count(dataset))
-    # result = DataQualityStats()
 
     result.num_features_stats = {
         feature_name: get_features_stats(dataset[feature_name], feature_type="num")
@@ -263,10 +259,7 @@
     return result
 
 
-<<<<<<< HEAD
-def _select_features_for_corr(dataset: pd.DataFrame, columns: DatasetColumns) -> tuple:
-=======
-@dataclass
+@dataclasses.dataclass
 class DataQualityPlot:
     bins_for_hist: Dict[str, pd.DataFrame]
 
@@ -581,8 +574,7 @@
         return df[df["num"] > 0]
 
 
-def _select_features_for_corr(reference_features_stats: DataQualityStats, target_name: Optional[str]) -> tuple:
->>>>>>> b3287a74
+def _select_features_for_corr(dataset: pd.DataFrame, columns: DatasetColumns) -> tuple:
     """Define which features should be used for calculating correlation matrices:
         - for pearson, spearman, and kendall correlation matrices we select numerical features which have > 1
             unique values;
