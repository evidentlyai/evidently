--- conflicted
+++ resolved
@@ -113,37 +113,13 @@
             labels=prediction,
         )
 
-<<<<<<< HEAD
-    # # calculate labels as np.array - for better negative label calculations for binary classification
-    # if data_columns.target_names is not None:
-    #     # if target_names is specified, get labels from it
-    #     labels = np.array(data_columns.target_names)
-
-    # else:
-    # if target_names is not specified, try to get labels from target and/or prediction
     if isinstance(prediction, str) and not is_float_dtype(data[prediction]):
         # if prediction is not probas, get unique values from it and target
-        labels = np.union1d(data[target].unique(), data[prediction].unique())
+        labels = np.union1d(data[target].unique(), data[prediction].unique()).tolist()
 
     else:
         # if prediction is probas, get unique values from target only
-        labels = data[target].unique()
-=======
-    # calculate labels as np.array - for better negative label calculations for binary classification
-    if data_columns.target_names is not None:
-        # if target_names is specified, get labels from it
-        labels = data_columns.target_names.copy()
-
-    else:
-        # if target_names is not specified, try to get labels from target and/or prediction
-        if isinstance(prediction, str) and not is_float_dtype(data[prediction]):
-            # if prediction is not probas, get unique values from it and target
-            labels = np.union1d(data[target].unique(), data[prediction].unique()).tolist()
-
-        else:
-            # if prediction is probas, get unique values from target only
-            labels = data[target].unique().tolist()
->>>>>>> d4743f95
+        labels = data[target].unique().tolist()
 
     # binary classification
     # prediction in mapping is a list of two columns:
