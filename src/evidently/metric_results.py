--- conflicted
+++ resolved
@@ -21,12 +21,9 @@
 
 Label = Union[int, str]
 
-<<<<<<< HEAD
-=======
 List.__getitem__.__closure__[0].cell_contents.cache_clear()  # type: ignore[attr-defined]
 LabelList = List[Label]
 
->>>>>>> 4470ecf2
 
 class _LabelKeyType(int):
     pass
@@ -43,11 +40,6 @@
         return value
 
 
-<<<<<<< HEAD
-ScatterData = Union[pd.DataFrame, pd.Series, List[float], pd.Index]
-ContourData = Tuple[np.ndarray, List[float], List[float]]
-ColumnScatter = Dict[LabelKey, ScatterData]
-=======
 ScatterData = Union[pd.Series]
 ContourData = Tuple[np.ndarray, List[float], List[float]]
 ColumnScatter = Dict[LabelKey, ScatterData]
@@ -71,7 +63,6 @@
     if any(isinstance(o, (pd.DataFrame, pd.Series)) for o in value.values()):
         return value
     return parse_obj_as(ColumnScatter, value)
->>>>>>> 4470ecf2
 
 
 class Distribution(MetricResult):
