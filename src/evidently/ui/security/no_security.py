from litestar import Request

<<<<<<< HEAD
from ..base import User
from .config import NoSecurityConfig
=======
from ..components.security import NoSecurityComponent
>>>>>>> 65bd3ae1
from .service import SecurityService


class NoSecurityService(SecurityService):
    def __init__(self, security_config: NoSecurityComponent):
        self.security_config = security_config

    def authenticate(self, request: Request) -> User:
        return User(id=self.security_config.dummy_user_id, name="")<|MERGE_RESOLUTION|>--- conflicted
+++ resolved
@@ -1,11 +1,7 @@
 from litestar import Request
 
-<<<<<<< HEAD
 from ..base import User
-from .config import NoSecurityConfig
-=======
 from ..components.security import NoSecurityComponent
->>>>>>> 65bd3ae1
 from .service import SecurityService
 
 
