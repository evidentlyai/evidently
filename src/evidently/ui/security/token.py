--- conflicted
+++ resolved
@@ -1,8 +1,3 @@
-<<<<<<< HEAD
-from typing import Literal
-=======
-import uuid
->>>>>>> 65bd3ae1
 from typing import Optional
 
 from litestar import Request
