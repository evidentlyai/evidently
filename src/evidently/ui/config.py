--- conflicted
+++ resolved
@@ -8,34 +8,8 @@
 import dynaconf
 from dynaconf import LazySettings
 from dynaconf.utils.boxing import DynaBox
-<<<<<<< HEAD
-
-from evidently._pydantic_compat import BaseModel
-from evidently.ui.security.config import NoSecurityConfig
-from evidently.ui.security.token import TokenSecurityConfig
-
-TConfig = TypeVar("TConfig")
-
-
-def load_config(config_type: Type[TConfig]):
-    def _wrap(box: dict) -> TConfig:
-        new_box = _convert_keys(box)
-        if pydantic.__version__.startswith("2") and issubclass(
-            config_type,
-            (pydantic.BaseModel, pydantic.v1.BaseModel),
-        ):
-            return config_type.parse_obj(new_box)  # type: ignore
-        elif pydantic.__version__.startswith("1") and issubclass(config_type, (pydantic.BaseModel,)):
-            return config_type.parse_obj(new_box)  # type: ignore
-        elif dataclasses.is_dataclass(config_type):
-            keys = [k.name for k in dataclasses.fields(config_type)]
-        else:
-            keys = [k for k in config_type.__annotations__.keys()]
-        return config_type(**{k: box.get(k) for k in keys if k in new_box})
-=======
 from litestar import Litestar
 from litestar.di import Provide
->>>>>>> 65bd3ae1
 
 from evidently._pydantic_compat import BaseModel
 from evidently._pydantic_compat import PrivateAttr
