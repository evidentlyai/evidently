<!DOCTYPE html>
<html lang="en">
  <head>
    <meta charset="UTF-8" />
    <link rel="icon" href="/favicon.ico" />
    <link rel="manifest" href="/manifest.json" />
    <meta name="viewport" content="width=device-width, initial-scale=1.0" />
    <meta name="theme-color" content="#000000" />
    <meta
      name="description"
      content="Evidently - ML Monitoring Demo. Hosted example to monitor the performance of a demand forecasting model on a toy dataset."
    />
    <title>Evidently - ML Monitoring Demo</title>
<<<<<<< HEAD
    <script type="module" crossorigin src="/static/js/index-3988b174.js"></script>
=======
    <script type="module" crossorigin src="/static/js/index-d8313774.js"></script>
>>>>>>> 35f82f99
    <link rel="modulepreload" crossorigin href="/static/js/vendor-953b2265.js">
    <link rel="stylesheet" href="/static/css/index.css">
  </head>
  <body>
    <div id="root"></div>
    <script>
      // hack for nivo and vite
      // https://github.com/plouc/nivo/issues/1455#issuecomment-815904731
      var global = globalThis
    </script>
    
  </body>
</html><|MERGE_RESOLUTION|>--- conflicted
+++ resolved
@@ -11,11 +11,7 @@
       content="Evidently - ML Monitoring Demo. Hosted example to monitor the performance of a demand forecasting model on a toy dataset."
     />
     <title>Evidently - ML Monitoring Demo</title>
-<<<<<<< HEAD
-    <script type="module" crossorigin src="/static/js/index-3988b174.js"></script>
-=======
-    <script type="module" crossorigin src="/static/js/index-d8313774.js"></script>
->>>>>>> 35f82f99
+    <script type="module" crossorigin src="/static/js/index-f9b00732.js"></script>
     <link rel="modulepreload" crossorigin href="/static/js/vendor-953b2265.js">
     <link rel="stylesheet" href="/static/css/index.css">
   </head>
