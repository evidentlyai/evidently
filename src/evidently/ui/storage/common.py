import uuid
from typing import ClassVar
from typing import List
from typing import Optional
from typing import Set
from typing import Tuple

from evidently.ui.base import AuthManager
from evidently.ui.base import DefaultRole
from evidently.ui.base import EntityType
from evidently.ui.base import Org
from evidently.ui.base import Permission
from evidently.ui.base import Role
from evidently.ui.base import Team
from evidently.ui.base import User
from evidently.ui.base import UserWithRoles
from evidently.ui.base import get_default_role_permissions
from evidently.ui.type_aliases import ZERO_UUID
from evidently.ui.type_aliases import EntityID
from evidently.ui.type_aliases import OrgID
from evidently.ui.type_aliases import ProjectID
from evidently.ui.type_aliases import TeamID
from evidently.ui.type_aliases import UserID

EVIDENTLY_SECRET_ENV = "EVIDENTLY_SECRET"
SECRET_HEADER_NAME = "evidently-secret"


class NoUser(User):
    id: UserID = ZERO_UUID
    name: str = ""


class NoTeam(Team):
    id: TeamID = ZERO_UUID
    name = ""


class NoOrg(Org):
    id: OrgID = ZERO_UUID
    name = ""


NO_USER = NoUser()
NO_TEAM = NoTeam()
NO_ORG = NoOrg()


class NoopAuthManager(AuthManager):
    user: ClassVar[User] = NO_USER
    team: ClassVar[Team] = NO_TEAM
    org: ClassVar[Org] = NO_ORG

    def create_org(self, owner: UserID, org: Org):
        return self.org

    def get_org(self, org_id: OrgID) -> Optional[Org]:
        return self.org

    def get_default_role(self, default_role: DefaultRole, entity_type: Optional[EntityType]) -> Role:
        return Role(
            id=0,
            name=default_role.value,
            entity_type=entity_type,
            permissions=get_default_role_permissions(default_role, entity_type)[1],
        )

    def update_role(self, role: Role):
        return role

    def _grant_entity_role(self, entity_type: EntityType, entity_id: EntityID, user_id: UserID, role: Role):
        pass

    def _revoke_entity_role(self, entity_type: EntityType, entity_id: EntityID, user_id: UserID, role: Role):
        pass

    def get_available_project_ids(self, user_id: UserID, org_id: Optional[OrgID]) -> Optional[Set[ProjectID]]:
        return None

    def check_entity_permission(
        self, user_id: UserID, entity_type: EntityType, entity_id: uuid.UUID, permission: Permission
    ) -> bool:
        return True

    def create_user(self, user_id: UserID, name: Optional[str]) -> User:
        return self.user

    def get_user(self, user_id: UserID) -> Optional[User]:
        return self.user

    def get_default_user(self) -> User:
        return self.user

    def _create_team(self, author: UserID, team: Team, org_id: OrgID) -> Team:
        return self.team

    def get_team(self, team_id: TeamID) -> Optional[Team]:
        return self.team

    def list_user_teams(self, user_id: UserID, org_id: OrgID) -> List[Team]:
        return []

    def _delete_team(self, team_id: TeamID):
        pass

    def _list_entity_users(
        self, entity_type: EntityType, entity_id: EntityID, read_permission: Permission
    ) -> List[User]:
        return []

    def _list_entity_users_with_roles(
        self, entity_type: EntityType, entity_id: EntityID, read_permission: Permission
    ) -> List[UserWithRoles]:
        return []

    def _delete_org(self, org_id: OrgID):
        pass

<<<<<<< HEAD
    def list_user_orgs(self, user_id: UserID):
        return []

    def list_user_entity_permissions(
        self, user_id: UserID, entity_type: EntityType, entity_id: EntityID
    ) -> Set[Permission]:
        return set(Permission)

    def list_user_entity_roles(
        self, user_id: UserID, entity_type: EntityType, entity_id: EntityID
    ) -> List[Tuple[EntityType, EntityID, Role]]:
        return [(entity_type, entity_id, self.get_default_role(DefaultRole.OWNER, None))]

    def list_roles(self, entity_type: Optional[EntityType]) -> List[Role]:
        return [self.get_default_role(DefaultRole.OWNER, None)]


SECRET_HEADER_NAME = "evidently-secret"
=======
    def _list_team_users(self, team_id: TeamID) -> Dict[UserID, bool]:
        return {}
>>>>>>> 65bd3ae1
<|MERGE_RESOLUTION|>--- conflicted
+++ resolved
@@ -116,7 +116,6 @@
     def _delete_org(self, org_id: OrgID):
         pass
 
-<<<<<<< HEAD
     def list_user_orgs(self, user_id: UserID):
         return []
 
@@ -131,11 +130,4 @@
         return [(entity_type, entity_id, self.get_default_role(DefaultRole.OWNER, None))]
 
     def list_roles(self, entity_type: Optional[EntityType]) -> List[Role]:
-        return [self.get_default_role(DefaultRole.OWNER, None)]
-
-
-SECRET_HEADER_NAME = "evidently-secret"
-=======
-    def _list_team_users(self, team_id: TeamID) -> Dict[UserID, bool]:
-        return {}
->>>>>>> 65bd3ae1
+        return [self.get_default_role(DefaultRole.OWNER, None)]