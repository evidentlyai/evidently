<<<<<<< HEAD
import os
import uuid
from typing import Callable
=======
>>>>>>> 39c5c699
from typing import ClassVar
from typing import List
from typing import Optional
from typing import Set
from uuid import UUID

from evidently.ui.base import AuthManager
from evidently.ui.base import DefaultRole
from evidently.ui.base import EntityType
from evidently.ui.base import Org
from evidently.ui.base import Permission
from evidently.ui.base import Role
from evidently.ui.base import Team
from evidently.ui.base import User
<<<<<<< HEAD
from evidently.ui.config import SecurityConfig
from evidently.ui.type_aliases import ZERO_UUID
=======
>>>>>>> 39c5c699
from evidently.ui.type_aliases import OrgID
from evidently.ui.type_aliases import ProjectID
from evidently.ui.type_aliases import TeamID
from evidently.ui.type_aliases import UserID

EVIDENTLY_SECRET_ENV = "EVIDENTLY_SECRET"


class NoUser(User):
    id: UserID = ZERO_UUID
    name: str = ""


class NoTeam(Team):
    id: TeamID = ZERO_UUID
    name = ""


class NoOrg(Org):
    id: OrgID = ZERO_UUID
    name = ""


NO_USER = NoUser()
NO_TEAM = NoTeam()
NO_ORG = NoOrg()


class NoopAuthManager(AuthManager):
    user: ClassVar[User] = NO_USER
    team: ClassVar[Team] = NO_TEAM
    org: ClassVar[Org] = NO_ORG

    def create_org(self, owner: UserID, org: Org):
        return self.org

    def get_org(self, org_id: OrgID) -> Optional[Org]:
        return self.org

    def get_default_role(self, default_role: DefaultRole) -> Role:
        return Role(id=0, name=default_role.value)

    def _grant_entity_role(self, entity_id: UUID, entity_type: EntityType, user_id: UserID, role: Role):
        pass

    def _revoke_entity_role(self, entity_id: UUID, entity_type: EntityType, user_id: UserID):
        pass

    def get_available_project_ids(self, user_id: UserID, org_id: Optional[OrgID]) -> Optional[Set[ProjectID]]:
        return None

    def check_entity_permission(
        self, user_id: UserID, entity_id: uuid.UUID, entity_type: EntityType, permission: Permission
    ) -> bool:
        return True

    def create_user(self, user_id: UserID, name: Optional[str]) -> User:
        return self.user

    def get_user(self, user_id: UserID) -> Optional[User]:
        return self.user

    def get_default_user(self) -> User:
        return self.user

    def create_team(self, author: UserID, team: Team, org_id: OrgID) -> Team:
        return self.team

    def get_team(self, team_id: TeamID) -> Optional[Team]:
        return self.team

    def list_user_teams(self, user_id: UserID, org_id: OrgID) -> List[Team]:
        return []

    def _delete_team(self, team_id: TeamID):
        pass

    def _list_team_users(self, team_id: TeamID) -> List[User]:
        return []

    def _delete_org(self, org_id: OrgID):
        pass

    def list_user_orgs(self, user_id: UserID):
        return []

    def _list_org_users(self, org_id: OrgID):
        return []


SECRET_HEADER_NAME = "evidently-secret"<|MERGE_RESOLUTION|>--- conflicted
+++ resolved
@@ -1,10 +1,9 @@
-<<<<<<< HEAD
+import os
+from typing import Callable
+from typing import ClassVar
 import os
 import uuid
 from typing import Callable
-=======
->>>>>>> 39c5c699
-from typing import ClassVar
 from typing import List
 from typing import Optional
 from typing import Set
@@ -18,11 +17,8 @@
 from evidently.ui.base import Role
 from evidently.ui.base import Team
 from evidently.ui.base import User
-<<<<<<< HEAD
 from evidently.ui.config import SecurityConfig
 from evidently.ui.type_aliases import ZERO_UUID
-=======
->>>>>>> 39c5c699
 from evidently.ui.type_aliases import OrgID
 from evidently.ui.type_aliases import ProjectID
 from evidently.ui.type_aliases import TeamID
