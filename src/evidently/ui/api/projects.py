import asyncio
import datetime
import json
from dataclasses import asdict
from typing import Callable
from typing import Dict
from typing import List
from typing import Optional
from typing import Sequence
from typing import Union

from litestar import Response
from litestar import Router
from litestar import delete
from litestar import get
from litestar import post
from litestar.di import Provide
from litestar.exceptions import HTTPException
from litestar.params import Dependency
from litestar.params import Parameter
from typing_extensions import Annotated

from evidently.report.report import METRIC_GENERATORS
from evidently.report.report import METRIC_PRESETS
from evidently.suite.base_suite import Snapshot
from evidently.test_suite.test_suite import TEST_GENERATORS
from evidently.test_suite.test_suite import TEST_PRESETS
from evidently.ui.api.models import DashboardInfoModel
from evidently.ui.api.models import ReportModel
from evidently.ui.api.models import TestSuiteModel
from evidently.ui.base import Project
from evidently.ui.base import SnapshotMetadata
from evidently.ui.dashboards.base import DashboardPanel
from evidently.ui.dashboards.reports import DashboardPanelCounter
from evidently.ui.dashboards.reports import DashboardPanelDistribution
from evidently.ui.dashboards.reports import DashboardPanelPlot
from evidently.ui.dashboards.test_suites import DashboardPanelTestSuite
from evidently.ui.dashboards.test_suites import DashboardPanelTestSuiteCounter
from evidently.ui.managers.projects import ProjectManager
from evidently.ui.type_aliases import OrgID
from evidently.ui.type_aliases import ProjectID
from evidently.ui.type_aliases import SnapshotID
from evidently.ui.type_aliases import TeamID
from evidently.ui.type_aliases import UserID
from evidently.utils import NumpyEncoder


async def path_project_dependency(
    project_id: ProjectID,
    project_manager: Annotated[ProjectManager, Dependency(skip_validation=True)],
    user_id: UserID,
):
    project = await project_manager.get_project(user_id, project_id)
    if project is None:
        raise HTTPException(status_code=404, detail="project not found")
    return project


@get("/{project_id:uuid}/reports")
async def list_reports(
    project: Annotated[Project, Dependency()],
    log_event: Callable,
) -> List[ReportModel]:
    reports = [
        ReportModel.from_snapshot(s)
        for s in await project.list_snapshots_async(include_test_suites=False)
        if s.is_report
    ]
    log_event("list_reports", reports_count=len(reports))
    return reports


@get("/{project_id:uuid}/test_suites")
async def list_test_suites(
    project: Annotated[Project, Dependency()],
    log_event: Callable,
) -> List[TestSuiteModel]:
    log_event("list_test_suites")
    return [
        TestSuiteModel.from_snapshot(s)
        for s in await project.list_snapshots_async(include_reports=False)
        if not s.is_report
    ]


@get("/{project_id:uuid}/snapshots")
async def list_snapshots(
    project: Annotated[Project, Dependency()],
    project_manager: Annotated[ProjectManager, Dependency(skip_validation=True)],
    log_event: Callable,
    user_id: UserID,
) -> List[SnapshotMetadata]:
    snapshots = await project_manager.list_snapshots(user_id, project.id)
    log_event("list_snapshots", reports_count=len(snapshots))
    return snapshots


@get("/")
async def list_projects(
    project_manager: Annotated[ProjectManager, Dependency(skip_validation=True)],
    log_event: Callable,
    user_id: UserID,
    team_id: Annotated[Optional[TeamID], Parameter(title="filter by team")] = None,
    org_id: Annotated[Optional[OrgID], Parameter(title="filter by org")] = None,
) -> Sequence[Project]:
    projects = await project_manager.list_projects(user_id, team_id, org_id)
    log_event("list_projects", project_count=len(projects))
    return projects


@get("/{project_id:uuid}/info")
async def get_project_info(
    project: Annotated[Project, Dependency()],
    log_event: Callable,
) -> Project:
    log_event("get_project_info")
    return project


@get("/search/{project_name:str}")
async def search_projects(
    project_name: Annotated[str, Parameter(title="Name of the project to search")],
    project_manager: Annotated[ProjectManager, Dependency(skip_validation=True)],
    log_event: Callable,
    user_id: UserID,
    team_id: Annotated[Optional[TeamID], Parameter(title="filter by team")] = None,
    org_id: Annotated[Optional[OrgID], Parameter(title="filter by org")] = None,
) -> List[Project]:
    log_event("search_projects")
    return await project_manager.search_project(user_id, team_id=team_id, org_id=org_id, project_name=project_name)


@post("/{project_id:uuid}/info")
async def update_project_info(
    project: Annotated[Project, Dependency()],
    data: Project,
    project_manager: Annotated[ProjectManager, Dependency(skip_validation=True)],
    log_event: Callable,
    user_id: UserID,
) -> Project:
    data.id = project.id
    await project_manager.update_project(user_id, data)
    log_event("update_project_info")
    return project


@get("/{project_id:uuid}/reload")
async def reload_project_snapshots(
    project: Annotated[Project, Dependency()],
    log_event: Callable,
) -> None:
    await project.reload_async(reload_snapshots=True)
    log_event("reload_project_snapshots")


async def path_snapshot_metadata_dependency(
    project: Annotated[Project, Dependency()],
    snapshot_id: SnapshotID,
):
    snapshot = await project.get_snapshot_metadata_async(snapshot_id)
    if snapshot is None:
        raise HTTPException(status_code=404, detail="Snapshot not found")
    return snapshot


@get(
    "/{project_id:uuid}/{snapshot_id:uuid}/graphs_data/{graph_id:str}",
)
async def get_snapshot_graph_data(
    snapshot_metadata: Annotated[SnapshotMetadata, Dependency()],
    graph_id: Annotated[str, Parameter(title="id of graph in snapshot")],
    log_event: Callable,
) -> str:
    graph = (await snapshot_metadata.get_additional_graphs()).get(graph_id)
    if graph is None:
        raise HTTPException(status_code=404, detail="Graph not found")
    log_event("get_snapshot_graph_data")
    return json.dumps(graph, cls=NumpyEncoder)


@get("/{project_id:uuid}/{snapshot_id:uuid}/download")
async def get_snapshot_download(
    snapshot_metadata: Annotated[SnapshotMetadata, Dependency()],
    log_event: Callable,
    report_format: str = "html",
) -> Response:
    report = await snapshot_metadata.as_report_base()
    if report_format == "html":
        return Response(
            report.get_html(),
            headers={"content-disposition": f"attachment;filename={snapshot_metadata.id}.html"},
        )
    if report_format == "json":
        return Response(
            report.json(),
            headers={"content-disposition": f"attachment;filename={snapshot_metadata.id}.json"},
        )
    log_event("get_snapshot_download")
    raise HTTPException(status_code=400, detail=f"Unknown format {report_format}")


@get("/{project_id:uuid}/{snapshot_id:uuid}/data")
async def get_snapshot_data(
    snapshot_metadata: Annotated[SnapshotMetadata, Dependency()],
    log_event: Callable,
) -> str:
    dashboard_info, snapshot = await asyncio.gather(snapshot_metadata.get_dashboard_info(), snapshot_metadata.load())
<<<<<<< HEAD
    info = DashboardInfoModel.from_dashboard_info(
        dashboard_info=dashboard_info, version=snapshot.metadata.get("version", "1")
    )
=======
    info = DashboardInfoModel.from_dashboard_info(dashboard_info=dashboard_info)
>>>>>>> e1c865d7

    log_event(
        "get_snapshot_data",
        snapshot_type="report" if snapshot.is_report else "test_suite",
        metrics=[m.get_id() for m in snapshot.first_level_metrics()],
        metric_presets=snapshot.metadata.get(METRIC_PRESETS, []),
        metric_generators=snapshot.metadata.get(METRIC_GENERATORS, []),
        tests=[t.get_id() for t in snapshot.first_level_tests()],
        test_presets=snapshot.metadata.get(TEST_PRESETS, []),
        test_generators=snapshot.metadata.get(TEST_GENERATORS, []),
    )
    return json.dumps(asdict(info), cls=NumpyEncoder)


@get("/{project_id:uuid}/{snapshot_id:uuid}/metadata")
async def get_snapshot_metadata(
    snapshot_metadata: Annotated[SnapshotMetadata, Dependency()],
    log_event: Callable,
) -> SnapshotMetadata:
    log_event(
        "get_snapshot_metadata",
        snapshot_type="report" if snapshot_metadata.is_report else "test_suite",
        metric_presets=snapshot_metadata.metadata.get(METRIC_PRESETS, []),
        metric_generators=snapshot_metadata.metadata.get(METRIC_GENERATORS, []),
        test_presets=snapshot_metadata.metadata.get(TEST_PRESETS, []),
        test_generators=snapshot_metadata.metadata.get(TEST_GENERATORS, []),
    )
    return snapshot_metadata


@get("/{project_id:uuid}/dashboard/panels")
async def list_project_dashboard_panels(
    project: Annotated[Project, Dependency()],
    log_event: Callable,
) -> List[DashboardPanel]:
    log_event("list_project_dashboard_panels")
    return list(project.dashboard.panels)


# We need this endpoint to export
# some additional models to open api schema
@get("/models/additional")
async def additional_models() -> (
    List[
        Union[
            DashboardInfoModel,
            DashboardPanelPlot,
            DashboardPanelCounter,
            DashboardPanelDistribution,
            DashboardPanelTestSuite,
            DashboardPanelTestSuiteCounter,
        ]
    ]
):
    return []


@get("/{project_id:uuid}/dashboard")
async def project_dashboard(
    project: Annotated[Project, Dependency()],
    # TODO: no datetime, as it unable to validate '2023-07-09T02:03'
    log_event: Callable,
    timestamp_start: Optional[str] = None,
    timestamp_end: Optional[str] = None,
) -> str:
    timestamp_start_ = datetime.datetime.fromisoformat(timestamp_start) if timestamp_start else None
    timestamp_end_ = datetime.datetime.fromisoformat(timestamp_end) if timestamp_end else None

    info = await DashboardInfoModel.from_project_with_time_range(
        project,
        timestamp_start=timestamp_start_,
        timestamp_end=timestamp_end_,
    )
    log_event("project_dashboard")
    return json.dumps(asdict(info), cls=NumpyEncoder)


@post("/")
async def add_project(
    data: Project,
    project_manager: Annotated[ProjectManager, Dependency(skip_validation=True)],
    log_event: Callable,
    user_id: UserID,
    team_id: Optional[TeamID] = None,
    org_id: Optional[OrgID] = None,
) -> Project:
    if team_id is None and data.team_id is not None:
        team_id = data.team_id
    elif org_id is None and data.org_id is not None:
        org_id = data.org_id

    p = await project_manager.add_project(data, user_id, team_id, org_id)
    log_event("add_project")
    return p


@delete("/{project_id:uuid}")
async def delete_project(
    project_id: Annotated[ProjectID, Parameter(title="id of project")],
    project_manager: Annotated[ProjectManager, Dependency(skip_validation=True)],
    log_event: Callable,
    user_id: UserID,
) -> None:
    await project_manager.delete_project(user_id, project_id)
    log_event("delete_project")


@post("/{project_id:uuid}/snapshots")
async def add_snapshot(
    project: Annotated[Project, Dependency()],
    parsed_json: Snapshot,
    project_manager: Annotated[ProjectManager, Dependency(skip_validation=True)],
    log_event: Callable,
    user_id: UserID,
) -> None:
    await project_manager.add_snapshot(user_id, project.id, parsed_json)
    log_event("add_snapshot")


@delete("/{project_id:uuid}/{snapshot_id:uuid}")
async def delete_snapshot(
    project: Annotated[Project, Dependency()],
    snapshot_id: Annotated[SnapshotID, Parameter(title="id of snapshot")],
    project_manager: Annotated[ProjectManager, Dependency(skip_validation=True)],
    log_event: Callable,
    user_id: UserID,
) -> None:
    await project_manager.delete_snapshot(user_id, project.id, snapshot_id)
    log_event("delete_snapshot")


def create_projects_api(guard: Callable) -> Router:
    return Router(
        "/projects",
        route_handlers=[
            Router(
                "",
                route_handlers=[
                    additional_models,
                    list_projects,
                    list_reports,
                    get_project_info,
                    search_projects,
                    list_test_suites,
                    get_snapshot_graph_data,
                    get_snapshot_data,
                    get_snapshot_download,
                    list_project_dashboard_panels,
                    project_dashboard,
                    list_snapshots,
                    get_snapshot_metadata,
                ],
            ),
            Router(
                "",
                route_handlers=[
                    update_project_info,
                    reload_project_snapshots,
                    add_project,
                    delete_project,
                    add_snapshot,
                    delete_snapshot,
                ],
                guards=[guard],
            ),
        ],
    )


projects_api_dependencies: Dict[str, Provide] = {
    "project": Provide(path_project_dependency),
    "snapshot_metadata": Provide(path_snapshot_metadata_dependency),
}<|MERGE_RESOLUTION|>--- conflicted
+++ resolved
@@ -205,13 +205,7 @@
     log_event: Callable,
 ) -> str:
     dashboard_info, snapshot = await asyncio.gather(snapshot_metadata.get_dashboard_info(), snapshot_metadata.load())
-<<<<<<< HEAD
-    info = DashboardInfoModel.from_dashboard_info(
-        dashboard_info=dashboard_info, version=snapshot.metadata.get("version", "1")
-    )
-=======
     info = DashboardInfoModel.from_dashboard_info(dashboard_info=dashboard_info)
->>>>>>> e1c865d7
 
     log_event(
         "get_snapshot_data",
