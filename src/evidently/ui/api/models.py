--- conflicted
+++ resolved
@@ -150,13 +150,6 @@
     def from_user(cls, user: User):
         return UserModel(id=user.id, name=user.name, email=user.email)
 
-<<<<<<< HEAD
-
-class Version(BaseModel):
-    application: str
-    version: str
-    commit: str
-=======
     def merge(self: UT, other: "UserModel") -> UT:
         kwargs = {f: getattr(other, f, None) or getattr(self, f) for f in self.__fields__}
         return self.__class__(**kwargs)
@@ -170,4 +163,9 @@
     @classmethod
     def from_role(cls, role: Role):
         return RoleModel(id=role.id, name=role.name, entity_type=role.entity_type)
->>>>>>> 1d6f32b4
+
+
+class Version(BaseModel):
+    application: str
+    version: str
+    commit: str