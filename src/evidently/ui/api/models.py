--- conflicted
+++ resolved
@@ -144,8 +144,7 @@
 
     @classmethod
     def from_user(cls, user: User):
-<<<<<<< HEAD
-        return UserModel(id=user.id, name=user.name)
+        return UserModel(id=user.id, name=user.name, email=user.email)
 
 
 class RoleModel(BaseModel):
@@ -155,7 +154,4 @@
 
     @classmethod
     def from_role(cls, role: Role):
-        return RoleModel(id=role.id, name=role.name, entity_type=role.entity_type)
-=======
-        return UserModel(id=user.id, name=user.name, email=user.email)
->>>>>>> f73f5263
+        return RoleModel(id=role.id, name=role.name, entity_type=role.entity_type)