<!DOCTYPE html>
<html lang="en">
  <head>
    <meta charset="UTF-8" />
    <link rel="icon" href="/favicon.ico" />
    <link rel="manifest" href="/manifest.json" />
    <meta name="viewport" content="width=device-width, initial-scale=1.0" />
    <meta name="theme-color" content="#000000" />
    <meta
      name="description"
      content="Evidently - ML Monitoring Demo. Hosted example to monitor the performance of a demand forecasting model on a toy dataset."
    />
    <title>Evidently - ML Monitoring Demo</title>
<<<<<<< HEAD
    <script type="module" crossorigin src="/static/js/index-D1T6TkqG.js"></script>
    <link rel="modulepreload" crossorigin href="/static/js/vendor-CmCdJidw.js">
=======
    <script type="module" crossorigin src="/static/js/index-BWsC1nLO.js"></script>
    <link rel="modulepreload" crossorigin href="/static/js/vendor-CeU3neRp.js">
>>>>>>> 6b18515d
    <link rel="stylesheet" crossorigin href="/static/css/index-maTzSdYn.css">
  </head>
  <body>
    <div id="root"></div>
    <script>
      // hack for nivo and vite
      // https://github.com/plouc/nivo/issues/1455#issuecomment-815904731
      var global = globalThis
    </script>
  </body>
</html><|MERGE_RESOLUTION|>--- conflicted
+++ resolved
@@ -11,13 +11,8 @@
       content="Evidently - ML Monitoring Demo. Hosted example to monitor the performance of a demand forecasting model on a toy dataset."
     />
     <title>Evidently - ML Monitoring Demo</title>
-<<<<<<< HEAD
-    <script type="module" crossorigin src="/static/js/index-D1T6TkqG.js"></script>
+    <script type="module" crossorigin src="/static/js/index-DDtzHRZt.js"></script>
     <link rel="modulepreload" crossorigin href="/static/js/vendor-CmCdJidw.js">
-=======
-    <script type="module" crossorigin src="/static/js/index-BWsC1nLO.js"></script>
-    <link rel="modulepreload" crossorigin href="/static/js/vendor-CeU3neRp.js">
->>>>>>> 6b18515d
     <link rel="stylesheet" crossorigin href="/static/css/index-maTzSdYn.css">
   </head>
   <body>
