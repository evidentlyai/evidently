--- conflicted
+++ resolved
@@ -22,9 +22,6 @@
       // https://github.com/plouc/nivo/issues/1455#issuecomment-815904731
       var global = globalThis
     </script>
-<<<<<<< HEAD
 
-=======
->>>>>>> 227d5eef
   </body>
 </html>