--- conflicted
+++ resolved
@@ -11,13 +11,8 @@
       content="Evidently - ML Monitoring Demo. Hosted example to monitor the performance of a demand forecasting model on a toy dataset."
     />
     <title>Evidently - ML Monitoring Demo</title>
-<<<<<<< HEAD
-    <script type="module" crossorigin src="/static/js/index-cm3Wo14-.js"></script>
-    <link rel="modulepreload" crossorigin href="/static/js/vendor-DIBEN6EK.js">
-=======
-    <script type="module" crossorigin src="/static/js/index-BWliUUw9.js"></script>
-    <link rel="modulepreload" crossorigin href="/static/js/vendor-CeU3neRp.js">
->>>>>>> b30747c6
+    <script type="module" crossorigin src="/static/js/index-CiNgw03e.js"></script>
+    <link rel="modulepreload" crossorigin href="/static/js/vendor-CxWspqT8.js">
     <link rel="stylesheet" crossorigin href="/static/css/index-maTzSdYn.css">
   </head>
   <body>
