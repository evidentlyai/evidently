--- conflicted
+++ resolved
@@ -11,13 +11,8 @@
       content="Evidently - ML Monitoring Demo. Hosted example to monitor the performance of a demand forecasting model on a toy dataset."
     />
     <title>Evidently - ML Monitoring Demo</title>
-<<<<<<< HEAD
-    <script type="module" crossorigin src="/static/js/index-DfLgKujk.js"></script>
+    <script type="module" crossorigin src="/static/js/index-CRMJdizg.js"></script>
     <link rel="modulepreload" crossorigin href="/static/js/vendor-CFh6IQM6.js">
-=======
-    <script type="module" crossorigin src="/static/js/index-D6ByaOqT.js"></script>
-    <link rel="modulepreload" crossorigin href="/static/js/vendor-CmCdJidw.js">
->>>>>>> 0be40145
     <link rel="stylesheet" crossorigin href="/static/css/index-maTzSdYn.css">
   </head>
   <body>
