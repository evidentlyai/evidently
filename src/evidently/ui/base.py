--- conflicted
+++ resolved
@@ -263,17 +263,7 @@
         raise NotImplementedError
 
     @abstractmethod
-<<<<<<< HEAD
     def add_snapshot(self, project_id: ProjectID, snapshot: Snapshot, blob: "BlobMetadata"):
-=======
-    def add_snapshot(
-        self,
-        project_id: ProjectID,
-        snapshot: Snapshot,
-        blob: "BlobMetadata",
-        out_dataset_id: Optional[str] = None,
-    ):
->>>>>>> 045831e4
         raise NotImplementedError
 
     @abstractmethod
