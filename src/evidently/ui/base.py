import contextlib
import datetime
import json
from abc import ABC
from abc import abstractmethod
from enum import Enum
from typing import IO
from typing import TYPE_CHECKING
from typing import Any
from typing import ClassVar
from typing import Dict
from typing import Iterator
from typing import List
from typing import Optional
from typing import Set
from typing import Type
from typing import TypeVar
from typing import Union

import uuid6

from evidently._pydantic_compat import BaseModel
from evidently._pydantic_compat import Field
from evidently._pydantic_compat import PrivateAttr
from evidently._pydantic_compat import parse_obj_as
from evidently.core import new_id
from evidently.model.dashboard import DashboardInfo
from evidently.suite.base_suite import MetadataValueType
from evidently.suite.base_suite import ReportBase
from evidently.suite.base_suite import Snapshot
from evidently.suite.base_suite import SnapshotLinks
from evidently.ui.dashboards.base import DashboardConfig
from evidently.ui.dashboards.base import PanelValue
from evidently.ui.dashboards.base import ReportFilter
from evidently.ui.dashboards.test_suites import TestFilter
from evidently.ui.type_aliases import BlobID
from evidently.ui.type_aliases import DataPoints
from evidently.ui.type_aliases import DataPointsAsType
from evidently.ui.type_aliases import EntityID
from evidently.ui.type_aliases import OrgID
from evidently.ui.type_aliases import PointType
from evidently.ui.type_aliases import ProjectID
from evidently.ui.type_aliases import SnapshotID
from evidently.ui.type_aliases import TeamID
from evidently.ui.type_aliases import TestResultPoints
from evidently.ui.type_aliases import UserID
from evidently.utils import NumpyEncoder
from evidently.utils.dashboard import TemplateParams
from evidently.utils.dashboard import inline_iframe_html_template
<<<<<<< HEAD

if TYPE_CHECKING:
    from evidently.ui.managers.projects import ProjectManager

_loop = asyncio.new_event_loop()

_thr = threading.Thread(target=_loop.run_forever, name="Async Runner", daemon=True)


TA = TypeVar("TA")


def async_to_sync(awaitable: Awaitable[TA]) -> TA:
    try:
        asyncio.get_running_loop()
        # we are in sync context but inside a running loop
        if not _thr.is_alive():
            _thr.start()
        future = asyncio.run_coroutine_threadsafe(awaitable, _loop)
        return future.result()
    except RuntimeError:
        new_loop = asyncio.new_event_loop()
        asyncio.set_event_loop(new_loop)
        try:
            return new_loop.run_until_complete(awaitable)
        finally:
            new_loop.close()
=======
from evidently.utils.sync import sync_api
>>>>>>> 975fb0f4


class BlobMetadata(BaseModel):
    id: BlobID
    size: Optional[int]


class SnapshotMetadata(BaseModel):
    id: SnapshotID
    name: Optional[str] = None
    timestamp: datetime.datetime
    metadata: Dict[str, MetadataValueType]
    tags: List[str]
    is_report: bool
    blob: "BlobMetadata"
    links: SnapshotLinks = SnapshotLinks()  # links to datasets and stuff

    _project: "Project" = PrivateAttr(None)
    _dashboard_info: "DashboardInfo" = PrivateAttr(None)
    _additional_graphs: Dict[str, dict] = PrivateAttr(None)

    @property
    def project(self):
        return self._project

    async def load(self) -> Snapshot:
        return await self.project.project_manager.load_snapshot(self.project._user_id, self.project.id, self.id)

    async def as_report_base(self) -> ReportBase:
        value = await self.load()
        return value.as_report() if value.is_report else value.as_test_suite()

    def bind(self, project: "Project"):
        self._project = project
        return self

    @classmethod
    def from_snapshot(cls, snapshot: Snapshot, blob: "BlobMetadata") -> "SnapshotMetadata":
        return SnapshotMetadata(
            id=snapshot.id,
            name=snapshot.name,
            timestamp=snapshot.timestamp,
            metadata=snapshot.metadata,
            tags=snapshot.tags,
            is_report=snapshot.is_report,
            blob=blob,
        )

    async def get_dashboard_info(self):
        if self._dashboard_info is None:
            report = await self.as_report_base()
            _, self._dashboard_info, self._additional_graphs = report._build_dashboard_info()
        return self._dashboard_info

    async def get_additional_graphs(self):
        if self._additional_graphs is None:
            report = await self.as_report_base()
            _, self._dashboard_info, self._additional_graphs = report._build_dashboard_info()
        return self._additional_graphs


class EntityType(Enum):
    Dataset = "dataset"
    Project = "project"
    Team = "team"
    Org = "org"


class Entity(BaseModel):
    entity_type: ClassVar[EntityType]
    id: EntityID


class Org(Entity):
    entity_type: ClassVar[EntityType] = EntityType.Org
    id: OrgID = Field(default_factory=new_id)
    name: str


class Team(Entity):
    entity_type: ClassVar[EntityType] = EntityType.Team
    id: TeamID = Field(default_factory=new_id)
    name: str
    org_id: Optional[OrgID]


UT = TypeVar("UT", bound="User")


class User(BaseModel):
    id: UserID = Field(default_factory=new_id)
    name: str
    email: str = ""

    def merge(self: UT, other: "User") -> UT:
        kwargs = {f: getattr(other, f, None) or getattr(self, f) for f in self.__fields__}
        return self.__class__(**kwargs)


def _default_dashboard():
    from evidently.ui.dashboards import DashboardConfig

    return DashboardConfig(name="", panels=[])


class Project(Entity):
    entity_type: ClassVar[EntityType] = EntityType.Project

    class Config:
        underscore_attrs_are_private = True

    id: ProjectID = Field(default_factory=new_id)
    name: str
    description: Optional[str] = None
    dashboard: "DashboardConfig" = Field(default_factory=_default_dashboard)

    team_id: Optional[TeamID]

    date_from: Optional[datetime.datetime] = None
    date_to: Optional[datetime.datetime] = None
    created_at: Optional[datetime.datetime] = Field(default=None)
    # Field(default=datetime.datetime.fromisoformat("1900-01-01T00:00:00"))

    _project_manager: "ProjectManager" = PrivateAttr(None)
    _user_id: UserID = PrivateAttr(None)

    def bind(self, project_manager: Optional["ProjectManager"], user_id: Optional[UserID]):
        # todo: better typing (add optional or forbid optional)
        self._project_manager = project_manager  # type: ignore[assignment]
        self._user_id = user_id  # type: ignore[assignment]
        return self

    @property
    def project_manager(self) -> "ProjectManager":
        if self._project_manager is None:
            raise ValueError("Project is not binded")
        return self._project_manager

    async def save_async(self):
        await self.project_manager.update_project(self._user_id, self)
        return self

    async def load_snapshot_async(self, snapshot_id: SnapshotID) -> Snapshot:
        return await self.project_manager.load_snapshot(self._user_id, self.id, snapshot_id)

    async def add_snapshot_async(self, snapshot: Snapshot):
        await self.project_manager.add_snapshot(self._user_id, self.id, snapshot)

    async def delete_snapshot_async(self, snapshot_id: Union[str, SnapshotID]):
        if isinstance(snapshot_id, str):
            snapshot_id = uuid6.UUID(snapshot_id)
        await self.project_manager.delete_snapshot(self._user_id, self.id, snapshot_id)

    async def list_snapshots_async(
        self, include_reports: bool = True, include_test_suites: bool = True
    ) -> List[SnapshotMetadata]:
        return await self.project_manager.list_snapshots(self._user_id, self.id, include_reports, include_test_suites)

    async def get_snapshot_metadata_async(self, id: SnapshotID) -> SnapshotMetadata:
        return await self.project_manager.get_snapshot_metadata(self._user_id, self.id, id)

    async def build_dashboard_info_async(
        self,
        timestamp_start: Optional[datetime.datetime],
        timestamp_end: Optional[datetime.datetime],
    ) -> DashboardInfo:
        return await self.dashboard.build(self.project_manager.data, self.id, timestamp_start, timestamp_end)

    async def show_dashboard_async(
        self,
        timestamp_start: Optional[datetime.datetime] = None,
        timestamp_end: Optional[datetime.datetime] = None,
    ):
        dashboard_info = await self.build_dashboard_info_async(timestamp_start, timestamp_end)
        template_params = TemplateParams(
            dashboard_id="pd_" + str(new_id()).replace("-", ""),
            dashboard_info=dashboard_info,
            additional_graphs={},
        )
        # pylint: disable=import-outside-toplevel
        try:
            from IPython.display import HTML

            return HTML(inline_iframe_html_template(params=template_params))
        except ImportError as err:
            raise Exception("Cannot import HTML from IPython.display, no way to show html") from err

    async def reload_async(self, reload_snapshots: bool = False):
        # fixme: reload snapshots
        project = await self.project_manager.get_project(self._user_id, self.id)
        self.__dict__.update(project.__dict__)

        if reload_snapshots:
            await self.project_manager.reload_snapshots(self._user_id, self.id)

    save = sync_api(save_async)
    load_snapshot = sync_api(load_snapshot_async)
    delete_snapshot = sync_api(delete_snapshot_async)
    list_snapshots = sync_api(list_snapshots_async)
    show_dashboard = sync_api(show_dashboard_async)
    build_dashboard_info = sync_api(build_dashboard_info_async)
    get_snapshot_metadata = sync_api(get_snapshot_metadata_async)
    add_snapshot = sync_api(add_snapshot_async)
    reload = sync_api(reload_async)


class ProjectMetadataStorage(ABC):
    @abstractmethod
    async def add_project(self, project: Project, user: User, team: Team) -> Project:
        raise NotImplementedError

    @abstractmethod
    async def get_project(self, project_id: ProjectID) -> Optional[Project]:
        raise NotImplementedError

    @abstractmethod
    async def delete_project(self, project_id: ProjectID):
        raise NotImplementedError

    @abstractmethod
    async def list_projects(self, project_ids: Optional[Set[ProjectID]]) -> List[Project]:
        raise NotImplementedError

    @abstractmethod
    async def add_snapshot(self, project_id: ProjectID, snapshot: Snapshot, blob: "BlobMetadata"):
        raise NotImplementedError

    @abstractmethod
    async def delete_snapshot(self, project_id: ProjectID, snapshot_id: SnapshotID):
        raise NotImplementedError

    @abstractmethod
    async def search_project(self, project_name: str, project_ids: Optional[Set[ProjectID]]) -> List[Project]:
        raise NotImplementedError

    @abstractmethod
    async def list_snapshots(
        self,
        project_id: ProjectID,
        include_reports: bool = True,
        include_test_suites: bool = True,
    ) -> List[SnapshotMetadata]:
        raise NotImplementedError

    @abstractmethod
    async def get_snapshot_metadata(self, project_id: ProjectID, snapshot_id: SnapshotID) -> SnapshotMetadata:
        raise NotImplementedError

    @abstractmethod
    async def update_project(self, project: Project) -> Project:
        raise NotImplementedError

    @abstractmethod
    async def reload_snapshots(self, project_id: ProjectID):
        raise NotImplementedError


class BlobStorage(ABC):
    @abstractmethod
    @contextlib.contextmanager
    def open_blob(self, id: BlobID) -> Iterator[IO]:
        raise NotImplementedError

    @abstractmethod
    async def put_blob(self, blob_id: str, obj):
        raise NotImplementedError

    def get_snapshot_blob_id(self, project_id: ProjectID, snapshot: Snapshot) -> BlobID:
        raise NotImplementedError

    async def put_snapshot(self, project_id: ProjectID, snapshot: Snapshot) -> BlobMetadata:
        id = self.get_snapshot_blob_id(project_id, snapshot)
        await self.put_blob(id, json.dumps(snapshot.dict(), cls=NumpyEncoder))
        return await self.get_blob_metadata(id)

    async def get_blob_metadata(self, blob_id: BlobID) -> BlobMetadata:
        raise NotImplementedError


class DataStorage(ABC):
    @abstractmethod
    async def extract_points(self, project_id: ProjectID, snapshot: Snapshot):
        raise NotImplementedError

    async def load_points(
        self,
        project_id: ProjectID,
        filter: "ReportFilter",
        values: List["PanelValue"],
        timestamp_start: Optional[datetime.datetime],
        timestamp_end: Optional[datetime.datetime],
    ) -> DataPoints:
        return await self.load_points_as_type(float, project_id, filter, values, timestamp_start, timestamp_end)

    @staticmethod
    def parse_value(cls: Type[PointType], value: Any) -> PointType:
        if isinstance(value, cls):
            return value
        if isinstance(value, str):
            value = json.loads(value)
        return parse_obj_as(cls, value)

    @abstractmethod
    async def load_test_results(
        self,
        project_id: ProjectID,
        filter: "ReportFilter",
        test_filters: List["TestFilter"],
        time_agg: Optional[str],
        timestamp_start: Optional[datetime.datetime],
        timestamp_end: Optional[datetime.datetime],
    ) -> TestResultPoints:
        raise NotImplementedError

    @abstractmethod
    async def load_points_as_type(
        self,
        cls: Type[PointType],
        project_id: ProjectID,
        filter: "ReportFilter",
        values: List["PanelValue"],
        timestamp_start: Optional[datetime.datetime],
        timestamp_end: Optional[datetime.datetime],
    ) -> DataPointsAsType[PointType]:
        raise NotImplementedError<|MERGE_RESOLUTION|>--- conflicted
+++ resolved
@@ -47,37 +47,10 @@
 from evidently.utils import NumpyEncoder
 from evidently.utils.dashboard import TemplateParams
 from evidently.utils.dashboard import inline_iframe_html_template
-<<<<<<< HEAD
+from evidently.utils.sync import sync_api
 
 if TYPE_CHECKING:
     from evidently.ui.managers.projects import ProjectManager
-
-_loop = asyncio.new_event_loop()
-
-_thr = threading.Thread(target=_loop.run_forever, name="Async Runner", daemon=True)
-
-
-TA = TypeVar("TA")
-
-
-def async_to_sync(awaitable: Awaitable[TA]) -> TA:
-    try:
-        asyncio.get_running_loop()
-        # we are in sync context but inside a running loop
-        if not _thr.is_alive():
-            _thr.start()
-        future = asyncio.run_coroutine_threadsafe(awaitable, _loop)
-        return future.result()
-    except RuntimeError:
-        new_loop = asyncio.new_event_loop()
-        asyncio.set_event_loop(new_loop)
-        try:
-            return new_loop.run_until_complete(awaitable)
-        finally:
-            new_loop.close()
-=======
-from evidently.utils.sync import sync_api
->>>>>>> 975fb0f4
 
 
 class BlobMetadata(BaseModel):
