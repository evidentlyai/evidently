--- conflicted
+++ resolved
@@ -578,14 +578,8 @@
         )
         return project
 
-<<<<<<< HEAD
     def add_project(self, project: Project, user_id: UserID, team_id: TeamID, org_id: OrgID) -> Project:
-=======
-    def add_project(
-        self, project: Project, user_id: Optional[UserID], team_id: Optional[TeamID], org_id: Optional[OrgID]
-    ) -> Project:
         project.created_at = project.created_at or datetime.datetime.now()
->>>>>>> 3b260f92
         user = self.auth.get_or_default_user(user_id)
         team = self.auth.get_team_or_error(team_id)
         org = self.auth.get_org_or_error(org_id)
