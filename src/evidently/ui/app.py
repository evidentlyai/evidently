--- conflicted
+++ resolved
@@ -1,11 +1,6 @@
 import os
 from functools import partial
 from typing import Any
-<<<<<<< HEAD
-from typing import Callable
-=======
-from typing import Optional
->>>>>>> 3b260f92
 
 import uvicorn
 from iterative_telemetry import IterativeTelemetryLogger
