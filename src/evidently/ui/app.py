--- conflicted
+++ resolved
@@ -18,10 +18,9 @@
 from starlette.staticfiles import StaticFiles
 from typing_extensions import Annotated
 
-<<<<<<< HEAD
-=======
+from evidently.report.report import METRIC_GENERATORS
+from evidently.report.report import METRIC_PRESETS
 import evidently
->>>>>>> cf58490c
 from evidently.report.report import METRIC_GENERATORS
 from evidently.report.report import METRIC_PRESETS
 from evidently.suite.base_suite import Snapshot
@@ -218,7 +217,6 @@
     json_str = json.dumps(info.dict(), cls=NumpyEncoder).encode("utf-8")
     event_logger.send_event(
         SERVICE_INTERFACE,
-<<<<<<< HEAD
         "get_snapshot_data",
         snapshot_type="report" if snapshot.value.is_report else "test_suite",
         metrics=[m.get_id() for m in snapshot.value.first_level_metrics()],
@@ -227,15 +225,6 @@
         tests=[t.get_id() for t in snapshot.value.first_level_tests()],
         test_presets=snapshot.value.metadata.get(TEST_PRESETS, []),
         test_generators=snapshot.value.metadata.get(TEST_GENERATORS, []),
-=======
-        "get_report_data",
-        metrics=[m.get_id() for m in report.value.first_level_metrics()],
-        metric_presets=report.value.metadata.get(METRIC_PRESETS, []),
-        metric_generators=report.value.metadata.get(METRIC_GENERATORS, []),
-        tests=[t.get_id() for t in report.value.first_level_tests()],
-        test_presets=report.value.metadata.get(TEST_PRESETS, []),
-        test_generators=report.value.metadata.get(TEST_GENERATORS, []),
->>>>>>> cf58490c
     )
     return Response(media_type="application/json", content=json_str)
 
