from typing import Dict
from typing import List
from typing import NamedTuple
from typing import Optional
from uuid import UUID

from requests import HTTPError

from evidently._pydantic_compat import PrivateAttr
from evidently.ui.api.models import OrgModel
from evidently.ui.api.models import TeamModel
from evidently.ui.base import Org
from evidently.ui.base import ProjectManager
from evidently.ui.base import Team
from evidently.ui.storage.common import NoopAuthManager
from evidently.ui.type_aliases import STR_UUID
from evidently.ui.type_aliases import ZERO_UUID
from evidently.ui.type_aliases import OrgID
from evidently.ui.type_aliases import TeamID
from evidently.ui.workspace.remote import NoopBlobStorage
from evidently.ui.workspace.remote import NoopDataStorage
from evidently.ui.workspace.remote import RemoteMetadataStorage
from evidently.ui.workspace.view import WorkspaceView

TOKEN_HEADER_NAME = "X-Evidently-Token"


class Cookie(NamedTuple):
    key: str
    description: str
    httponly: bool


ORG_ID_COOKIE = Cookie(
    key="org-id",
    description="We use this cookie to identify the organization",
    # we set `httponly=False` to be able to read it in the UI
    httponly=False,
)

ACCESS_TOKEN_COOKIE = Cookie(
    key="app.at",
    description="",
    httponly=True,
)


class CloudMetadataStorage(RemoteMetadataStorage):
    token: str
    token_cookie_name: str
    org_id: OrgID
    org_id_cookie_name: str

    _jwt_token: str = PrivateAttr(None)
    _logged_in: bool = PrivateAttr(False)

    def _get_jwt_token(self):
        return super()._request("/api/users/login", "GET", headers={TOKEN_HEADER_NAME: self.token}).text

    @property
    def jwt_token(self):
        if self._jwt_token is None:
            self._jwt_token = self._get_jwt_token()

        return self._jwt_token

<<<<<<< HEAD
    def _prepare_request(
        self,
        path: str,
        method: str,
        query_params: Optional[dict] = None,
        body: Optional[dict] = None,
        cookies=None,
        headers: Dict[str, str] = None,
    ):
        r = super()._prepare_request(path, method, query_params, body, cookies, headers)
        if path == "/api/users/login":
            return r
        r.cookies[self.token_cookie_name] = self.jwt_token
        r.cookies[self.org_id_cookie_name] = str(self.org_id)
        return r

=======
>>>>>>> f8e16b4b
    def _request(
        self,
        path: str,
        method: str,
        query_params: Optional[dict] = None,
        body: Optional[dict] = None,
        response_model=None,
        cookies=None,
        headers: Dict[str, str] = None,
    ):
<<<<<<< HEAD
=======
        cookies = cookies or {}
        cookies = cookies.copy()
        cookies[self.cookie_name] = self.jwt_token
>>>>>>> f8e16b4b
        try:
            res = super()._request(
                path,
                method,
                query_params,
                body,
                response_model,
                cookies=cookies,
                headers=headers,
            )
            self._logged_in = True
            return res
        except HTTPError as e:
            if self._logged_in and e.response.status_code == 401:
                # renew token and retry
                self._jwt_token = self._get_jwt_token()
                cookies[self.cookie_name] = self.jwt_token
                return super()._request(
<<<<<<< HEAD
                    path,
                    method,
                    query_params,
                    body,
                    response_model,
                    cookies=cookies,
                    headers=headers,
=======
                    path, method, query_params, body, response_model, cookies=cookies, headers=headers
>>>>>>> f8e16b4b
                )
            raise

    def switch_org(self, org_id: OrgID):
        # todo: make not pydantic
        object.__setattr__(self, "org_id", org_id)

    def create_org(self, org: Org) -> OrgModel:
        return self._request("/api/orgs", "POST", body=org.dict(), response_model=OrgModel)

    def list_orgs(self) -> List[OrgModel]:
        return self._request("/api/orgs", "GET", response_model=List[OrgModel])

    def create_team(self, team: Team) -> TeamModel:
        return self._request("/api/teams", "POST", query_params={"name": team.name}, response_model=TeamModel)

    def switch_team(self, team_id: TeamID):
        # self.team_id = team_id
        pass


class CloudWorkspace(WorkspaceView):
    token: str
    URL: str = "https://app.evidently.cloud"

<<<<<<< HEAD
    def __init__(
        self,
        token: str,
        org_id: STR_UUID,
        team_id: Optional[STR_UUID] = None,
        url: str = None,
    ):
=======
    URL: str = "https://cloud.evidentlyai.com"

    def __init__(self, token: str, team_id: Optional[STR_UUID] = None, url: str = None):
>>>>>>> f8e16b4b
        self.token = token
        self.url = url if url is not None else self.URL

<<<<<<< HEAD
        # todo: default org if user have only one
        org_id_uuid = UUID(org_id) if isinstance(org_id, str) else org_id
        user_id = ZERO_UUID  # todo: get from /me
        meta = CloudMetadataStorage(
            base_url=self.url,
            token=self.token,
            token_cookie_name=ACCESS_TOKEN_COOKIE.key,
            org_id=org_id or ZERO_UUID,
            org_id_cookie_name=ORG_ID_COOKIE.key,
        )

        pm = ProjectManager(
            metadata=meta,
            blob=(NoopBlobStorage()),
            data=(NoopDataStorage()),
            auth=(CloudAuthManager()),
        )
        super().__init__(
            user_id,
            pm,
            UUID(team_id) if isinstance(team_id, str) else team_id,
            org_id_uuid,
        )

    def switch_org(self, org_id: STR_UUID):
        org_id_uuid = UUID(org_id) if isinstance(org_id, str) else org_id
        assert isinstance(self.project_manager.metadata, CloudMetadataStorage)
        self.project_manager.metadata.switch_org(org_id_uuid)

    def create_org(self, org: Org) -> Org:
        assert isinstance(self.project_manager.metadata, CloudMetadataStorage)
        return self.project_manager.metadata.create_org(org).to_org()

    def list_orgs(self) -> List[Org]:
        assert isinstance(self.project_manager.metadata, CloudMetadataStorage)
        return [o.to_org() for o in self.project_manager.metadata.list_orgs()]

    def create_team(self, team: Team) -> Team:
        assert isinstance(self.project_manager.metadata, CloudMetadataStorage)
        return self.project_manager.metadata.create_team(team).to_team()

    def switch_team(self, team_id: STR_UUID):
        team_id_uuid = UUID(team_id) if isinstance(team_id, str) else team_id
        assert isinstance(self.project_manager.metadata, CloudMetadataStorage)
        self.project_manager.metadata.switch_team(team_id_uuid)


class CloudAuthManager(NoopAuthManager):
    def get_team(self, team_id: TeamID) -> Optional[Team]:
        return Team(id=team_id, name="")
=======
        meta = CloudMetadataStorage(
            base_url=self.url,
            token=self.token,
            cookie_name="app.at",
        )

        pm = ProjectManager(metadata=meta, blob=(NoopBlobStorage()), data=(NoopDataStorage()), auth=(NoopAuthManager()))
        super().__init__(None, pm, UUID(team_id) if isinstance(team_id, str) else team_id)
>>>>>>> f8e16b4b
<|MERGE_RESOLUTION|>--- conflicted
+++ resolved
@@ -64,7 +64,6 @@
 
         return self._jwt_token
 
-<<<<<<< HEAD
     def _prepare_request(
         self,
         path: str,
@@ -81,8 +80,6 @@
         r.cookies[self.org_id_cookie_name] = str(self.org_id)
         return r
 
-=======
->>>>>>> f8e16b4b
     def _request(
         self,
         path: str,
@@ -93,12 +90,6 @@
         cookies=None,
         headers: Dict[str, str] = None,
     ):
-<<<<<<< HEAD
-=======
-        cookies = cookies or {}
-        cookies = cookies.copy()
-        cookies[self.cookie_name] = self.jwt_token
->>>>>>> f8e16b4b
         try:
             res = super()._request(
                 path,
@@ -115,9 +106,8 @@
             if self._logged_in and e.response.status_code == 401:
                 # renew token and retry
                 self._jwt_token = self._get_jwt_token()
-                cookies[self.cookie_name] = self.jwt_token
+                cookies[self.token_cookie_name] = self.jwt_token
                 return super()._request(
-<<<<<<< HEAD
                     path,
                     method,
                     query_params,
@@ -125,9 +115,6 @@
                     response_model,
                     cookies=cookies,
                     headers=headers,
-=======
-                    path, method, query_params, body, response_model, cookies=cookies, headers=headers
->>>>>>> f8e16b4b
                 )
             raise
 
@@ -153,7 +140,6 @@
     token: str
     URL: str = "https://app.evidently.cloud"
 
-<<<<<<< HEAD
     def __init__(
         self,
         token: str,
@@ -161,15 +147,9 @@
         team_id: Optional[STR_UUID] = None,
         url: str = None,
     ):
-=======
-    URL: str = "https://cloud.evidentlyai.com"
-
-    def __init__(self, token: str, team_id: Optional[STR_UUID] = None, url: str = None):
->>>>>>> f8e16b4b
         self.token = token
         self.url = url if url is not None else self.URL
 
-<<<<<<< HEAD
         # todo: default org if user have only one
         org_id_uuid = UUID(org_id) if isinstance(org_id, str) else org_id
         user_id = ZERO_UUID  # todo: get from /me
@@ -219,14 +199,4 @@
 
 class CloudAuthManager(NoopAuthManager):
     def get_team(self, team_id: TeamID) -> Optional[Team]:
-        return Team(id=team_id, name="")
-=======
-        meta = CloudMetadataStorage(
-            base_url=self.url,
-            token=self.token,
-            cookie_name="app.at",
-        )
-
-        pm = ProjectManager(metadata=meta, blob=(NoopBlobStorage()), data=(NoopDataStorage()), auth=(NoopAuthManager()))
-        super().__init__(None, pm, UUID(team_id) if isinstance(team_id, str) else team_id)
->>>>>>> f8e16b4b
+        return Team(id=team_id, name="")