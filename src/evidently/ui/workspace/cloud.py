from typing import Dict
from typing import List
from typing import NamedTuple
from typing import Optional
from uuid import UUID

from requests import HTTPError

from evidently._pydantic_compat import PrivateAttr
from evidently.ui.api.models import OrgModel
from evidently.ui.base import Org
from evidently.ui.base import ProjectManager
from evidently.ui.storage.common import NoopAuthManager
from evidently.ui.type_aliases import STR_UUID
from evidently.ui.type_aliases import ZERO_UUID
from evidently.ui.type_aliases import OrgID
from evidently.ui.workspace.remote import NoopBlobStorage
from evidently.ui.workspace.remote import NoopDataStorage
from evidently.ui.workspace.remote import RemoteMetadataStorage
from evidently.ui.workspace.view import WorkspaceView

TOKEN_HEADER_NAME = "X-Evidently-Token"


class Cookie(NamedTuple):
    key: str
    description: str
    httponly: bool


ORG_ID_COOKIE = Cookie(
    key="org-id",
    description="We use this cookie to identify the organization",
    # we set `httponly=False` to be able to read it in the UI
    httponly=False,
)

ACCESS_TOKEN_COOKIE = Cookie(
    key="app.at",
    description="",
    httponly=True,
)


class CloudMetadataStorage(RemoteMetadataStorage):
    token: str
    token_cookie_name: str
    org_id: OrgID
    org_id_cookie_name: str

    _jwt_token: str = PrivateAttr(None)
    _logged_in: bool = PrivateAttr(False)

    def _get_jwt_token(self):
        return super()._request("/api/users/login", "GET", headers={TOKEN_HEADER_NAME: self.token}).text

    @property
    def jwt_token(self):
        if self._jwt_token is None:
            self._jwt_token = self._get_jwt_token()

        return self._jwt_token

<<<<<<< HEAD
    def _prepare_request(
        self,
        path: str,
        method: str,
        query_params: Optional[dict] = None,
        body: Optional[dict] = None,
        cookies=None,
        headers: Dict[str, str] = None,
    ):
        r = super()._prepare_request(path, method, query_params, body, cookies, headers)
        if path == "/api/users/login":
            return r
        r.cookies[self.token_cookie_name] = self.jwt_token
        r.cookies[self.org_id_cookie_name] = str(self.org_id)
        return r

    def _request(
        self,
        path: str,
        method: str,
        query_params: Optional[dict] = None,
        body: Optional[dict] = None,
        response_model=None,
        cookies=None,
        headers: Dict[str, str] = None,
    ):
        return super()._request(
            path,
            method,
            query_params,
            body,
            response_model,
            cookies=cookies,
            headers=headers,
        )

    def switch_org(self, org_id: OrgID):
        self.org_id = org_id

    def create_org(self, org: Org) -> OrgModel:
        return self._request("/api/orgs", "POST", body=org.dict(), response_model=OrgModel)

    def list_orgs(self) -> List[OrgModel]:
        return self._request("/api/orgs", "GET", response_model=List[OrgModel])
=======
    def _request(self, path: str, method: str, query_params: Optional[dict] = None, body: Optional[dict] = None, response_model=None,
                 cookies=None, headers: Dict[str, str] = None):
        cookies = cookies or {}
        cookies = cookies.copy()
        cookies[self.cookie_name] = self.jwt_token
        try:
            res = super()._request(path, method, query_params, body, response_model, cookies=cookies, headers=headers)
            self._logged_in = True
            return res
        except HTTPError as e:
            if self._logged_in and e.response.status_code == 401:
                # renew token and retry
                self._jwt_token = self._get_jwt_token()
                cookies[self.cookie_name] = self.jwt_token
                return super()._request(path, method, query_params, body, response_model, cookies=cookies, headers=headers)
            raise
>>>>>>> 1092751a


class CloudWorkspace(WorkspaceView):
    token: str
    URL: str = "https://app.evidently.cloud"

    def __init__(
        self,
        token: str,
        org_id: STR_UUID,
        team_id: Optional[STR_UUID] = None,
        url: str = None,
    ):
        self.token = token
        self.url = url if url is not None else self.URL

        # todo: default org if user have only one
        org_id_uuid = UUID(org_id) if isinstance(org_id, str) else org_id
        user_id = ZERO_UUID  # todo: get from /me
        meta = CloudMetadataStorage(
            base_url=self.url,
            token=self.token,
            token_cookie_name=ACCESS_TOKEN_COOKIE.key,
            org_id=org_id or ZERO_UUID,
            org_id_cookie_name=ORG_ID_COOKIE.key,
        )

        pm = ProjectManager(
            metadata=meta,
            blob=(NoopBlobStorage()),
            data=(NoopDataStorage()),
            auth=(NoopAuthManager()),
        )
        super().__init__(
            user_id,
            pm,
            UUID(team_id) if isinstance(team_id, str) else team_id,
            org_id_uuid,
        )

    def switch_org(self, org_id: STR_UUID):
        org_id_uuid = UUID(org_id) if isinstance(org_id, str) else org_id
        assert isinstance(self.project_manager.metadata, CloudMetadataStorage)
        self.project_manager.metadata.switch_org(org_id_uuid)

    def create_org(self, org: Org) -> OrgModel:
        assert isinstance(self.project_manager.metadata, CloudMetadataStorage)
        return self.project_manager.metadata.create_org(org)

    def list_orgs(self) -> List[OrgModel]:
        assert isinstance(self.project_manager.metadata, CloudMetadataStorage)
        return self.project_manager.metadata.list_orgs()<|MERGE_RESOLUTION|>--- conflicted
+++ resolved
@@ -61,7 +61,6 @@
 
         return self._jwt_token
 
-<<<<<<< HEAD
     def _prepare_request(
         self,
         path: str,
@@ -88,15 +87,33 @@
         cookies=None,
         headers: Dict[str, str] = None,
     ):
-        return super()._request(
-            path,
-            method,
-            query_params,
-            body,
-            response_model,
-            cookies=cookies,
-            headers=headers,
-        )
+        try:
+            res = super()._request(
+                path,
+                method,
+                query_params,
+                body,
+                response_model,
+                cookies=cookies,
+                headers=headers,
+            )
+            self._logged_in = True
+            return res
+        except HTTPError as e:
+            if self._logged_in and e.response.status_code == 401:
+                # renew token and retry
+                self._jwt_token = self._get_jwt_token()
+                cookies[self.cookie_name] = self.jwt_token
+                return super()._request(
+                    path,
+                    method,
+                    query_params,
+                    body,
+                    response_model,
+                    cookies=cookies,
+                    headers=headers,
+                )
+            raise
 
     def switch_org(self, org_id: OrgID):
         self.org_id = org_id
@@ -106,24 +123,6 @@
 
     def list_orgs(self) -> List[OrgModel]:
         return self._request("/api/orgs", "GET", response_model=List[OrgModel])
-=======
-    def _request(self, path: str, method: str, query_params: Optional[dict] = None, body: Optional[dict] = None, response_model=None,
-                 cookies=None, headers: Dict[str, str] = None):
-        cookies = cookies or {}
-        cookies = cookies.copy()
-        cookies[self.cookie_name] = self.jwt_token
-        try:
-            res = super()._request(path, method, query_params, body, response_model, cookies=cookies, headers=headers)
-            self._logged_in = True
-            return res
-        except HTTPError as e:
-            if self._logged_in and e.response.status_code == 401:
-                # renew token and retry
-                self._jwt_token = self._get_jwt_token()
-                cookies[self.cookie_name] = self.jwt_token
-                return super()._request(path, method, query_params, body, response_model, cookies=cookies, headers=headers)
-            raise
->>>>>>> 1092751a
 
 
 class CloudWorkspace(WorkspaceView):
