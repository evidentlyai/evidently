from typing import Dict
from typing import Optional
from uuid import UUID

from requests import HTTPError

from evidently.ui.base import ProjectManager
from evidently.ui.storage.common import NoopAuthManager
from evidently.ui.type_aliases import STR_UUID
from evidently.ui.workspace.remote import NoopBlobStorage
from evidently.ui.workspace.remote import NoopDataStorage
from evidently.ui.workspace.remote import RemoteMetadataStorage
from evidently.ui.workspace.view import WorkspaceView

TOKEN_HEADER_NAME = "X-Evidently-Token"


class CloudMetadataStorage(RemoteMetadataStorage):
    def __init__(self, base_url: str, token: str, cookie_name: str):
        self.token = token
        self.cookie_name = cookie_name
<<<<<<< HEAD
        self._jwt_token = None
=======
        self._jwt_token: Optional[str] = None
>>>>>>> 227d5eef
        self._logged_in: bool = False
        super().__init__(base_url=base_url)

    def _get_jwt_token(self):
        return super()._request("/api/users/login", "GET", headers={TOKEN_HEADER_NAME: self.token}).text

    @property
    def jwt_token(self):
        if self._jwt_token is None:
            self._jwt_token = self._get_jwt_token()

        return self._jwt_token

    def _request(
        self,
        path: str,
        method: str,
        query_params: Optional[dict] = None,
        body: Optional[dict] = None,
        response_model=None,
        cookies=None,
        headers: Dict[str, str] = None,
    ):
        cookies = cookies or {}
        cookies = cookies.copy()
        cookies[self.cookie_name] = self.jwt_token
        try:
            res = super()._request(path, method, query_params, body, response_model, cookies=cookies, headers=headers)
            self._logged_in = True
            return res
        except HTTPError as e:
            if self._logged_in and e.response.status_code == 401:
                # renew token and retry
                self._jwt_token = self._get_jwt_token()
                cookies[self.cookie_name] = self.jwt_token
                return super()._request(
                    path, method, query_params, body, response_model, cookies=cookies, headers=headers
                )
            raise


class CloudWorkspace(WorkspaceView):
    token: str

    URL: str = "https://cloud.evidentlyai.com"

    def __init__(self, token: str, team_id: Optional[STR_UUID] = None, url: str = None):
        self.token = token
        self.url = url or self.URL

        meta = CloudMetadataStorage(
            base_url=self.url,
            token=self.token,
            cookie_name="app.at",
        )

        pm = ProjectManager(metadata=meta, blob=(NoopBlobStorage()), data=(NoopDataStorage()), auth=(NoopAuthManager()))
        super().__init__(None, pm, UUID(team_id) if isinstance(team_id, str) else team_id)<|MERGE_RESOLUTION|>--- conflicted
+++ resolved
@@ -19,11 +19,7 @@
     def __init__(self, base_url: str, token: str, cookie_name: str):
         self.token = token
         self.cookie_name = cookie_name
-<<<<<<< HEAD
-        self._jwt_token = None
-=======
         self._jwt_token: Optional[str] = None
->>>>>>> 227d5eef
         self._logged_in: bool = False
         super().__init__(base_url=base_url)
 
