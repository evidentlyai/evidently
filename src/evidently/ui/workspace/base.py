import abc
from typing import List
from typing import Optional
from typing import Union

import pandas as pd

from evidently import ColumnMapping
from evidently.report import Report
from evidently.suite.base_suite import ReportBase
from evidently.suite.base_suite import Snapshot
from evidently.test_suite import TestSuite
from evidently.ui.base import Project
from evidently.ui.datasets import get_dataset_name_output_current
from evidently.ui.datasets import get_dataset_name_output_reference
from evidently.ui.type_aliases import STR_UUID
from evidently.ui.type_aliases import DatasetID
from evidently.ui.type_aliases import OrgID
from evidently.ui.type_aliases import TeamID


class WorkspaceBase(abc.ABC):
    @abc.abstractmethod
    def create_project(self, name: str, description: Optional[str] = None, team_id: TeamID = None) -> Project:
        raise NotImplementedError

    @abc.abstractmethod
    def add_project(self, project: Project, team_id: TeamID = None) -> Project:
        raise NotImplementedError

    @abc.abstractmethod
    def get_project(self, project_id: STR_UUID) -> Optional[Project]:
        raise NotImplementedError

    @abc.abstractmethod
    def delete_project(self, project_id: STR_UUID):
        raise NotImplementedError

    @abc.abstractmethod
    def list_projects(self, team_id: Optional[TeamID] = None, org_id: Optional[OrgID] = None) -> List[Project]:
        raise NotImplementedError

    def _add_report_base(self, project_id: STR_UUID, report: ReportBase, include_data: bool = False):
        snapshot = report.to_snapshot()
        if include_data:
<<<<<<< HEAD
            prefix = "report" if snapshot.is_report else "testsuite"
            current, reference = report.datasets()
=======
            run_from = "ws"
            reference, current = report.datasets()
>>>>>>> 324ec60d
            column_mapping = report.get_column_mapping()
            if current is not None:
                dataset_name_current = get_dataset_name_output_current(snapshot.is_report, snapshot.id, run_from)
                snapshot.links.datasets.output.current = self.add_dataset(
                    current, dataset_name_current, project_id, column_mapping=column_mapping
                )
            if reference is not None:
                dataset_name_reference = get_dataset_name_output_reference(snapshot.is_report, snapshot.id, run_from)
                snapshot.links.datasets.output.reference = self.add_dataset(
                    reference, dataset_name_reference, project_id, column_mapping=column_mapping
                )
        self.add_snapshot(project_id, snapshot)

    def add_report(self, project_id: STR_UUID, report: Report, include_data: bool = False):
        self._add_report_base(project_id, report, include_data)

    def add_test_suite(self, project_id: STR_UUID, test_suite: TestSuite, include_data: bool = False):
        self._add_report_base(project_id, test_suite, include_data)

    @abc.abstractmethod
    def add_snapshot(self, project_id: STR_UUID, snapshot: Snapshot):
        raise NotImplementedError

    @abc.abstractmethod
    def delete_snapshot(self, project_id: STR_UUID, snapshot_id: STR_UUID):
        raise NotImplementedError

    @abc.abstractmethod
    def search_project(
        self, project_name: str, team_id: Optional[TeamID] = None, org_id: Optional[OrgID] = None
    ) -> List[Project]:
        raise NotImplementedError

    @abc.abstractmethod
    def add_dataset(
        self,
        data_or_path: Union[str, pd.DataFrame],
        name: str,
        project_id: STR_UUID,
        description: Optional[str] = None,
        column_mapping: Optional[ColumnMapping] = None,
    ) -> DatasetID:
        raise NotImplementedError<|MERGE_RESOLUTION|>--- conflicted
+++ resolved
@@ -43,13 +43,8 @@
     def _add_report_base(self, project_id: STR_UUID, report: ReportBase, include_data: bool = False):
         snapshot = report.to_snapshot()
         if include_data:
-<<<<<<< HEAD
-            prefix = "report" if snapshot.is_report else "testsuite"
+            run_from = "ws"
             current, reference = report.datasets()
-=======
-            run_from = "ws"
-            reference, current = report.datasets()
->>>>>>> 324ec60d
             column_mapping = report.get_column_mapping()
             if current is not None:
                 dataset_name_current = get_dataset_name_output_current(snapshot.is_report, snapshot.id, run_from)
