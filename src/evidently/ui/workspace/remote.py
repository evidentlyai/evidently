import contextlib
import datetime
import io
import json
import urllib.parse
import uuid
from json import JSONDecodeError
from typing import Dict
from typing import List
from typing import Literal
from typing import Optional
from typing import Set
from typing import Type
<<<<<<< HEAD
from typing import TypeVar
from typing import Union
from typing import overload
=======
from typing import Union
>>>>>>> 06969664
from urllib.error import HTTPError

from requests import Request
from requests import Response
from requests import Session

from evidently._pydantic_compat import parse_obj_as
from evidently.suite.base_suite import Snapshot
from evidently.ui.api.service import EVIDENTLY_APPLICATION_NAME
from evidently.ui.base import BlobMetadata
from evidently.ui.base import BlobStorage
from evidently.ui.base import DataStorage
from evidently.ui.base import MetadataStorage
from evidently.ui.base import Project
from evidently.ui.base import ProjectManager
from evidently.ui.base import SnapshotMetadata
from evidently.ui.base import Team
from evidently.ui.base import User
from evidently.ui.dashboards.base import PanelValue
from evidently.ui.dashboards.base import ReportFilter
from evidently.ui.dashboards.test_suites import TestFilter
from evidently.ui.errors import EvidentlyServiceError
from evidently.ui.errors import ProjectNotFound
from evidently.ui.storage.common import SECRET_HEADER_NAME
from evidently.ui.storage.common import NoopAuthManager
from evidently.ui.type_aliases import ZERO_UUID
from evidently.ui.type_aliases import BlobID
from evidently.ui.type_aliases import DataPointsAsType
from evidently.ui.type_aliases import PointType
from evidently.ui.type_aliases import ProjectID
from evidently.ui.type_aliases import SnapshotID
from evidently.ui.type_aliases import TestResultPoints
from evidently.ui.workspace.view import WorkspaceView
from evidently.utils import NumpyEncoder

T = TypeVar("T")


class RemoteBase:
    def get_url(self):
        raise NotImplementedError

    def _prepare_request(
        self,
        path: str,
        method: str,
        query_params: Optional[dict] = None,
        body: Optional[dict] = None,
        cookies=None,
        headers: Dict[str, str] = None,
        form_data: bool = False,
    ):
        # todo: better encoding
        cookies = cookies or {}
        headers = headers or {}
        data: Optional[Union[Dict, bytes]] = None
        files = None
        if body is not None:
            if form_data:
                data = body
                files = {k: body.pop(k) for k in list(body.keys()) if isinstance(body[k], io.IOBase)}
            else:
                headers["Content-Type"] = "application/json"
                data = json.dumps(body, allow_nan=True, cls=NumpyEncoder).encode("utf8")
        return Request(
            method,
            urllib.parse.urljoin(self.get_url(), path),
            params=query_params,
            data=data,
            files=files,
            headers=headers,
            cookies=cookies,
        )

    @overload
    def _request(
        self,
        path: str,
        method: str,
        query_params: Optional[dict] = None,
        body: Optional[dict] = None,
        response_model: Type[T] = ...,
        cookies=None,
        headers: Dict[str, str] = None,
<<<<<<< HEAD
    ) -> T:
        pass

    @overload
    def _request(
        self,
        path: str,
        method: str,
        query_params: Optional[dict] = None,
        body: Optional[dict] = None,
        response_model: Literal[None] = None,
        cookies=None,
        headers: Dict[str, str] = None,
    ) -> Response:
        pass

    def _request(
        self,
        path: str,
        method: str,
        query_params: Optional[dict] = None,
        body: Optional[dict] = None,
        response_model: Optional[Type[T]] = None,
        cookies=None,
        headers: Dict[str, str] = None,
    ) -> Union[Response, T]:
        request = self._prepare_request(path, method, query_params, body, cookies, headers)
=======
        form_data: bool = False,
    ):
        request = self._prepare_request(path, method, query_params, body, cookies, headers, form_data=form_data)
>>>>>>> 06969664
        s = Session()
        response = s.send(request.prepare())

        if response.status_code >= 400:
            try:
                details = response.json()["detail"]
                raise EvidentlyServiceError(details)
            except ValueError:
                pass
        response.raise_for_status()
        if response_model is not None:
            return parse_obj_as(response_model, response.json())
        return response


class RemoteMetadataStorage(MetadataStorage, RemoteBase):
    def __init__(self, base_url: str, secret: Optional[str] = None):
        self.base_url = base_url
        self.secret = secret

    def get_url(self):
        return self.base_url

    def _prepare_request(
        self,
        path: str,
        method: str,
        query_params: Optional[dict] = None,
        body: Optional[dict] = None,
        cookies=None,
        headers: Dict[str, str] = None,
        form_data: bool = False,
    ):
        r = super()._prepare_request(
            path=path,
            method=method,
            query_params=query_params,
            body=body,
            cookies=cookies,
            headers=headers,
            form_data=form_data,
        )
        if self.secret is not None:
            r.headers[SECRET_HEADER_NAME] = self.secret
        return r

    def add_project(self, project: Project, user: User, team: Team) -> Project:
        params = {}
        if team is not None and team.id is not None and team.id != ZERO_UUID:
            params["team_id"] = str(team.id)
        return self._request("/api/projects", "POST", query_params=params, body=project.dict(), response_model=Project)

    def get_project(self, project_id: uuid.UUID) -> Optional[Project]:
        try:
            return self._request(f"/api/projects/{project_id}/info", "GET", response_model=Project)
        except (HTTPError,) as e:
            try:
                data = e.response.json()  # type: ignore[attr-defined]
                if "detail" in data and data["detail"] == "project not found":
                    return None
                raise e
            except (ValueError, AttributeError):
                raise e

    def delete_project(self, project_id: ProjectID):
        return self._request(f"/api/projects/{project_id}", "DELETE")

    def list_projects(self, project_ids: Optional[Set[ProjectID]]) -> List[Project]:
        return self._request("/api/projects", "GET", response_model=List[Project])

    def add_snapshot(
        self, project_id: ProjectID, snapshot: Snapshot, blob: "BlobMetadata", out_dataset_id: Optional[str] = None
    ):
        return self._request(f"/api/projects/{project_id}/snapshots", "POST", body=snapshot.dict())

    def delete_snapshot(self, project_id: ProjectID, snapshot_id: SnapshotID):
        return self._request(f"/api/projects/{project_id}/{snapshot_id}", "DELETE")

    def search_project(self, project_name: str, project_ids: Optional[Set[ProjectID]]) -> List[Project]:
        return self._request(f"/api/projects/search/{project_name}", "GET", response_model=List[Project])

    def list_snapshots(
        self, project_id: ProjectID, include_reports: bool = True, include_test_suites: bool = True
    ) -> List[SnapshotMetadata]:
        project = self.get_project(project_id)
        if project is None:
            raise ProjectNotFound()
        return [
            sm.bind(project)
            for sm in self._request(
                f"/api/projects/{project_id}/snapshots", "GET", response_model=List[SnapshotMetadata]
            )
        ]

    def get_snapshot_metadata(self, project_id: ProjectID, snapshot_id: SnapshotID) -> SnapshotMetadata:
        project = self.get_project(project_id)
        if project is None:
            raise ProjectNotFound()
        return self._request(
            f"/api/projects/{project_id}/{snapshot_id}/metadata", "GET", response_model=SnapshotMetadata
        ).bind(project)

    def update_project(self, project: Project) -> Project:
        return self._request(f"/api/projects/{project.id}/info", "POST", body=project.dict(), response_model=Project)

    def reload_snapshots(self, project_id: ProjectID):
        self._request(f"/api/projects/{project_id}/reload", "GET")


class NoopBlobStorage(BlobStorage):
    @contextlib.contextmanager
    def open_blob(self, id: BlobID):
        yield io.BytesIO(b"")

    def put_blob(self, path: str, obj):
        pass

    def get_snapshot_blob_id(self, project_id: ProjectID, snapshot: Snapshot) -> BlobID:
        return ""

    def get_blob_metadata(self, blob_id: BlobID) -> BlobMetadata:
        return BlobMetadata(id=blob_id, size=0)


class NoopDataStorage(DataStorage):
    def extract_points(self, project_id: ProjectID, snapshot: Snapshot):
        pass

    def load_test_results(
        self,
        project_id: ProjectID,
        filter: ReportFilter,
        test_filters: List[TestFilter],
        time_agg: Optional[str],
        timestamp_start: Optional[datetime.datetime],
        timestamp_end: Optional[datetime.datetime],
    ) -> TestResultPoints:
        return {}

    def load_points_as_type(
        self,
        cls: Type[PointType],
        project_id: ProjectID,
        filter: "ReportFilter",
        values: List["PanelValue"],
        timestamp_start: Optional[datetime.datetime],
        timestamp_end: Optional[datetime.datetime],
    ) -> DataPointsAsType[PointType]:
        return []


class RemoteWorkspaceView(WorkspaceView):
    def verify(self):
        try:
            response = self.project_manager.metadata._request("/api/version", "GET")
            assert response.json()["application"] == EVIDENTLY_APPLICATION_NAME
        except (HTTPError, JSONDecodeError, KeyError, AssertionError) as e:
            raise ValueError(f"Evidenly API not available at {self.base_url}") from e

    def __init__(self, base_url: str, secret: Optional[str] = None):
        self.base_url = base_url
        self.secret = secret
        pm = ProjectManager(
            metadata=(RemoteMetadataStorage(base_url=self.base_url, secret=self.secret)),
            blob=(NoopBlobStorage()),
            data=(NoopDataStorage()),
            auth=(NoopAuthManager()),
        )
        super().__init__(None, pm)
        self.verify()

    @classmethod
    def create(cls, base_url: str):
        return RemoteWorkspaceView(base_url)


RemoteWorkspace = RemoteWorkspaceView<|MERGE_RESOLUTION|>--- conflicted
+++ resolved
@@ -11,13 +11,9 @@
 from typing import Optional
 from typing import Set
 from typing import Type
-<<<<<<< HEAD
 from typing import TypeVar
 from typing import Union
 from typing import overload
-=======
-from typing import Union
->>>>>>> 06969664
 from urllib.error import HTTPError
 
 from requests import Request
@@ -102,7 +98,6 @@
         response_model: Type[T] = ...,
         cookies=None,
         headers: Dict[str, str] = None,
-<<<<<<< HEAD
     ) -> T:
         pass
 
@@ -128,13 +123,9 @@
         response_model: Optional[Type[T]] = None,
         cookies=None,
         headers: Dict[str, str] = None,
+        form_data: bool = False,
     ) -> Union[Response, T]:
-        request = self._prepare_request(path, method, query_params, body, cookies, headers)
-=======
-        form_data: bool = False,
-    ):
         request = self._prepare_request(path, method, query_params, body, cookies, headers, form_data=form_data)
->>>>>>> 06969664
         s = Session()
         response = s.send(request.prepare())
 
