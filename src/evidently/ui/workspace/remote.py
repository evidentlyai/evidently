import contextlib
import datetime
import io
import json
import urllib.parse
import uuid
from json import JSONDecodeError
from typing import Dict
from typing import List
from typing import Optional
from typing import Set
from urllib.error import HTTPError

from requests import Request
from requests import Session

from evidently._pydantic_compat import parse_obj_as
from evidently.suite.base_suite import Snapshot
from evidently.ui.api.service import EVIDENTLY_APPLICATION_NAME
from evidently.ui.base import BlobStorage
from evidently.ui.base import DataStorage
from evidently.ui.base import MetadataStorage
from evidently.ui.base import Org
from evidently.ui.base import Project
from evidently.ui.base import ProjectManager
from evidently.ui.base import SnapshotMetadata
from evidently.ui.base import Team
from evidently.ui.base import User
from evidently.ui.dashboards.base import PanelValue
from evidently.ui.dashboards.base import ReportFilter
from evidently.ui.dashboards.test_suites import TestFilter
from evidently.ui.errors import EvidentlyServiceError
from evidently.ui.storage.common import NO_USER
from evidently.ui.storage.common import SECRET_HEADER_NAME
from evidently.ui.storage.common import NoopAuthManager
from evidently.ui.type_aliases import ZERO_UUID
from evidently.ui.type_aliases import BlobID
from evidently.ui.type_aliases import DataPoints
from evidently.ui.type_aliases import ProjectID
from evidently.ui.type_aliases import SnapshotID
from evidently.ui.type_aliases import TestResultPoints
from evidently.ui.workspace.view import WorkspaceView
from evidently.utils import NumpyEncoder


<<<<<<< HEAD
class RemoteBase:
    def get_url(self):
        raise NotImplementedError
=======
class RemoteMetadataStorage(MetadataStorage):
    def __init__(self, base_url: str, secret: Optional[str] = None):
        self.base_url = base_url
        self.secret = secret
>>>>>>> 65bd3ae1

    def _prepare_request(
        self,
        path: str,
        method: str,
        query_params: Optional[dict] = None,
        body: Optional[dict] = None,
        cookies=None,
        headers: Dict[str, str] = None,
    ):
        # todo: better encoding
        cookies = cookies or {}
        headers = headers or {}
        data = None
        if body is not None:
            headers["Content-Type"] = "application/json"

            data = json.dumps(body, allow_nan=True, cls=NumpyEncoder).encode("utf8")
        return Request(
            method,
            urllib.parse.urljoin(self.get_url(), path),
            params=query_params,
            data=data,
            headers=headers,
            cookies=cookies,
        )

    def _request(
        self,
        path: str,
        method: str,
        query_params: Optional[dict] = None,
        body: Optional[dict] = None,
        response_model=None,
        cookies=None,
        headers: Dict[str, str] = None,
    ):
        request = self._prepare_request(path, method, query_params, body, cookies, headers)
        s = Session()
        response = s.send(request.prepare())

        if response.status_code >= 400:
            try:
                details = response.json()["detail"]
                raise EvidentlyServiceError(details)
            except ValueError:
                pass
        response.raise_for_status()
        if response_model is not None:
            return parse_obj_as(response_model, response.json())
        return response


class RemoteMetadataStorage(MetadataStorage, RemoteBase):
    base_url: str
    secret: Optional[str] = None

    def get_url(self):
        return self.base_url

    def _prepare_request(
        self,
        path: str,
        method: str,
        query_params: Optional[dict] = None,
        body: Optional[dict] = None,
        cookies=None,
        headers: Dict[str, str] = None,
    ):
        r = super()._prepare_request(path, method, query_params, body, cookies, headers)
        if self.secret is not None:
            r.headers[SECRET_HEADER_NAME] = self.secret
        return r

    def add_project(self, project: Project, user: User, team: Team, org: Org) -> Project:
        params = {}
        if team is not None and team.id is not None and team.id != ZERO_UUID:
            params["team_id"] = str(team.id)
        return self._request("/api/projects", "POST", query_params=params, body=project.dict(), response_model=Project)

    def get_project(self, project_id: uuid.UUID) -> Optional[Project]:
        try:
            return self._request(f"/api/projects/{project_id}/info", "GET", response_model=Project)
        except (HTTPError,) as e:
            try:
                data = e.response.json()  # type: ignore[attr-defined]
                if "detail" in data and data["detail"] == "project not found":
                    return None
                raise e
            except (ValueError, AttributeError):
                raise e

    def delete_project(self, project_id: ProjectID):
        return self._request(f"/api/projects/{project_id}", "DELETE")

    def list_projects(self, project_ids: Optional[Set[ProjectID]]) -> List[Project]:
        return self._request("/api/projects", "GET", response_model=List[Project])

    def add_snapshot(self, project_id: ProjectID, snapshot: Snapshot, blob_id: str):
        return self._request(f"/api/projects/{project_id}/snapshots", "POST", body=snapshot.dict())

    def delete_snapshot(self, project_id: ProjectID, snapshot_id: SnapshotID):
        return self._request(f"/api/projects/{project_id}/{snapshot_id}", "DELETE")

    def search_project(self, project_name: str, project_ids: Optional[Set[ProjectID]]) -> List[Project]:
        return [
            p.bind(self, NO_USER.id)
            for p in self._request(f"/api/projects/search/{project_name}", "GET", response_model=List[Project])
        ]

    def list_snapshots(
        self, project_id: ProjectID, include_reports: bool = True, include_test_suites: bool = True
    ) -> List[SnapshotMetadata]:
        raise NotImplementedError

    def get_snapshot_metadata(self, project_id: ProjectID, snapshot_id: SnapshotID) -> SnapshotMetadata:
        raise NotImplementedError

    def update_project(self, project: Project) -> Project:
        return self._request(f"/api/projects/{project.id}/info", "POST", body=project.dict(), response_model=Project)

    def reload_snapshots(self, project_id: ProjectID):
        self._request(f"/api/projects/{project_id}/reload", "GET")


class NoopBlobStorage(BlobStorage):
    @contextlib.contextmanager
    def open_blob(self, id: BlobID):
        yield io.BytesIO(b"")

    def put_blob(self, path: str, obj):
        pass

    def get_snapshot_blob_id(self, project_id: ProjectID, snapshot: Snapshot) -> BlobID:
        pass


class NoopDataStorage(DataStorage):
    def extract_points(self, project_id: ProjectID, snapshot: Snapshot):
        pass

    def load_points(
        self,
        project_id: ProjectID,
        filter: ReportFilter,
        values: List["PanelValue"],
        timestamp_start: Optional[datetime.datetime],
        timestamp_end: Optional[datetime.datetime],
    ) -> DataPoints:
        return []

    def load_test_results(
        self,
        project_id: ProjectID,
        filter: ReportFilter,
        test_filters: List[TestFilter],
        time_agg: Optional[str],
        timestamp_start: Optional[datetime.datetime],
        timestamp_end: Optional[datetime.datetime],
    ) -> TestResultPoints:
        return {}


class RemoteWorkspaceView(WorkspaceView):
    def verify(self):
        try:
            response = self.project_manager.metadata._request("/api/version", "GET")
            assert response.json()["application"] == EVIDENTLY_APPLICATION_NAME
        except (HTTPError, JSONDecodeError, KeyError, AssertionError) as e:
            raise ValueError(f"Evidenly API not available at {self.base_url}") from e

    def __init__(self, base_url: str, secret: Optional[str] = None):
        self.base_url = base_url
        self.secret = secret
        pm = ProjectManager(
            metadata=(RemoteMetadataStorage(base_url=self.base_url, secret=self.secret)),
            blob=(NoopBlobStorage()),
            data=(NoopDataStorage()),
            auth=(NoopAuthManager()),
        )
        super().__init__(None, pm)
        self.verify()

    @classmethod
    def create(cls, base_url: str):
        return RemoteWorkspaceView(base_url)


RemoteWorkspace = RemoteWorkspaceView<|MERGE_RESOLUTION|>--- conflicted
+++ resolved
@@ -43,16 +43,9 @@
 from evidently.utils import NumpyEncoder
 
 
-<<<<<<< HEAD
 class RemoteBase:
     def get_url(self):
         raise NotImplementedError
-=======
-class RemoteMetadataStorage(MetadataStorage):
-    def __init__(self, base_url: str, secret: Optional[str] = None):
-        self.base_url = base_url
-        self.secret = secret
->>>>>>> 65bd3ae1
 
     def _prepare_request(
         self,
@@ -107,8 +100,9 @@
 
 
 class RemoteMetadataStorage(MetadataStorage, RemoteBase):
-    base_url: str
-    secret: Optional[str] = None
+    def __init__(self, base_url: str, secret: Optional[str] = None):
+        self.base_url = base_url
+        self.secret = secret
 
     def get_url(self):
         return self.base_url
