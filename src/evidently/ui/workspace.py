--- conflicted
+++ resolved
@@ -84,26 +84,24 @@
     def description(self, value: str):
         self._project.description = value
 
+    @abstractmethod
+    def clear_tab(self, tag: str):
+        raise NotImplementedError
+
+    @abstractmethod
+    def clear_dashboard(self):
+        raise NotImplementedError
+
+    @abstractmethod
+    def model(self) -> DashboardModel:
+        raise NotImplementedError
+
     def save(self):
         self._workspace.update_project(self._project)
 
-<<<<<<< HEAD
     @property
     def dashboard(self) -> ProjectDashboard:
         return self._dashboard
-=======
-    @abstractmethod
-    def clear_tab(self, tag: str):
-        raise NotImplementedError
-
-    @abstractmethod
-    def clear_dashboard(self):
-        raise NotImplementedError
-
-    @abstractmethod
-    def model(self) -> DashboardModel:
-        raise NotImplementedError
->>>>>>> c5e6fcfe
 
     def __repr__(self):
         return f"""Project ID: {self.id}
