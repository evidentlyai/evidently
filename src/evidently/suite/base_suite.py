import abc
import copy
import dataclasses
import json
import logging
import uuid
from datetime import datetime
from typing import Dict
from typing import Iterator
from typing import List
from typing import Optional
from typing import Tuple
from typing import Type
from typing import TypeVar
from typing import Union

<<<<<<< HEAD
import pandas as pd
=======
from pydantic import UUID4
from pydantic import BaseModel
from pydantic import parse_obj_as
>>>>>>> d04f9e0c

import evidently
from evidently._pydantic_compat import UUID4
from evidently._pydantic_compat import BaseModel
from evidently._pydantic_compat import parse_obj_as
from evidently.base_metric import ErrorResult
from evidently.base_metric import InputData
from evidently.base_metric import Metric
from evidently.base_metric import MetricResult
from evidently.calculation_engine.engine import Engine
from evidently.calculation_engine.python_engine import PythonEngine
from evidently.core import IncludeOptions
from evidently.options.base import AnyOptions
from evidently.options.base import Options
from evidently.renderers.base_renderer import DEFAULT_RENDERERS
from evidently.renderers.base_renderer import MetricRenderer
from evidently.renderers.base_renderer import RenderersDefinitions
from evidently.renderers.base_renderer import TestRenderer
from evidently.renderers.notebook_utils import determine_template
from evidently.tests.base_test import GroupingTypes
from evidently.tests.base_test import Test
from evidently.tests.base_test import TestParameters
from evidently.tests.base_test import TestResult
from evidently.tests.base_test import TestStatus
from evidently.utils import NumpyEncoder
from evidently.utils.dashboard import SaveMode
from evidently.utils.dashboard import SaveModeMap
from evidently.utils.dashboard import TemplateParams
from evidently.utils.dashboard import save_data_file
from evidently.utils.dashboard import save_lib_files


@dataclasses.dataclass
class State:
    name: str


class States:
    Init = State("Init")
    AdditionalFeatures = State("AdditionalFeatures")
    Verified = State("Verified")
    Calculated = State("Calculated")
    Tested = State("Tested")


def find_test_renderer(obj, renderers: RenderersDefinitions) -> TestRenderer:
    predefined = renderers.typed_renderers.get(obj, None)
    if predefined:
        return predefined
    if issubclass(obj, Test) and renderers.default_html_test_renderer:
        return renderers.default_html_test_renderer
    raise KeyError(f"No renderer found for {obj}")


def find_metric_renderer(obj, renderers: RenderersDefinitions) -> MetricRenderer:
    predefined = renderers.typed_renderers.get(obj, None)
    if predefined:
        return predefined
    if renderers.default_html_metric_renderer:
        return renderers.default_html_metric_renderer
    raise KeyError(f"No renderer found for {obj}")


def _discover_dependencies(test: Union[Metric, Test]) -> Iterator[Tuple[str, Union[Metric, Test]]]:
    if hasattr(test, "__evidently_dependencies__"):
        yield from test.__evidently_dependencies__()  # type: ignore[union-attr]
        return
    for field_name, field in test.__dict__.items():
        if issubclass(type(field), (Metric, Test)):
            yield field_name, field


@dataclasses.dataclass
class Context:
    """Pipeline execution context tracks pipeline execution and lifecycle"""

    engine: Optional[Engine]
    metrics: list
    tests: list
    metric_results: Dict[Metric, Union[MetricResult, ErrorResult]]
    test_results: Dict[Test, TestResult]
    state: State
    renderers: RenderersDefinitions
    options: Options = Options()


class ContextPayload(BaseModel):
    metrics: List[Metric]
    metric_results: List[Union[MetricResult, ErrorResult]]
    tests: List[Test]
    test_results: List[TestResult]
    options: Options = Options()

    @classmethod
    def from_context(cls, context: Context):
        return cls(
            metrics=list(context.metric_results.keys()),
            metric_results=list(context.metric_results.values()),
            tests=list(context.test_results.keys()),
            test_results=list(context.test_results.values()),
            options=context.options,
        )

    def to_context(self) -> Context:
        ctx = Context(
            None,
            metrics=self.metrics,
            tests=self.tests,
            metric_results={m: mr for m, mr in zip(self.metrics, self.metric_results)},
            test_results={t: tr for t, tr in zip(self.tests, self.test_results)},
            state=States.Calculated,
            renderers=DEFAULT_RENDERERS,
            options=self.options,
        )
        for m in ctx.metrics:
            m.set_context(ctx)
            for _, dep in _discover_dependencies(m):
                dep.set_context(ctx)
        for t in ctx.tests:
            t.set_context(ctx)
            for _, dep in _discover_dependencies(t):
                dep.set_context(ctx)
        return ctx


class ExecutionError(Exception):
    pass


class Display:
    @abc.abstractmethod
    def _build_dashboard_info(self):
        raise NotImplementedError()

    def _repr_html_(self):
        dashboard_id, dashboard_info, graphs = self._build_dashboard_info()
        template_params = TemplateParams(
            dashboard_id=dashboard_id,
            dashboard_info=dashboard_info,
            additional_graphs=graphs,
        )
        return self._render(determine_template("auto"), template_params)

    def show(self, mode="auto"):
        dashboard_id, dashboard_info, graphs = self._build_dashboard_info()
        template_params = TemplateParams(
            dashboard_id=dashboard_id,
            dashboard_info=dashboard_info,
            additional_graphs=graphs,
        )
        # pylint: disable=import-outside-toplevel
        try:
            from IPython.display import HTML

            return HTML(self._render(determine_template(mode), template_params))
        except ImportError as err:
            raise Exception("Cannot import HTML from IPython.display, no way to show html") from err

    def get_html(self):
        dashboard_id, dashboard_info, graphs = self._build_dashboard_info()
        template_params = TemplateParams(
            dashboard_id=dashboard_id,
            dashboard_info=dashboard_info,
            additional_graphs=graphs,
        )
        return self._render(determine_template("inline"), template_params)

    def save_html(self, filename: str, mode: Union[str, SaveMode] = SaveMode.SINGLE_FILE):
        dashboard_id, dashboard_info, graphs = self._build_dashboard_info()
        if isinstance(mode, str):
            _mode = SaveModeMap.get(mode)
            if _mode is None:
                raise ValueError(f"Unexpected save mode {mode}. Expected [{','.join(SaveModeMap.keys())}]")
            mode = _mode
        if mode == SaveMode.SINGLE_FILE:
            template_params = TemplateParams(
                dashboard_id=dashboard_id,
                dashboard_info=dashboard_info,
                additional_graphs=graphs,
            )
            with open(filename, "w", encoding="utf-8") as out_file:
                out_file.write(self._render(determine_template("inline"), template_params))
        else:
            font_file, lib_file = save_lib_files(filename, mode)
            data_file = save_data_file(filename, mode, dashboard_id, dashboard_info, graphs)
            template_params = TemplateParams(
                dashboard_id=dashboard_id,
                dashboard_info=dashboard_info,
                additional_graphs=graphs,
                embed_lib=False,
                embed_data=False,
                embed_font=False,
                font_file=font_file,
                include_js_files=[lib_file, data_file],
            )
            with open(filename, "w", encoding="utf-8") as out_file:
                out_file.write(self._render(determine_template("inline"), template_params))

    @abc.abstractmethod
    def as_dict(
        self,
        include_render: bool = False,
        include: Dict[str, IncludeOptions] = None,
        exclude: Dict[str, IncludeOptions] = None,
        **kwargs,
    ) -> dict:
        raise NotImplementedError

    def _get_json_content(
        self,
        include_render: bool = False,
        include: Dict[str, IncludeOptions] = None,
        exclude: Dict[str, IncludeOptions] = None,
        **kwargs,
    ) -> dict:
        """Return all data for json representation"""
        result = {"version": evidently.__version__}
        result.update(self.as_dict(include_render=include_render, include=include, exclude=exclude, **kwargs))
        return result

    def json(
        self,
        include_render: bool = False,
        include: Dict[str, IncludeOptions] = None,
        exclude: Dict[str, IncludeOptions] = None,
        **kwargs,
    ) -> str:
        return json.dumps(
            self._get_json_content(include_render=include_render, include=include, exclude=exclude, **kwargs),
            cls=NumpyEncoder,
            allow_nan=True,
        )

    def save_json(
        self,
        filename,
        include_render: bool = False,
        include: Dict[str, IncludeOptions] = None,
        exclude: Dict[str, IncludeOptions] = None,
    ):
        with open(filename, "w", encoding="utf-8") as out_file:
            json.dump(
                self._get_json_content(include_render=include_render, include=include, exclude=exclude),
                out_file,
                cls=NumpyEncoder,
            )

    def _render(self, temple_func, template_params: TemplateParams):
        return temple_func(params=template_params)


class Suite:
    context: Context

    def __init__(self, options: Options, engine=None):
        self._engine_type = engine or PythonEngine
        self.context = Context(
            engine=None,
            metrics=[],
            tests=[],
            metric_results={},
            test_results={},
            state=States.Init,
            renderers=DEFAULT_RENDERERS,
            options=options,
        )

    def add_test(self, test: Test):
        test.set_context(self.context)
        for field_name, dependency in _discover_dependencies(test):
            if isinstance(dependency, Metric):
                self.add_metric(dependency)

            if isinstance(dependency, Test):
                dependency_copy = copy.copy(dependency)
                test.__setattr__(field_name, dependency_copy)
                self.add_test(dependency_copy)
        self.context.tests.append(test)
        self.context.state = States.Init

    def add_metric(self, metric: Metric):
        metric.set_context(self.context)

        for field_name, dependency in _discover_dependencies(metric):
            if isinstance(dependency, Metric):
                self.add_metric(dependency)

            if isinstance(dependency, Test):
                dependency_copy = copy.copy(dependency)
                metric.__setattr__(field_name, dependency_copy)
                self.add_test(dependency_copy)
        self.context.metrics.append(metric)
        self.context.state = States.Init

    def verify(self):
        self.context.engine = self._engine_type(self.context.metrics, self.context.tests)
        self.context.state = States.Verified

    def run_calculate(self, data: InputData):
        if self.context.state in [States.Init]:
            self.verify()

        if self.context.state in [States.Calculated, States.Tested]:
            return

        self.context.metric_results = {}
        if self.context.engine is not None:
            self.context.engine.execute_metrics(self.context, data)

        self.context.state = States.Calculated

    def run_checks(self):
        if self.context.state in [States.Init, States.Verified]:
            raise ExecutionError("No calculation was made, run 'run_calculate' first'")

        test_results = {}

        for test in self.context.tests:
            try:
                logging.debug(f"Executing {type(test)}...")
                test_result = test.check()
                if not test.is_critical and test_result.status == TestStatus.FAIL:
                    test_result.status = TestStatus.WARNING
                test_results[test] = test_result
            except BaseException as ex:
                test_results[test] = TestResult(
                    name=test.name,
                    status=TestStatus.ERROR,
                    group=test.group,
                    description=f"Test failed with exceptions: {ex}",
                    parameters=TestParameters(),
                    exception=ex,
                )
            test_results[test].groups.update(
                {
                    GroupingTypes.TestGroup.id: test.group,
                    GroupingTypes.TestType.id: test.name,
                }
            )

        self.context.test_results = test_results
        self.context.state = States.Tested

    def raise_for_error(self):
        for result in self.context.metric_results.values():
            if isinstance(result, ErrorResult):
                raise result.exception
        for result in self.context.test_results.values():
            if result.exception is not None:
                raise result.exception

    def reset(self):
        self.context = Context(
            engine=None,
            metrics=[],
            tests=[],
            metric_results={},
            test_results={},
            state=States.Init,
            renderers=DEFAULT_RENDERERS,
            options=self.context.options,
        )


MetadataValueType = Union[str, Dict[str, str], List[str]]


class Snapshot(BaseModel):
    id: UUID4
    timestamp: datetime
    metadata: Dict[str, MetadataValueType]
    tags: List[str]
    suite: ContextPayload
    metrics_ids: List[int] = []
    test_ids: List[int] = []
    options: Options

    def save(self, filename):
        with open(filename, "w") as f:
            json.dump(self.dict(), f, indent=2, cls=NumpyEncoder)

    @classmethod
    def load(cls, filename):
        with open(filename, "r") as f:
            return parse_obj_as(Snapshot, json.load(f))

    @property
    def is_report(self):
        return len(self.metrics_ids) > 0

    def as_report(self):
        from evidently.report import Report

        return Report._parse_snapshot(self)

    def as_test_suite(self):
        from evidently.test_suite import TestSuite

        return TestSuite._parse_snapshot(self)

    def first_level_metrics(self) -> List[Metric]:
        return [self.suite.metrics[i] for i in self.metrics_ids]

    def first_level_tests(self) -> List[Test]:
        return [self.suite.tests[i] for i in self.test_ids]


T = TypeVar("T", bound="ReportBase")


class ReportBase(Display):
    _inner_suite: Suite
    # collection of all possible common options
    options: Options
    id: uuid.UUID
    timestamp: datetime
    metadata: Dict[str, MetadataValueType] = {}
    tags: List[str] = []

    def __init__(self, options: AnyOptions = None, timestamp: Optional[datetime] = None):
        self.options = Options.from_any_options(options)
        self.timestamp = timestamp or datetime.now()

    def _get_json_content(
        self,
        include_render: bool = False,
        include: Dict[str, IncludeOptions] = None,
        exclude: Dict[str, IncludeOptions] = None,
        **kwargs,
    ) -> dict:
        res = super()._get_json_content(include_render, include, exclude, **kwargs)
        res["timestamp"] = str(self.timestamp)
        return res

    def _get_snapshot(self) -> Snapshot:
        ctx = self._inner_suite.context
        suite = ContextPayload.from_context(ctx)
        return Snapshot(
            id=self.id,
            suite=suite,
            timestamp=self.timestamp,
            metadata=self.metadata,
            tags=self.tags,
            options=self.options,
        )

    @classmethod
    @abc.abstractmethod
    def _parse_snapshot(cls: Type[T], payload: Snapshot) -> T:
        raise NotImplementedError

    def save(self, filename):
        """Save state to file (experimental)"""
        self._get_snapshot().save(filename)

    @classmethod
    def load(cls: Type[T], filename) -> T:
        """Load state from file (experimental)"""
        return cls._parse_snapshot(Snapshot.load(filename))

    def to_snapshot(self):
        return self._get_snapshot()<|MERGE_RESOLUTION|>--- conflicted
+++ resolved
@@ -13,14 +13,6 @@
 from typing import Type
 from typing import TypeVar
 from typing import Union
-
-<<<<<<< HEAD
-import pandas as pd
-=======
-from pydantic import UUID4
-from pydantic import BaseModel
-from pydantic import parse_obj_as
->>>>>>> d04f9e0c
 
 import evidently
 from evidently._pydantic_compat import UUID4
