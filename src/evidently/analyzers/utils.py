<<<<<<< HEAD
from typing import Dict
from typing import List
from typing import Sequence
from typing import Optional
=======
from typing import List
from typing import Optional
from typing import Sequence
>>>>>>> b6bc10f8
from typing import Union

import numpy as np
import pandas

from evidently.pipeline.column_mapping import ColumnMapping


class DatasetUtilityColumns:
    def __init__(
            self,
            date: Optional[str],
            id_column: Optional[str],
            target: Optional[str],
            prediction: Optional[Union[str, Sequence[str]]],
    ) -> None:
        self.date = date
        self.id_column = id_column
        self.target = target
        self.prediction = prediction

    def as_dict(self) -> Dict[str, Union[Optional[str], Optional[Union[str, Sequence[str]]]]]:
        return {
            'date': self.date,
            'id': self.id_column,
            'target': self.target,
            'prediction': self.prediction,
        }


class DatasetColumns:
    def __init__(
            self,
            utility_columns: DatasetUtilityColumns,
            num_feature_names: Optional[List[str]],
            cat_feature_names: Optional[List[str]],
            target_names: Optional[List[str]],
    ) -> None:
        self.utility_columns = utility_columns
        self.num_feature_names = num_feature_names
        self.cat_feature_names = cat_feature_names
        self.target_names = target_names

    def as_dict(self) -> Dict[str, Union[Optional[List[str]], Dict]]:
        return {
            'utility_columns': self.utility_columns.as_dict(),
            'cat_feature_names': self.cat_feature_names,
            'num_feature_names': self.num_feature_names,
            'target_names': self.target_names,
        }

    def get_all_features_list(self, cat_before_num: bool = True) -> List[str]:
        """List all features names"""
        if cat_before_num:
            return self.cat_feature_names + self.num_feature_names

        else:
            return self.num_feature_names + self.cat_feature_names

    def get_features_len(self) -> int:
        """How mane feature do we have. It is useful for pagination in widgets."""
        return len(self.num_feature_names) + len(self.cat_feature_names)


def process_columns(dataset: pandas.DataFrame, column_mapping: ColumnMapping):
    date_column = column_mapping.datetime if column_mapping.datetime in dataset else None
    id_column = column_mapping.id
    target_column = column_mapping.target if column_mapping.target in dataset else None
    prediction_column = column_mapping.prediction
    num_feature_names = column_mapping.numerical_features
    target_names = column_mapping.target_names
    utility_columns = [date_column, id_column, target_column]

    if isinstance(prediction_column, str):
        if prediction_column in dataset:
            prediction_column = prediction_column

        else:
            prediction_column = None

        utility_columns.append(prediction_column)

    elif prediction_column is None:
        pass

    else:
        prediction_column = dataset[prediction_column].columns.tolist()

        if prediction_column:
            utility_columns += prediction_column

    if num_feature_names is None:
        num_feature_names = list(set(dataset.select_dtypes([np.number]).columns) - set(utility_columns))

    else:
        num_feature_names = dataset[num_feature_names].select_dtypes([np.number]).columns.tolist()

    cat_feature_names = column_mapping.categorical_features

    if cat_feature_names is None:
        cat_feature_names = list(set(dataset.select_dtypes(exclude=[np.number]).columns) - set(utility_columns))

    else:
        cat_feature_names = dataset[cat_feature_names].columns.tolist()

    return DatasetColumns(
        DatasetUtilityColumns(date_column, id_column, target_column, prediction_column),
        num_feature_names,
        cat_feature_names,
        target_names,
    )<|MERGE_RESOLUTION|>--- conflicted
+++ resolved
@@ -1,13 +1,7 @@
-<<<<<<< HEAD
 from typing import Dict
-from typing import List
-from typing import Sequence
-from typing import Optional
-=======
 from typing import List
 from typing import Optional
 from typing import Sequence
->>>>>>> b6bc10f8
 from typing import Union
 
 import numpy as np
