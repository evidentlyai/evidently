from typing import Dict
from typing import List
from typing import Optional
from typing import Sequence
from typing import Union

import numpy as np
import pandas as pd
from dataclasses import dataclass

from evidently.pipeline.column_mapping import ColumnMapping


@dataclass
class DatasetUtilityColumns:
    date: Optional[str]
    id_column: Optional[str]
    target: Optional[str]
    prediction: Optional[Union[str, Sequence[str]]]

    def as_dict(self) -> Dict[str, Union[Optional[str], Optional[Union[str, Sequence[str]]]]]:
        return {
            "date": self.date,
            "id": self.id_column,
            "target": self.target,
            "prediction": self.prediction,
        }


@dataclass
class DatasetColumns:
<<<<<<< HEAD
    utility_columns: DatasetUtilityColumns
    num_feature_names: List[str]
    cat_feature_names: List[str]
    target_names: Optional[List[str]]

    def as_dict(self) -> Dict[str, Union[Optional[List[str]], Dict]]:
        return {
            "utility_columns": self.utility_columns.as_dict(),
            "cat_feature_names": self.cat_feature_names,
            "num_feature_names": self.num_feature_names,
            "target_names": self.target_names,
=======
    def __init__(
            self,
            utility_columns: DatasetUtilityColumns,
            num_feature_names,
            cat_feature_names,
            datetime_feature_names,
            target_names: Optional[List[str]],
    ) -> None:
        self.utility_columns = utility_columns
        self.num_feature_names = num_feature_names
        self.cat_feature_names = cat_feature_names
        self.datetime_feature_names = datetime_feature_names
        self.target_names = target_names

    def as_dict(self) -> Dict[str, Union[Optional[List[str]], Dict]]:
        return {
            'utility_columns': self.utility_columns.as_dict(),
            'cat_feature_names': self.cat_feature_names,
            'num_feature_names': self.num_feature_names,
            'datetime_feature_names': self.datetime_feature_names,
            'target_names': self.target_names,
>>>>>>> ad9d7361
        }

    def get_all_features_list(self, cat_before_num: bool = True, include_datetime_feature: bool = False) -> List[str]:
        """List all features names.

        By default, returns cat features than num features and du not return other.

        If you want to change the order - set  `cat_before_num` to False.

        If you want to add date time columns - set `include_datetime_feature` to True.
        """
        if cat_before_num:
            result = self.cat_feature_names + self.num_feature_names

        else:
            result = self.num_feature_names + self.cat_feature_names

        if include_datetime_feature and self.datetime_feature_names:
            result += self.datetime_feature_names

        return result

    def get_features_len(self, include_time_columns: bool = False) -> int:
        """How mane feature do we have. It is useful for pagination in widgets.

        By default, we sum category nad numeric features.

        If you want to include date time columns - set `include_datetime_feature` to True.
        """
        if include_time_columns and self.datetime_feature_names:
            len_time_columns = len(self.datetime_feature_names)

        else:
            len_time_columns = 0

        return len(self.num_feature_names) + len(self.cat_feature_names) + len_time_columns


def process_columns(dataset: pd.DataFrame, column_mapping: ColumnMapping) -> DatasetColumns:
    date_column = column_mapping.datetime if column_mapping.datetime in dataset else None
    # index column name
    id_column = column_mapping.id
    target_column = column_mapping.target if column_mapping.target in dataset else None
    prediction_column = column_mapping.prediction
    num_feature_names = column_mapping.numerical_features
    cat_feature_names = column_mapping.categorical_features
<<<<<<< HEAD
=======
    datetime_feature_names = column_mapping.datetime_features
>>>>>>> ad9d7361
    target_names = column_mapping.target_names
    utility_columns = [date_column, id_column, target_column]

    if isinstance(prediction_column, str):
        if prediction_column in dataset:
            prediction_column = prediction_column

        else:
            prediction_column = None

        utility_columns.append(prediction_column)

    elif prediction_column is None:
        pass

    else:
        prediction_column = dataset[prediction_column].columns.tolist()

        if prediction_column:
            utility_columns += prediction_column

    utility_columns_set = set(utility_columns)
    cat_feature_names_set = set(cat_feature_names or [])

    if num_feature_names is None:
        # try to guess about numeric features in the dataset
        # ignore prediction, target, index and explicitly specified category columns
        num_feature_names = sorted(
            list(set(dataset.select_dtypes([np.number]).columns) - utility_columns_set - cat_feature_names_set)
        )

    else:
        num_feature_names = dataset[num_feature_names].select_dtypes([np.number]).columns.tolist()

    if datetime_feature_names is None:
        datetime_feature_names = list(set(dataset.select_dtypes(['datetime']).columns) - set(utility_columns))

    if cat_feature_names is None:
<<<<<<< HEAD
        cat_feature_names = sorted(list(set(dataset.select_dtypes(exclude=[np.number]).columns) - utility_columns_set))
=======
        cat_feature_names = list(set(dataset.select_dtypes(exclude=[np.number, 'datetime']).columns) - set(utility_columns))
>>>>>>> ad9d7361

    else:
        cat_feature_names = dataset[cat_feature_names].columns.tolist()

    return DatasetColumns(
        DatasetUtilityColumns(date_column, id_column, target_column, prediction_column),
<<<<<<< HEAD
        num_feature_names or [],
        cat_feature_names or [],
=======
        num_feature_names,
        cat_feature_names,
        datetime_feature_names,
>>>>>>> ad9d7361
        target_names,
    )


def calculate_confusion_by_classes(confusion_matrix: pd.DataFrame, class_names: List[str]) -> Dict[str, Dict[str, int]]:
    """Calculate metrics
        TP (true positive)
        TN (true negative)
        FP (false positive)
        FN (false negative)
    for each class from confusion matrix.

    Returns a dict like:
    {
        "class_1_name": {
            "tp": 1,
            "tn": 5,
            "fp": 0,
            "fn": 3,
        },
        ...
    }
    """
    true_positive = np.diag(confusion_matrix)
    false_positive = confusion_matrix.sum(axis=0) - np.diag(confusion_matrix)
    false_negative = confusion_matrix.sum(axis=1) - np.diag(confusion_matrix)
    true_negative = confusion_matrix.sum() - (false_positive + false_negative + true_positive)
    confusion_by_classes = {}

    for idx, class_name in enumerate(class_names):
        confusion_by_classes[str(class_name)] = {
            "tp": true_positive[idx],
            "tn": true_negative[idx],
            "fp": false_positive[idx],
            "fn": false_negative[idx],
        }

    return confusion_by_classes<|MERGE_RESOLUTION|>--- conflicted
+++ resolved
@@ -29,10 +29,10 @@
 
 @dataclass
 class DatasetColumns:
-<<<<<<< HEAD
     utility_columns: DatasetUtilityColumns
     num_feature_names: List[str]
     cat_feature_names: List[str]
+    datetime_feature_names: List[str]
     target_names: Optional[List[str]]
 
     def as_dict(self) -> Dict[str, Union[Optional[List[str]], Dict]]:
@@ -40,30 +40,8 @@
             "utility_columns": self.utility_columns.as_dict(),
             "cat_feature_names": self.cat_feature_names,
             "num_feature_names": self.num_feature_names,
+            "datetime_feature_names": self.datetime_feature_names,
             "target_names": self.target_names,
-=======
-    def __init__(
-            self,
-            utility_columns: DatasetUtilityColumns,
-            num_feature_names,
-            cat_feature_names,
-            datetime_feature_names,
-            target_names: Optional[List[str]],
-    ) -> None:
-        self.utility_columns = utility_columns
-        self.num_feature_names = num_feature_names
-        self.cat_feature_names = cat_feature_names
-        self.datetime_feature_names = datetime_feature_names
-        self.target_names = target_names
-
-    def as_dict(self) -> Dict[str, Union[Optional[List[str]], Dict]]:
-        return {
-            'utility_columns': self.utility_columns.as_dict(),
-            'cat_feature_names': self.cat_feature_names,
-            'num_feature_names': self.num_feature_names,
-            'datetime_feature_names': self.datetime_feature_names,
-            'target_names': self.target_names,
->>>>>>> ad9d7361
         }
 
     def get_all_features_list(self, cat_before_num: bool = True, include_datetime_feature: bool = False) -> List[str]:
@@ -110,10 +88,7 @@
     prediction_column = column_mapping.prediction
     num_feature_names = column_mapping.numerical_features
     cat_feature_names = column_mapping.categorical_features
-<<<<<<< HEAD
-=======
     datetime_feature_names = column_mapping.datetime_features
->>>>>>> ad9d7361
     target_names = column_mapping.target_names
     utility_columns = [date_column, id_column, target_column]
 
@@ -149,28 +124,21 @@
         num_feature_names = dataset[num_feature_names].select_dtypes([np.number]).columns.tolist()
 
     if datetime_feature_names is None:
-        datetime_feature_names = list(set(dataset.select_dtypes(['datetime']).columns) - set(utility_columns))
+        datetime_feature_names = sorted(list(set(dataset.select_dtypes(['datetime']).columns) - utility_columns_set))
+
+    cat_feature_names = column_mapping.categorical_features
 
     if cat_feature_names is None:
-<<<<<<< HEAD
-        cat_feature_names = sorted(list(set(dataset.select_dtypes(exclude=[np.number]).columns) - utility_columns_set))
-=======
-        cat_feature_names = list(set(dataset.select_dtypes(exclude=[np.number, 'datetime']).columns) - set(utility_columns))
->>>>>>> ad9d7361
+        cat_feature_names = sorted(list(set(dataset.select_dtypes(exclude=[np.number, "datetime"]).columns) - utility_columns_set))
 
     else:
         cat_feature_names = dataset[cat_feature_names].columns.tolist()
 
     return DatasetColumns(
         DatasetUtilityColumns(date_column, id_column, target_column, prediction_column),
-<<<<<<< HEAD
         num_feature_names or [],
         cat_feature_names or [],
-=======
-        num_feature_names,
-        cat_feature_names,
-        datetime_feature_names,
->>>>>>> ad9d7361
+        datetime_feature_names or [],
         target_names,
     )
 
