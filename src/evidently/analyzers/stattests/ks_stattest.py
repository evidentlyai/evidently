--- conflicted
+++ resolved
@@ -7,8 +7,8 @@
 
 from evidently.analyzers.stattests.registry import StatTest, register_stattest
 
-<<<<<<< HEAD
-def ks_stat_test(reference_data: pd.Series, current_data: pd.Series, threshold: float) -> Tuple[float, bool]:
+
+def _ks_stat_test(reference_data: pd.Series, current_data: pd.Series, threshold: float) -> Tuple[float, bool]:
     """Run the two-sample Kolmogorov-Smirnov test of two samples. Alternative: two-sided
     Args:
         reference_data: reference data
@@ -22,11 +22,6 @@
     # short_name ks_stat_test
     p_value = ks_2samp(reference_data, current_data)[1]
     return p_value, p_value <= threshold
-=======
-
-def _ks_stat_test(reference_data: pd.Series, current_data: pd.Series, threshold: float):
-    p_value = ks_2samp(reference_data, current_data)[1]
-    return p_value, p_value < threshold
 
 
 ks_stat_test = StatTest(
@@ -36,5 +31,4 @@
     allowed_feature_types=["num"],
 )
 
-register_stattest(ks_stat_test)
->>>>>>> 0af6a99e
+register_stattest(ks_stat_test)