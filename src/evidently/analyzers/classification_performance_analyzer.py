#!/usr/bin/env python
# coding: utf-8
from typing import Dict
from typing import List
from typing import Optional
from typing import Sequence
from typing import Union

import pandas as pd
import numpy as np
from dataclasses import dataclass
from sklearn import metrics

from evidently import ColumnMapping
from evidently.analyzers.base_analyzer import Analyzer
from evidently.analyzers.base_analyzer import BaseAnalyzerResult
from evidently.analyzers.utils import process_columns
from evidently.analyzers.utils import calculate_confusion_by_classes


@dataclass
class ConfusionMatrix:
    labels: List[str]
    values: list


@dataclass
class PerformanceMetrics:
    """Class for performance metrics values"""
    accuracy: float
    precision: float
    recall: float
    f1: float
    metrics_matrix: Dict[str, Dict]
    confusion_matrix: ConfusionMatrix
    confusion_by_classes: Dict[str, Dict[str, int]]


@dataclass
class ClassificationPerformanceAnalyzerResults(BaseAnalyzerResult):
    reference_metrics: Optional[PerformanceMetrics] = None
    current_metrics: Optional[PerformanceMetrics] = None


def _calculate_performance_metrics(
        *, data: pd.DataFrame, target_column: Union[str, Sequence[str]], prediction_column: Union[str, Sequence[str]], target_names: Optional[List[str]]
) -> PerformanceMetrics:
    # remove all rows with infinite and NaN values from the dataset
    data.replace([np.inf, -np.inf], np.nan, inplace=True)
    data.dropna(axis=0, how='any', inplace=True)

    # calculate metrics matrix
    metrics_matrix = metrics.classification_report(data[target_column], data[prediction_column], output_dict=True)
    # get quality metrics from the metrics matrix, do not calculate them again
    accuracy_score = metrics_matrix['accuracy']
    avg_precision = metrics_matrix['macro avg']['precision']
    avg_recall = metrics_matrix['macro avg']['recall']
    avg_f1 = metrics_matrix['macro avg']['f1-score']

    # calculate confusion matrix
    confusion_matrix = metrics.confusion_matrix(data[target_column], data[prediction_column])
<<<<<<< HEAD
    # get labels from data mapping or get all values kinds from target and prediction columns
    labels = target_names if target_names else sorted(set(data[target_column]) | set(data[prediction_column]))

    # get TP, FP, TN, FN metrics for each class
    false_positive = confusion_matrix.sum(axis=0) - np.diag(confusion_matrix)
    false_negative = confusion_matrix.sum(axis=1) - np.diag(confusion_matrix)
    true_positive = np.diag(confusion_matrix)
    true_negative = confusion_matrix.sum() - (false_positive + false_negative + true_positive)
    confusion_by_classes = {}

    for idx, class_name in enumerate(labels):
        confusion_by_classes[str(class_name)] = {
            'tp': true_positive[idx],
            'tn': true_negative[idx],
            'fp': false_positive[idx],
            'fn': false_negative[idx],
        }
=======
    labels = target_names if target_names else sorted(set(data[target_column]))
    confusion_by_classes = calculate_confusion_by_classes(confusion_matrix, labels)
>>>>>>> a0262c08

    return PerformanceMetrics(
        accuracy=accuracy_score,
        precision=avg_precision,
        recall=avg_recall,
        f1=avg_f1,
        metrics_matrix=metrics_matrix,
        confusion_matrix=ConfusionMatrix(labels=labels, values=confusion_matrix.tolist()),
        confusion_by_classes=confusion_by_classes
    )


class ClassificationPerformanceAnalyzer(Analyzer):
    @staticmethod
    def get_results(analyzer_results) -> ClassificationPerformanceAnalyzerResults:
        return analyzer_results[ClassificationPerformanceAnalyzer]

    def calculate(self,
                  reference_data: pd.DataFrame,
                  current_data: Optional[pd.DataFrame],
                  column_mapping: ColumnMapping) -> ClassificationPerformanceAnalyzerResults:
        if reference_data is None:
            raise ValueError('reference_data should be present')

        columns = process_columns(reference_data, column_mapping)
        result = ClassificationPerformanceAnalyzerResults(columns=columns)
        target_column = columns.utility_columns.target
        prediction_column = columns.utility_columns.prediction
        target_names = columns.target_names

        if target_column is not None and prediction_column is not None:
            result.reference_metrics = _calculate_performance_metrics(
                data=reference_data,
                target_column=target_column,
                prediction_column=prediction_column,
                target_names=target_names
            )

            if current_data is not None:
                result.current_metrics = _calculate_performance_metrics(
                    data=current_data,
                    target_column=target_column,
                    prediction_column=prediction_column,
                    target_names=target_names
                )

        return result<|MERGE_RESOLUTION|>--- conflicted
+++ resolved
@@ -49,38 +49,23 @@
     data.replace([np.inf, -np.inf], np.nan, inplace=True)
     data.dropna(axis=0, how='any', inplace=True)
 
-    # calculate metrics matrix
-    metrics_matrix = metrics.classification_report(data[target_column], data[prediction_column], output_dict=True)
-    # get quality metrics from the metrics matrix, do not calculate them again
-    accuracy_score = metrics_matrix['accuracy']
-    avg_precision = metrics_matrix['macro avg']['precision']
-    avg_recall = metrics_matrix['macro avg']['recall']
-    avg_f1 = metrics_matrix['macro avg']['f1-score']
+    # calculate quality metrics
+    accuracy_score = metrics.accuracy_score(data[target_column], data[prediction_column])
+    avg_precision = metrics.precision_score(data[target_column], data[prediction_column], average='macro')
+    avg_recall = metrics.recall_score(data[target_column], data[prediction_column], average='macro')
+    avg_f1 = metrics.f1_score(data[target_column], data[prediction_column], average='macro')
+
+    # calculate class support and metrics matrix
+    metrics_matrix = metrics.classification_report(
+        data[target_column],
+        data[prediction_column],
+        output_dict=True)
 
     # calculate confusion matrix
     confusion_matrix = metrics.confusion_matrix(data[target_column], data[prediction_column])
-<<<<<<< HEAD
     # get labels from data mapping or get all values kinds from target and prediction columns
     labels = target_names if target_names else sorted(set(data[target_column]) | set(data[prediction_column]))
-
-    # get TP, FP, TN, FN metrics for each class
-    false_positive = confusion_matrix.sum(axis=0) - np.diag(confusion_matrix)
-    false_negative = confusion_matrix.sum(axis=1) - np.diag(confusion_matrix)
-    true_positive = np.diag(confusion_matrix)
-    true_negative = confusion_matrix.sum() - (false_positive + false_negative + true_positive)
-    confusion_by_classes = {}
-
-    for idx, class_name in enumerate(labels):
-        confusion_by_classes[str(class_name)] = {
-            'tp': true_positive[idx],
-            'tn': true_negative[idx],
-            'fp': false_positive[idx],
-            'fn': false_negative[idx],
-        }
-=======
-    labels = target_names if target_names else sorted(set(data[target_column]))
     confusion_by_classes = calculate_confusion_by_classes(confusion_matrix, labels)
->>>>>>> a0262c08
 
     return PerformanceMetrics(
         accuracy=accuracy_score,
