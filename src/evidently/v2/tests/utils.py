--- conflicted
+++ resolved
@@ -260,7 +260,6 @@
         )
     return additional_plots
 
-<<<<<<< HEAD
 
 class ApproxValue:
     """Class for approximate scalar value calculations"""
@@ -316,7 +315,8 @@
 def approx(value, relative=None, absolute=None):
     """Get approximate value for checking a value is equal to other within some tolerance"""
     return ApproxValue(value=value, relative=relative, absolute=absolute)
-=======
+
+
 def plot_dicts_to_table(dict_curr: dict, dict_ref: dict, columns: list, id_prfx: str, sort_by: str='curr', asc:bool=False):
     dict_for_df = {}
     dict_ref_keys = []
@@ -358,5 +358,4 @@
         )
     )
 
-    return additional_plots
->>>>>>> b18bef1e
+    return additional_plots