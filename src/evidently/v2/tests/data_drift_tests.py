from abc import ABC
from numbers import Number
from typing import Dict
from typing import List
from typing import Optional
from typing import Tuple
from typing import Union

import dataclasses

import numpy as np
import pandas as pd

from evidently.model.widget import BaseWidgetInfo
from evidently.options import DataDriftOptions
from evidently.v2.metrics import DataDriftMetrics
from evidently.v2.renderers.base_renderer import TestRenderer, TestHtmlInfo, DetailsInfo, default_renderer
from evidently.v2.tests.base_test import BaseCheckValueTest, TestResult
from evidently.v2.tests.utils import plot_distr


@dataclasses.dataclass
class TestDataDriftResult(TestResult):
    features: Dict[str, Tuple[str, float, float]]


class BaseDataDriftMetricsTest(BaseCheckValueTest, ABC):
    metric: DataDriftMetrics

    def __init__(
            self,
            eq: Optional[Number] = None,
            gt: Optional[Number] = None,
            gte: Optional[Number] = None,
            is_in: Optional[List[Union[Number, str, bool]]] = None,
            lt: Optional[Number] = None,
            lte: Optional[Number] = None,
            not_eq: Optional[Number] = None,
            not_in: Optional[List[Union[Number, str, bool]]] = None,
            metric: Optional[DataDriftMetrics] = None,
            options: Optional[DataDriftOptions] = None
    ):
        if metric is not None:
            self.metric = metric

        else:
            self.metric = DataDriftMetrics(options=options)

        super().__init__(eq=eq, gt=gt, gte=gte, is_in=is_in, lt=lt, lte=lte, not_eq=not_eq, not_in=not_in)

    def check(self):
        result = super().check()
        metrics = self.metric.get_result().analyzer_result.metrics

        return TestDataDriftResult(
            name=result.name,
            description=result.description,
            status=result.status,
            features={feature: (data.stattest_name, np.round(data.p_value, 3), data.threshold,
                                "Detected" if data.drift_detected else "Not Detected")
                      for feature, data in metrics.features.items()}
        )


class TestNumberOfDriftedFeatures(BaseDataDriftMetricsTest):
    name = "Test Number of Drifted Features"

    def calculate_value_for_test(self) -> Number:
        return self.metric.get_result().analyzer_result.metrics.n_drifted_features

    def get_description(self, value: Number) -> str:
        return f"Number of drifted features is {value}"


class TestShareOfDriftedFeatures(BaseDataDriftMetricsTest):
    name = "Test Share of Drifted Features"

    def calculate_value_for_test(self) -> Number:
        return self.metric.get_result().analyzer_result.metrics.share_drifted_features

    def get_description(self, value: Number) -> str:
        return f"Share drifted features is {np.round(value, 3)}"


class TestFeatureValueDrift(BaseDataDriftMetricsTest):
    name = "Test a Feature Drift Value"
    column_name: str

    def __init__(
<<<<<<< HEAD
            self,
            feature_name: str,
            eq: Optional[Number] = None,
            gt: Optional[Number] = None,
            gte: Optional[Number] = None,
            is_in: Optional[List[Union[Number, str, bool]]] = None,
            lt: Optional[Number] = None,
            lte: Optional[Number] = None,
            not_eq: Optional[Number] = None,
            not_in: Optional[List[Union[Number, str, bool]]] = None,
            metric: Optional[DataDriftMetrics] = None,
            options: Optional[DataDriftOptions] = None
=======
        self,
        column_name: str,
        eq: Optional[Number] = None,
        gt: Optional[Number] = None,
        gte: Optional[Number] = None,
        is_in: Optional[List[Union[Number, str, bool]]] = None,
        lt: Optional[Number] = None,
        lte: Optional[Number] = None,
        not_eq: Optional[Number] = None,
        not_in: Optional[List[Union[Number, str, bool]]] = None,
        metric: Optional[DataDriftMetrics] = None,
        options: Optional[DataDriftOptions] = None
>>>>>>> 7d51a1ee
    ):
        self.column_name = column_name
        super().__init__(
            eq=eq, gt=gt, gte=gte, is_in=is_in, lt=lt, lte=lte, not_eq=not_eq, not_in=not_in,
            metric=metric, options=options
        )

    def calculate_value_for_test(self) -> Number:
        return self.metric.get_result().analyzer_result.metrics.features[self.column_name].p_value

    def get_description(self, value: Number) -> str:
        return f"Drift score for feature {self.column_name} is {np.round(value, 3)}"


@default_renderer(test_type=TestNumberOfDriftedFeatures)
class TestNumberOfDriftedFeaturesRenderer(TestRenderer):
    def render_json(self, obj: TestNumberOfDriftedFeatures) -> dict:
        base = super().render_json(obj)
        base['features'] = {feature: dict(stattest=data[0], score=np.round(data[1], 3), threshold=data[2],
                                          data_drift=data[3])
                            for feature, data in obj.get_result().features.items()}
        return base

    def render_html(self, obj: TestNumberOfDriftedFeatures) -> TestHtmlInfo:
        info = super().render_html(obj)
        df = pd.DataFrame(data=[[feature] + list(data) for feature, data in obj.get_result().features.items()],
                          columns=["Feature name", "Stattest", "Drift score", "Threshold", "Data Drift"])
        df = df.sort_values("Data Drift")
        info.details = [
            DetailsInfo(
                id="drift_table",
                title="",
                info=BaseWidgetInfo(
                    title="",
                    type="table",
                    params={
                        "header": df.columns.to_list(),
                        "data": df.values
                    },
                    size=2,
                )
            ),
        ]
        return info


@default_renderer(test_type=TestShareOfDriftedFeatures)
class TestShareOfDriftedFeaturesRenderer(TestRenderer):
    def render_json(self, obj: TestShareOfDriftedFeatures) -> dict:
        base = super().render_json(obj)
        base['features'] = {feature: dict(stattest=data[0], score=np.round(data[1], 3), threshold=data[2],
                                          data_drift=data[3])
                            for feature, data in obj.get_result().features.items()}
        return base

    def render_html(self, obj: TestShareOfDriftedFeatures) -> TestHtmlInfo:
        info = super().render_html(obj)
        df = pd.DataFrame(data=[[feature] + list(data) for feature, data in obj.get_result().features.items()],
                          columns=["Feature name", "Stattest", "Drift score", "Threshold", "Data Drift"])
        df = df.sort_values("Data Drift")
        info.details = [
            DetailsInfo(
                id="drift_table",
                title="",
                info=BaseWidgetInfo(
                    title="",
                    type="table",
                    params={
                        "header": df.columns.to_list(),
                        "data": df.values
                    },
                    size=2,
                )
            ),
        ]
        return info


@default_renderer(test_type=TestFeatureValueDrift)
class TestFeatureValueDriftRenderer(TestRenderer):
    def render_json(self, obj: TestFeatureValueDrift) -> dict:
        feature_name = obj.column_name
        data = obj.get_result().features[feature_name]
        super().render_json(obj)
        base = {
            feature_name: dict(
                stattest=data[0], score=np.round(data[1], 3), threshold=data[2], data_drift=data[3]
            )
        }
        return base

<<<<<<< HEAD
    def render_html(self, obj: TestFeatureValueDrift) -> TestHtmlInfo:
        feature_name = obj.feature_name
=======
    def render_html(self, obj: TestNumberOfDriftedFeatures) -> TestHtmlInfo:
        feature_name = obj.column_name
>>>>>>> 7d51a1ee
        info = super().render_html(obj)
        curr_distr = obj.metric.get_result().distr_for_plots[feature_name]['current']
        ref_distr = obj.metric.get_result().distr_for_plots[feature_name]['reference']
        fig = plot_distr(curr_distr, ref_distr)
        fig_json = fig.to_plotly_json()
        info.details.append(
            DetailsInfo(
                id=feature_name,
                title="",
                info=BaseWidgetInfo(
                    title="",
                    size=2,
                    type="big_graph",
                    params={"data": fig_json['data'], "layout": fig_json['layout']},
                )
            )
        )
        return info<|MERGE_RESOLUTION|>--- conflicted
+++ resolved
@@ -87,20 +87,6 @@
     column_name: str
 
     def __init__(
-<<<<<<< HEAD
-            self,
-            feature_name: str,
-            eq: Optional[Number] = None,
-            gt: Optional[Number] = None,
-            gte: Optional[Number] = None,
-            is_in: Optional[List[Union[Number, str, bool]]] = None,
-            lt: Optional[Number] = None,
-            lte: Optional[Number] = None,
-            not_eq: Optional[Number] = None,
-            not_in: Optional[List[Union[Number, str, bool]]] = None,
-            metric: Optional[DataDriftMetrics] = None,
-            options: Optional[DataDriftOptions] = None
-=======
         self,
         column_name: str,
         eq: Optional[Number] = None,
@@ -113,7 +99,6 @@
         not_in: Optional[List[Union[Number, str, bool]]] = None,
         metric: Optional[DataDriftMetrics] = None,
         options: Optional[DataDriftOptions] = None
->>>>>>> 7d51a1ee
     ):
         self.column_name = column_name
         super().__init__(
@@ -205,13 +190,8 @@
         }
         return base
 
-<<<<<<< HEAD
-    def render_html(self, obj: TestFeatureValueDrift) -> TestHtmlInfo:
-        feature_name = obj.feature_name
-=======
     def render_html(self, obj: TestNumberOfDriftedFeatures) -> TestHtmlInfo:
         feature_name = obj.column_name
->>>>>>> 7d51a1ee
         info = super().render_html(obj)
         curr_distr = obj.metric.get_result().distr_for_plots[feature_name]['current']
         ref_distr = obj.metric.get_result().distr_for_plots[feature_name]['reference']
