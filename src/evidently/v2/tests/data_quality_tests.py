--- conflicted
+++ resolved
@@ -941,8 +941,6 @@
 
     def get_description(self, value: Number) -> str:
         return f"Quantile {self.quantile} for column '{self.column_name}' is {value}"
-<<<<<<< HEAD
-=======
 
 
 @default_renderer(test_type=TestValueQuantile)
@@ -973,7 +971,6 @@
             )
         )
         return info
->>>>>>> b18bef1e
 
 
 @default_renderer(test_type=TestShareOfOutListValues)
