from dataclasses import dataclass
from typing import Dict
from typing import Optional

import pandas as pd
import numpy as np

from evidently import ColumnMapping
from evidently.analyzers.data_quality_analyzer import DataQualityStats
from evidently.analyzers.data_quality_analyzer import DataQualityAnalyzer
from evidently.analyzers.utils import recognize_task
from evidently.options.quality_metrics import QualityMetricsOptions
from evidently.options import OptionsProvider
from evidently.v2.metrics.base_metric import InputData
from evidently.v2.metrics.base_metric import Metric
from evidently.v2.metrics.utils import make_hist_for_num_plot
from evidently.v2.metrics.utils import make_hist_for_cat_plot


@dataclass
class DataQualityMetricsResults:
    features_stats: DataQualityStats
    distr_for_plots: Dict[str, Dict[str, pd.DataFrame]]
    counts_of_values: Dict[str, Dict[str, pd.DataFrame]]
    correlations: Dict[str, pd.DataFrame] = None
    reference_features_stats: Optional[DataQualityStats] = None


class DataQualityMetrics(Metric[DataQualityMetricsResults]):
    def __init__(self, options: QualityMetricsOptions = None) -> None:
        self.analyzer = DataQualityAnalyzer()
        self.analyzer.options_provider = OptionsProvider()

        if options is not None:
            self.analyzer.options_provider.add(options)

    def calculate(self, data: InputData, metrics: dict) -> DataQualityMetricsResults:
        if data.current_data is None:
            raise ValueError("Current dataset should be present")

        if data.reference_data is None:
            analyzer_results = self.analyzer.calculate(
                reference_data=data.current_data, current_data=None, column_mapping=data.column_mapping
            )
            features_stats = analyzer_results.reference_features_stats
            correlations = analyzer_results.reference_correlations
            reference_features_stats = None

        else:
            analyzer_results = self.analyzer.calculate(
                reference_data=data.reference_data, current_data=data.current_data, column_mapping=data.column_mapping
            )
            features_stats = analyzer_results.current_features_stats
            correlations = analyzer_results.current_correlations
            reference_features_stats = analyzer_results.reference_features_stats

        # data for visualisation
        if data.reference_data is not None:
            reference_data = data.reference_data

        else:
            reference_data = None

        distr_for_plots = {}
        counts_of_values = {}

        if data.column_mapping.task is not None:
            task = data.column_mapping.task

        elif data.column_mapping.task is None and analyzer_results.columns.utility_columns.target:
            if reference_data is None:
                data_for_task_detection = data.current_data

            else:
                data_for_task_detection = reference_data

            task = recognize_task(analyzer_results.columns.utility_columns.target, data_for_task_detection)

        else:
            task = None

        target_prediction_columns = [
            t
            for t in [
                analyzer_results.columns.utility_columns.target,
                analyzer_results.columns.utility_columns.prediction,
            ]
            if t is not None
        ]
        num_columns = analyzer_results.columns.num_feature_names
        cat_columns = analyzer_results.columns.cat_feature_names
        if task == ColumnMapping.REGRESSION_TASK:
            num_columns.extend(target_prediction_columns)
        if task == ColumnMapping.CLASSIFICATION_TASK:
            cat_columns.extend(target_prediction_columns)

        for feature in num_columns:
            counts_of_value_feature = {}
            curr_feature = data.current_data[feature]
            current_counts = data.current_data[feature].value_counts(dropna=False).reset_index()
            current_counts.columns = ["x", "count"]
            counts_of_value_feature["current"] = current_counts

            ref_feature = None

            if reference_data is not None:
                ref_feature = reference_data[feature]

                reference_counts = ref_feature.value_counts(dropna=False).reset_index()
                reference_counts.columns = ["x", "count"]
                counts_of_value_feature["reference"] = reference_counts

            counts_of_values[feature] = counts_of_value_feature
            distr_for_plots[feature] = make_hist_for_num_plot(curr_feature, ref_feature)

        for feature in cat_columns:
            curr_feature = data.current_data[feature]
            ref_feature = None
            if reference_data is not None:
                ref_feature = reference_data[feature]
            counts_of_values[feature] = make_hist_for_cat_plot(curr_feature, ref_feature)
            distr_for_plots[feature] = counts_of_values[feature]

        return DataQualityMetricsResults(
            features_stats=features_stats,
            distr_for_plots=distr_for_plots,
            counts_of_values=counts_of_values,
            correlations=correlations,
            reference_features_stats=reference_features_stats,
        )


@dataclass
class DataQualityStabilityMetricsResults:
    number_not_stable_target: Optional[int] = None
    number_not_stable_prediction: Optional[int] = None


class DataQualityStabilityMetrics(Metric[DataQualityStabilityMetricsResults]):
    """Calculates stability by target and prediction"""

    def calculate(self, data: InputData, metrics: dict) -> DataQualityStabilityMetricsResults:
        result = DataQualityStabilityMetricsResults()
        target_name = data.column_mapping.target
        prediction_name = data.column_mapping.prediction
        columns = [column for column in data.current_data.columns if column not in (target_name, prediction_name)]
        duplicates = data.current_data[data.current_data.duplicated(subset=columns, keep=False)]

        if target_name in data.current_data:
            result.number_not_stable_target = duplicates.drop(
                data.current_data[data.current_data.duplicated(subset=columns + [target_name], keep=False)].index
            ).shape[0]

        if prediction_name in data.current_data:
            result.number_not_stable_prediction = duplicates.drop(
                data.current_data[data.current_data.duplicated(subset=columns + [prediction_name], keep=False)].index
            ).shape[0]

        return result


@dataclass
class DataQualityValueListMetricsResults:
    number_in_list: int
    number_not_in_list: int
    share_in_list: float
    share_not_in_list: float
    counts_of_value: Dict[str, pd.DataFrame]


class DataQualityValueListMetrics(Metric[DataQualityValueListMetricsResults]):
    """Calculates count and shares of values in the predefined values list"""

    column: str
    values: Optional[list]

    def __init__(self, column: str, values: Optional[list] = None) -> None:
        self.values = values
        self.column = column

    def calculate(self, data: InputData, metrics: dict) -> DataQualityValueListMetricsResults:
        if self.values is None:
            if data.reference_data is None:
                raise ValueError("Reference or values list should be present")
            self.values = data.reference_data[self.column].unique()

        rows_count = data.current_data.shape[0]
        values_in_list = data.current_data[self.column].isin(self.values).sum()
        number_not_in_list = rows_count - values_in_list
        counts_of_value = {}
        current_counts = data.current_data[self.column].value_counts(dropna=False).reset_index()
        current_counts.columns = ["x", "count"]
        counts_of_value["current"] = current_counts
        if data.reference_data is not None:
            reference_counts = data.reference_data[self.column].value_counts(dropna=False).reset_index()
            reference_counts.columns = ["x", "count"]
            counts_of_value["reference"] = reference_counts

        return DataQualityValueListMetricsResults(
            number_in_list=values_in_list,
            number_not_in_list=rows_count - values_in_list,
            share_in_list=values_in_list / rows_count,
            share_not_in_list=number_not_in_list / rows_count,
            counts_of_value=counts_of_value,
        )


@dataclass
class DataQualityValueRangeMetricsResults:
    number_in_range: int
    number_not_in_range: int
    share_in_range: float
    share_not_in_range: float
    distr_for_plot: Dict[str, pd.DataFrame]


class DataQualityValueRangeMetrics(Metric[DataQualityValueRangeMetricsResults]):
    """Calculates count and shares of values in the predefined values range"""

    column: str
    left: Optional[float]
    right: Optional[float]

    def __init__(self, column: str, left: Optional[float] = None, right: Optional[float] = None) -> None:
        self.left = left
        self.right = right
        self.column = column

    def calculate(self, data: InputData, metrics: dict) -> DataQualityValueRangeMetricsResults:
        if (self.left is None or self.right is None) and data.reference_data is None:
            raise ValueError("Reference should be present")

        if self.left is None:
            self.left = data.reference_data[self.column].min()

        if self.right is None:
            self.right = data.reference_data[self.column].max()

        rows_count = data.current_data[self.column].dropna().shape[0]
        number_in_range = (
            data.current_data[self.column]
            .dropna()
            .between(left=float(self.left), right=float(self.right), inclusive="both")
            .sum()
        )
        number_not_in_range = rows_count - number_in_range

        # visualisation
        curr_feature = data.current_data[self.column]

        ref_feature = None
        if data.reference_data is not None:
            ref_feature = data.reference_data[self.column]

        distr_for_plot = make_hist_for_num_plot(curr_feature, ref_feature)

        return DataQualityValueRangeMetricsResults(
            number_in_range=number_in_range,
            number_not_in_range=number_not_in_range,
            share_in_range=number_in_range / rows_count,
            share_not_in_range=number_not_in_range / rows_count,
            distr_for_plot=distr_for_plot,
        )


@dataclass
class DataQualityValueQuantileMetricsResults:
    # calculated value of the quantile
    value: float
    # range of the quantile (from 0 to 1)
    quantile: float
    distr_for_plot: Dict[str, pd.DataFrame]


class DataQualityValueQuantileMetrics(Metric[DataQualityValueQuantileMetricsResults]):
    """Calculates quantile with specified range"""

    column: str
    quantile: float

    def __init__(self, column: str, quantile: float) -> None:
        if quantile is not None:
            if not 0 <= quantile <= 1:
                raise ValueError("Quantile should all be in the interval [0, 1].")

        self.column = column
        self.quantile = quantile

    def calculate(self, data: InputData, metrics: dict) -> DataQualityValueQuantileMetricsResults:
        # visualisation

        curr_feature = data.current_data[self.column]

        ref_feature = None
        if data.reference_data is not None:
            ref_feature = data.reference_data[self.column]

        distr_for_plot = make_hist_for_num_plot(curr_feature, ref_feature)
        return DataQualityValueQuantileMetricsResults(
            value=data.current_data[self.column].quantile(self.quantile),
            quantile=self.quantile,
            distr_for_plot=distr_for_plot,
        )


@dataclass
class DataQualityCorrelationMetricsResults:
    current_correlation_matrix: pd.DataFrame
    num_features: list
    target_prediction_correlation: Optional[float]
    abs_max_target_features_correlation: Optional[float]
    abs_max_prediction_features_correlation: Optional[float]
    abs_max_correlation: Optional[float]
    abs_max_num_features_correlation: Optional[float]
    reference_target_prediction_correlation: Optional[float]
    reference_abs_max_target_features_correlation: Optional[float]
    reference_abs_max_prediction_features_correlation: Optional[float]
    reference_abs_max_correlation: Optional[float]
    reference_abs_max_num_features_correlation: Optional[float]
    reference_correlation_matrix: pd.DataFrame = None


class DataQualityCorrelationMetrics(Metric[DataQualityCorrelationMetricsResults]):
    """Calculate different correlations with target, predictions and features"""

    method: str

    def __init__(self, method: str = "pearson") -> None:
        self.method = method

    def calculate(self, data: InputData, metrics: dict) -> DataQualityCorrelationMetricsResults:
        target_name = data.column_mapping.target
        prediction_name = data.column_mapping.prediction
        num_features = data.column_mapping.numerical_features

        if not target_name:
            raise ValueError("Target should be present")

        if not data.column_mapping.prediction:
            raise ValueError("Prediction should be present")

        if target_name not in data.current_data:
            raise ValueError("Target column should be present in current data")

        if data.column_mapping.prediction not in data.current_data:
            raise ValueError("Prediction column should be present in current data")

        reference_correlations = None
        reference_correlations_for_plot = None
        current_correlations = data.current_data.corr(method=self.method)
        current_correlations_for_plot = current_correlations.copy()

        if data.reference_data is not None:
            reference_correlations = data.reference_data.corr(method=self.method)
            reference_correlations_for_plot = reference_correlations.copy()
            np.fill_diagonal(reference_correlations.values, 0)

        if num_features is None:
            num_features = [i for i in current_correlations if i not in [target_name, prediction_name]]

        # we will get 1 for all column/column correlation in the diagonal, fill it with 0
        np.fill_diagonal(current_correlations.values, 0)
<<<<<<< HEAD

        if reference_correlations is not None:
            np.fill_diagonal(reference_correlations.values, 0)

=======
        
>>>>>>> 255d88e9
        target_prediction_correlation = current_correlations.loc[prediction_name, target_name]

        if reference_correlations is not None:
            reference_target_prediction_correlation = reference_correlations.loc[prediction_name, target_name]
        else:
            reference_target_prediction_correlation = None

        abs_max_target_features_correlation = current_correlations.loc[target_name, num_features].abs().max()

        if reference_correlations is not None:
            reference_abs_max_target_features_correlation = (
                current_correlations.loc[target_name, num_features].abs().max()
            )

        else:
            reference_abs_max_target_features_correlation = None

        abs_max_prediction_features_correlation = current_correlations.loc[prediction_name, num_features].abs().max()

        if reference_correlations is not None:
            reference_abs_max_prediction_features_correlation = (
                current_correlations.loc[prediction_name, num_features].abs().max()
            )

        else:
            reference_abs_max_prediction_features_correlation = None

        if data.column_mapping.is_classification_task() is not None:
            corr_features = num_features

        else:
            corr_features = num_features + [target_name, prediction_name]

        abs_max_correlation = current_correlations.loc[corr_features, corr_features].abs().max().max()

        if reference_correlations is not None:
            reference_abs_max_correlation = reference_correlations.loc[corr_features, corr_features].abs().max().max()

        else:
            reference_abs_max_correlation = None

        abs_max_num_features_correlation = current_correlations.loc[num_features, num_features].abs().max().max()

        if reference_correlations is not None:
            reference_abs_max_num_features_correlation = (
                reference_correlations.loc[num_features, num_features].abs().max().max()
            )

        else:
            reference_abs_max_num_features_correlation = None

        return DataQualityCorrelationMetricsResults(
            current_correlation_matrix=current_correlations_for_plot,
            num_features=num_features,
            target_prediction_correlation=target_prediction_correlation,
            abs_max_target_features_correlation=abs_max_target_features_correlation,
            abs_max_prediction_features_correlation=abs_max_prediction_features_correlation,
            abs_max_correlation=abs_max_correlation,
            abs_max_num_features_correlation=abs_max_num_features_correlation,
            reference_target_prediction_correlation=reference_target_prediction_correlation,
            reference_abs_max_target_features_correlation=reference_abs_max_target_features_correlation,
            reference_abs_max_prediction_features_correlation=reference_abs_max_prediction_features_correlation,
            reference_abs_max_correlation=reference_abs_max_correlation,
            reference_abs_max_num_features_correlation=reference_abs_max_num_features_correlation,
            reference_correlation_matrix=reference_correlations_for_plot,
        )<|MERGE_RESOLUTION|>--- conflicted
+++ resolved
@@ -360,14 +360,11 @@
 
         # we will get 1 for all column/column correlation in the diagonal, fill it with 0
         np.fill_diagonal(current_correlations.values, 0)
-<<<<<<< HEAD
 
         if reference_correlations is not None:
             np.fill_diagonal(reference_correlations.values, 0)
 
-=======
-        
->>>>>>> 255d88e9
+
         target_prediction_correlation = current_correlations.loc[prediction_name, target_name]
 
         if reference_correlations is not None:
