import abc
import dataclasses
import inspect
import itertools
import typing
import uuid
from abc import ABC
from abc import abstractmethod
from copy import copy
from typing import Generator
from typing import Generic
from typing import List
from typing import Optional
from typing import Protocol
from typing import Tuple
from typing import TypeVar
from typing import Union

<<<<<<< HEAD
import typing_inspect
from IPython.core.display import HTML

=======
>>>>>>> 5c123bc1
from evidently.metric_results import Label
from evidently.model.dashboard import DashboardInfo
from evidently.model.widget import BaseWidgetInfo
from evidently.pydantic_utils import EvidentlyBaseModel
from evidently.renderers.html_widgets import CounterData
from evidently.renderers.html_widgets import WidgetSize
from evidently.renderers.html_widgets import counter
from evidently.renderers.html_widgets import table_data
from evidently.tests.base_test import TestStatus
from evidently.utils.dashboard import TemplateParams
from evidently.utils.dashboard import inline_iframe_html_template
from evidently.v2.datasets import Dataset
from evidently.v2.datasets import DatasetColumn

if typing.TYPE_CHECKING:
    from evidently.v2.report import Context


class MetricResult:
    _metric: Optional["Metric"] = None
    _widget: Optional[List[BaseWidgetInfo]] = None
    _tests: Optional[List["MetricTestResult"]] = None

    def set_tests(self, tests: List["MetricTestResult"]):
        self._tests = tests

    def _repr_html_(self):
        assert self._widget
        widget = copy(self._widget)
        if self._tests:
            widget.append(metric_tests_widget(self.tests))
        return render_results(self, html=False)

    def is_widget_set(self) -> bool:
        return self._widget is not None

    @property
    def widget(self) -> List[BaseWidgetInfo]:
        return self._widget or []

    @widget.setter
    def widget(self, value: List[BaseWidgetInfo]):
        self._widget = value

    @property
    def tests(self) -> List["MetricTestResult"]:
        return self._tests or []


def render_widgets(widgets: List[BaseWidgetInfo]):
    dashboard_id, dashboard_info, graphs = (
        "metric_" + str(uuid.uuid4()).replace("-", ""),
        DashboardInfo("Report", widgets=widgets),
        {},
    )
    template_params = TemplateParams(
        dashboard_id=dashboard_id,
        dashboard_info=dashboard_info,
        additional_graphs=graphs,
    )
    return inline_iframe_html_template(template_params)


def render_results(results: Union[MetricResult, List[MetricResult]], html=True):
    data = []
    if isinstance(results, MetricResult):
        data = [results]
    else:
        data = results
    widgets = list(itertools.chain(*[item.widget for item in data]))
    result = render_widgets(widgets)
    if html:
        try:
            from IPython.core.display import HTML

            return HTML(result)
        except ImportError as err:
            raise Exception("Cannot import HTML from IPython.display, no way to show html") from err
    return result


TResult = TypeVar("TResult", bound=MetricResult)

MetricReturnValue = Tuple[TResult, BaseWidgetInfo]

MetricTestId = str

Value = Union[float, int, str]


@dataclasses.dataclass
class MetricTestResult:
    id: MetricTestId
    name: str
    description: str
    status: TestStatus


@dataclasses.dataclass
class SingleValue(MetricResult):
    value: Value


@dataclasses.dataclass
class ByLabelValue(MetricResult):
    values: typing.Dict[Label, Value]

    def labels(self) -> List[Label]:
        return list(self.values.keys())

    def get_label_result(self, label: Label) -> SingleValue:
        value = self.values.get(label)
        return SingleValue(value)


@dataclasses.dataclass
class CountValue(MetricResult):
    count: int
    share: float

    def get_count(self) -> SingleValue:
        return SingleValue(self.count)

    def get_share(self) -> SingleValue:
        return SingleValue(self.share)


class MetricTest(Protocol[TResult]):
    def __call__(self, metric: "Metric", value: TResult) -> MetricTestResult: ...


class SingleValueMetricTest(MetricTest[SingleValue], Protocol):
    def __call__(self, metric: "Metric", value: SingleValue) -> MetricTestResult: ...


MetricId = str

ByLabelValueTests = typing.Dict[Label, List[SingleValueMetricTest]]


def metric_tests_widget(tests: List[MetricTestResult]) -> BaseWidgetInfo:
    return BaseWidgetInfo(
        title="",
        size=2,
        type="test_suite",
        params={
            "tests": [
                dict(
                    title=test.name,
                    description=test.description,
                    state=test.status.value.lower(),
                    groups=[],
                )
                for idx, test in enumerate(tests)
            ],
        },
    )


def get_default_render(title: str, result: TResult) -> List[BaseWidgetInfo]:
    if isinstance(result, SingleValue):
        return [
            counter(
                title=title,
                size=WidgetSize.FULL,
                counters=[CounterData(label="", value=str(result.value))],
            ),
        ]
    if isinstance(result, ByLabelValue):
        return [
            table_data(title=title, column_names=["Label", "Value"], data=[(k, v) for k, v in result.values.items()])
        ]
    if isinstance(result, CountValue):
        return [
            counter(
                title=f"{title}: count",
                size=WidgetSize.HALF,
                counters=[CounterData(label="", value=str(result.count))],
            ),
            counter(
                title=f"{title}: share",
                size=WidgetSize.HALF,
                counters=[CounterData(label="", value=f"{result.share:.2f}")],
            ),
        ]
    raise NotImplementedError(f"No default render for {type(result)}")


class Metric(Generic[TResult]):
    """
    Base metric class.

    Metric is class to perform calculation over given dataset and return result.
    """

    _metric_id: MetricId

    def __init__(self, metric_id: MetricId) -> None:
        self._metric_id = metric_id

    def call(self, context: "Context") -> TResult:
        """
        main method is used for executing metric
        Args:
            context:
        Returns:

        """
        result = self._call(context)
        if not result.is_widget_set():
            result.widget = get_default_render(self.display_name(), result)
        test_results = list(self.get_tests(result))
        if test_results and len(test_results) > 0:
            result.set_tests(test_results)
        return result

    def _call(self, context: "Context") -> TResult:
        return self.calculate(*context._input_data)

    @abc.abstractmethod
    def calculate(self, current_data: Dataset, reference_data: Optional[Dataset]) -> TResult:
        raise NotImplementedError()

    @abc.abstractmethod
    def get_tests(self, value: TResult) -> Generator[MetricTestResult, None, None]:
        raise NotImplementedError()

    def _default_tests(self) -> List[MetricTest[TResult]]:
        """
        allows to redefine default tests for metric
        Returns:
            list of tests to use as default
        """
        return []

    def _default_tests_with_reference(self) -> Optional[List[MetricTest[TResult]]]:
        """
        allows to redefine default tests for metric when calculated with reference
        Returns:
            list of tests to use as default when called with reference data
            None - if default tests should be returned
        """
        return None

    @property
    def id(self) -> MetricId:
        return self._metric_id

    @abc.abstractmethod
    def display_name(self) -> str:
        raise NotImplementedError()

    def group_by(self, group_by: Optional[str]) -> Union["Metric", List["Metric"]]:
        if group_by is None:
            return self
        raise NotImplementedError()


class AutoAliasMixin:
    __alias_type__: typing.ClassVar[str]

    @classmethod
    def __get_type__(cls):
        config = cls.__dict__.get("Config")
        if config is not None and config.__dict__.get("type_alias") is not None:
            return config.type_alias
        return f"evidently:{cls.__alias_type__}:{cls.__name__}"


class MetricConfig(AutoAliasMixin, EvidentlyBaseModel):
    __alias_type__: typing.ClassVar[str] = "metric_config"

    class Config:
        is_base_type = True

    __metric_type__: typing.Type["MetricWithConfig"]

    def __get_metric_type__(self) -> typing.Type["MetricWithConfig"]:
        if not hasattr(self, "__metric_type__"):
            raise ValueError(f"{self.__class__.__name__} is not binded to Metric type")
        return self.__metric_type__

    def to_metric(self) -> "MetricWithConfig":
        metric_type = self.__get_metric_type__()
        return metric_type(self.get_metric_id(), self)

    def get_metric_id(self) -> str:
        return self.get_fingerprint()


TConfig = TypeVar("TConfig", bound=MetricConfig)


class MetricWithConfig(Metric[TResult], Generic[TResult, TConfig], abc.ABC):
    def __init__(self, metric_id: MetricId, config: TConfig):
        self.config = config
        super().__init__(metric_id)

    def __init_subclass__(cls):
        if not inspect.isabstract(cls):
            base = typing_inspect.get_generic_bases(cls)[0]  # fixme only works for simple cases
            config_type = typing_inspect.get_args(base)[1]
            if not issubclass(config_type, MetricConfig):
                raise ValueError("Value of generic parameter TConfig should be MetricConfig subclass")
            config_type.__metric_type__ = cls
        super().__init_subclass__()


class ColumnMetricConfig(MetricConfig, abc.ABC):
    column_name: str


TColumnConfig = TypeVar("TColumnConfig", bound=ColumnMetricConfig)


class ColumnMetric(MetricWithConfig[TResult, TColumnConfig]):
    def calculate(self, current_data: Dataset, reference_data: Optional[Dataset]) -> TResult:
        return self.calculate_value(
            current_data.column(self.column_name),
            reference_data.column(self.column_name) if reference_data else None,
        )

    @abstractmethod
    def calculate_value(self, current_data: DatasetColumn, reference_data: Optional[DatasetColumn]) -> TResult:
        raise NotImplementedError()

    def display_name(self) -> str:
        raise NotImplementedError()

    @property
    def column_name(self) -> str:
<<<<<<< HEAD
        return self.config.column_name
=======
        return self._column_name


class SingleValueMetric(Metric[SingleValue], ABC):
    _tests: Optional[List[MetricTest[SingleValue]]]

    def with_tests(self, tests: Optional[List[MetricTest[SingleValue]]]):
        self._tests = tests
        return self

    def get_tests(self, value: SingleValue) -> Generator[MetricTestResult, None, None]:
        if self._tests is None:
            return None
        for test in self._tests:
            yield test(self, value)


class ByLabelMetric(Metric[ByLabelValue], ABC):
    _tests: Optional[typing.Dict[Label, List[SingleValueMetricTest]]]

    def label_metric(self, label: Label) -> SingleValueMetric:
        raise NotImplementedError()

    def with_tests(self, tests: Optional[typing.Dict[Label, List[SingleValueMetricTest]]]):
        self._tests = tests
        return self

    def get_tests(self, value: ByLabelValue) -> Generator[MetricTestResult, None, None]:
        if self._tests is None:
            return None
        for label, tests in self._tests.items():
            label_value = value.get_label_result(label)
            for test in tests:
                yield test(self, label_value)


class CountMetric(Metric[CountValue], ABC):
    _count_tests: Optional[List[SingleValueMetricTest]] = None
    _share_tests: Optional[List[SingleValueMetricTest]] = None

    def with_tests(
        self,
        count_tests: Optional[List[SingleValueMetricTest]] = None,
        share_tests: Optional[List[SingleValueMetricTest]] = None,
    ):
        self._count_tests = count_tests
        self._share_tests = share_tests
        return self

    def get_tests(self, value: CountValue) -> Generator[MetricTestResult, None, None]:
        if self._count_tests is None and self._share_tests is None:
            return None
        count_value = value.get_count()
        for test in self._count_tests or []:
            yield test(self, count_value)
        share_value = value.get_share()
        for test in self._share_tests or []:
            yield test(self, share_value)
>>>>>>> 5c123bc1
<|MERGE_RESOLUTION|>--- conflicted
+++ resolved
@@ -16,12 +16,8 @@
 from typing import TypeVar
 from typing import Union
 
-<<<<<<< HEAD
 import typing_inspect
-from IPython.core.display import HTML
-
-=======
->>>>>>> 5c123bc1
+
 from evidently.metric_results import Label
 from evidently.model.dashboard import DashboardInfo
 from evidently.model.widget import BaseWidgetInfo
@@ -353,10 +349,7 @@
 
     @property
     def column_name(self) -> str:
-<<<<<<< HEAD
         return self.config.column_name
-=======
-        return self._column_name
 
 
 class SingleValueMetric(Metric[SingleValue], ABC):
@@ -413,5 +406,4 @@
             yield test(self, count_value)
         share_value = value.get_share()
         for test in self._share_tests or []:
-            yield test(self, share_value)
->>>>>>> 5c123bc1
+            yield test(self, share_value)