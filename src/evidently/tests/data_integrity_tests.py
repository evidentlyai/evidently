--- conflicted
+++ resolved
@@ -1003,10 +1003,7 @@
         not_in: Optional[List[Union[Numeric, str, bool]]] = None,
     ):
         self.column_name = column_name
-<<<<<<< HEAD
-=======
         self.reg_exp = reg_exp
->>>>>>> 4470ecf2
         super().__init__(
             eq=eq,
             gt=gt,
