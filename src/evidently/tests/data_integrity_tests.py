from abc import ABC
from typing import ClassVar
from typing import Dict
from typing import List
from typing import Optional
from typing import Union

import numpy as np
import pandas as pd
from pandas.core.dtypes.common import infer_dtype_from_object

from evidently.base_metric import ColumnName
from evidently.metric_results import DatasetColumns
from evidently.metrics import ColumnRegExpMetric
from evidently.metrics import ColumnSummaryMetric
from evidently.metrics import DatasetMissingValuesMetric
from evidently.metrics import DatasetSummaryMetric
from evidently.metrics.data_integrity.dataset_missing_values_metric import DatasetMissingValues
from evidently.metrics.data_integrity.dataset_missing_values_metric import DatasetMissingValuesMetricResult
from evidently.metrics.data_integrity.dataset_summary_metric import DatasetSummary
from evidently.model.widget import BaseWidgetInfo
from evidently.renderers.base_renderer import DetailsInfo
from evidently.renderers.base_renderer import TestHtmlInfo
from evidently.renderers.base_renderer import TestRenderer
from evidently.renderers.base_renderer import default_renderer
from evidently.tests.base_test import BaseCheckValueTest
from evidently.tests.base_test import ColumnCheckValueParameters
from evidently.tests.base_test import ConditionFromReferenceMixin
from evidently.tests.base_test import GroupData
from evidently.tests.base_test import GroupingTypes
from evidently.tests.base_test import Test
from evidently.tests.base_test import TestParameters
from evidently.tests.base_test import TestResult
from evidently.tests.base_test import TestStatus
from evidently.tests.base_test import TestValueCondition
from evidently.tests.base_test import ValueSource
from evidently.tests.utils import approx
from evidently.tests.utils import dataframes_to_table
from evidently.tests.utils import plot_dicts_to_table
from evidently.tests.utils import plot_value_counts_tables_ref_curr
from evidently.utils.generators import BaseGenerator
from evidently.utils.types import Numeric
from evidently.utils.types import NumericApprox

DATA_INTEGRITY_GROUP = GroupData("data_integrity", "Data Integrity", "")
GroupingTypes.TestGroup.add_value(DATA_INTEGRITY_GROUP)


class BaseIntegrityValueTest(ConditionFromReferenceMixin[DatasetSummary], ABC):
    group: ClassVar = DATA_INTEGRITY_GROUP.id
    _metric: DatasetSummaryMetric

    def __init__(
        self,
        eq: Optional[NumericApprox] = None,
        gt: Optional[Numeric] = None,
        gte: Optional[Numeric] = None,
        is_in: Optional[List[Union[Numeric, str, bool]]] = None,
        lt: Optional[Numeric] = None,
        lte: Optional[Numeric] = None,
        not_eq: Optional[Numeric] = None,
        not_in: Optional[List[Union[Numeric, str, bool]]] = None,
    ):
        super().__init__(
            eq=eq,
            gt=gt,
            gte=gte,
            is_in=is_in,
            lt=lt,
            lte=lte,
            not_eq=not_eq,
            not_in=not_in,
        )
        self._metric = DatasetSummaryMetric()


class TestNumberOfColumns(BaseIntegrityValueTest):
    """Number of all columns in the data, including utility columns (id/index, datetime, target, predictions)"""

    name: ClassVar = "Number of Columns"

    def get_condition_from_reference(self, reference: Optional[DatasetSummary]):
        if reference is not None:
            return TestValueCondition(eq=reference.number_of_columns, source=ValueSource.REFERENCE)
        return TestValueCondition(gt=0)

    def calculate_value_for_test(self) -> Numeric:
        return self.metric.get_result().current.number_of_columns

    def get_description(self, value: Numeric) -> str:
        return f"The number of columns is {value}. The test threshold is {self.get_condition()}."


@default_renderer(wrap_type=TestNumberOfColumns)
class TestNumberOfColumnsRenderer(TestRenderer):
    def render_html(self, obj: TestNumberOfColumns) -> TestHtmlInfo:
        info = super().render_html(obj)
        columns = ["column name", "current dtype"]
        dict_curr = obj.metric.get_result().current.columns_type
        dict_ref = None
        reference_stats = obj.metric.get_result().reference

        if reference_stats is not None:
            dict_ref = reference_stats.columns_type
            columns = columns + ["reference dtype"]

        additional_plots = plot_dicts_to_table(dict_curr, dict_ref, columns, "number_of_column", "diff")
        info.details = additional_plots
        return info


class TestNumberOfRows(BaseIntegrityValueTest):
    """Number of rows in the data"""

    name: ClassVar = "Number of Rows"

    def get_condition_from_reference(self, reference: Optional[DatasetSummary]):
        if reference is not None:
            return TestValueCondition(eq=approx(reference.number_of_rows, relative=0.1), source=ValueSource.REFERENCE)

        return TestValueCondition(gt=30)

    def calculate_value_for_test(self) -> Numeric:
        return self.metric.get_result().current.number_of_rows

    def get_description(self, value: Numeric) -> str:
        return f"The number of rows is {value}. The test threshold is {self.get_condition()}."


class BaseIntegrityMissingValuesValuesTest(ConditionFromReferenceMixin[DatasetMissingValues], ABC):
    group: ClassVar = DATA_INTEGRITY_GROUP.id
    _metric: DatasetMissingValuesMetric

    def __init__(
        self,
        missing_values: Optional[list] = None,
        replace: bool = True,
        eq: Optional[Numeric] = None,
        gt: Optional[Numeric] = None,
        gte: Optional[Numeric] = None,
        is_in: Optional[List[Union[Numeric, str, bool]]] = None,
        lt: Optional[Numeric] = None,
        lte: Optional[Numeric] = None,
        not_eq: Optional[Numeric] = None,
        not_in: Optional[List[Union[Numeric, str, bool]]] = None,
    ):
        super().__init__(
            eq=eq,
            gt=gt,
            gte=gte,
            is_in=is_in,
            lt=lt,
            lte=lte,
            not_eq=not_eq,
            not_in=not_in,
        )
        self._metric = DatasetMissingValuesMetric(missing_values=missing_values, replace=replace)


class BaseTestMissingValuesRenderer(TestRenderer):
    """Common class for tests of missing values.
    Some tests have the same details visualizations.
    """

    MISSING_VALUES_NAMING_MAPPING = {
        None: "Pandas nulls (None, NAN, etc.)",
        "": '"" (empty string)',
        np.inf: 'Numpy "inf" value',
        -np.inf: 'Numpy "-inf" value',
    }

    @staticmethod
    def _get_number_and_percents_of_missing_values(missing_values_info: DatasetMissingValues) -> pd.DataFrame:
        """Get a string with missing values numbers and percents from info for results table"""
        result = {}

        for columns_name in missing_values_info.number_of_missing_values_by_column:
            missing_values_count = missing_values_info.number_of_missing_values_by_column[columns_name]
            percent_count = missing_values_info.share_of_missing_values_by_column[columns_name] * 100
            result[columns_name] = f"{missing_values_count} ({percent_count:.2f}%)"

        return pd.DataFrame.from_dict(
            {
                name: dict(
                    value=missing_values_info.number_of_missing_values_by_column[name],
                    display=f"{missing_values_info.number_of_missing_values_by_column[name]}"
                    f" ({missing_values_info.share_of_missing_values_by_column[name] * 100:.2f}%)",
                )
                for name in missing_values_info.number_of_missing_values_by_column.keys()
            },
            orient="index",
            columns=["value", "display"],
        )

    def get_table_with_missing_values_and_percents_by_column(
        self, info: TestHtmlInfo, metric_result: DatasetMissingValuesMetricResult, name: str
    ) -> TestHtmlInfo:
        """Get a table with missing values number and percents"""
        columns = ["column name", "current number of missing values"]
        dict_curr = self._get_number_and_percents_of_missing_values(metric_result.current)
        dict_ref = None
        reference_stats = metric_result.reference

        if reference_stats is not None:
            # add one more column and values for reference data
            columns.append("reference number of missing values")
            dict_ref = self._get_number_and_percents_of_missing_values(reference_stats)

        additional_plots = dataframes_to_table(dict_curr, dict_ref, columns, name)
        info.details = additional_plots
        return info

    def _replace_missing_values_to_description(self, values: dict) -> dict:
        """Replace missing values in the dict keys to human-readable string"""
        return {self.MISSING_VALUES_NAMING_MAPPING.get(k, k): v for k, v in values.items()}

    def get_table_with_number_of_missing_values_by_one_missing_value(
        self, info: TestHtmlInfo, current_missing_values: dict, reference_missing_values: Optional[dict], name: str
    ) -> TestHtmlInfo:
        columns = ["missing value", "current number of missing values"]
        dict_curr = self._replace_missing_values_to_description(current_missing_values)
        dict_ref: Optional[dict] = None

        if reference_missing_values is not None:
            # add one more column and values for reference data
            columns.append("reference number of missing values")
            # cast keys to str because None could be in keys, and it is not processed correctly in visual tables
            dict_ref = self._replace_missing_values_to_description(reference_missing_values)

        additional_plots = plot_dicts_to_table(dict_curr, dict_ref, columns, name)
        info.details = additional_plots
        return info


class TestNumberOfDifferentMissingValues(BaseIntegrityMissingValuesValuesTest):
    """Check a number of different encoded missing values."""

    name: ClassVar = "Different Types of Missing Values"

    def get_condition_from_reference(self, reference: Optional[DatasetMissingValues]):
        if reference is not None:
            return TestValueCondition(eq=reference.number_of_different_missing_values, source=ValueSource.REFERENCE)

        return TestValueCondition(eq=0)

    def calculate_value_for_test(self) -> Numeric:
        return self.metric.get_result().current.number_of_different_missing_values

    def get_description(self, value: Numeric) -> str:
        return (
            f"The number of differently encoded types of missing values is {value}. "
            f"The test threshold is {self.get_condition()}."
        )


@default_renderer(wrap_type=TestNumberOfDifferentMissingValues)
class TestNumberOfDifferentMissingValuesRenderer(BaseTestMissingValuesRenderer):
    def render_html(self, obj: TestNumberOfDifferentMissingValues) -> TestHtmlInfo:
        """Get a table with a missing value and number of the value in the dataset"""
        info = super().render_html(obj)
        metric_result = obj.metric.get_result()
        current_missing_values = metric_result.current.different_missing_values

        if metric_result.reference is None:
            reference_missing_values = None

        else:
            reference_missing_values = metric_result.reference.different_missing_values

        return self.get_table_with_number_of_missing_values_by_one_missing_value(
            info,
            current_missing_values,
            reference_missing_values,
            "number_of_different_missing_values",
        )


class TestNumberOfMissingValues(BaseIntegrityMissingValuesValuesTest):
    """Check a number of missing values."""

    name: ClassVar = "The Number of Missing Values"

    def get_condition_from_reference(self, reference: Optional[DatasetMissingValues]):
        if reference is not None:
            curr_number_of_rows = self.metric.get_result().current.number_of_rows
            ref_number_of_rows = reference.number_of_rows
            mult = curr_number_of_rows / ref_number_of_rows
            return TestValueCondition(
                lte=approx(
                    reference.number_of_missing_values * mult,
                    relative=0.1,
                ),
                source=ValueSource.REFERENCE,
            )

        return TestValueCondition(eq=0)

    def calculate_value_for_test(self) -> Numeric:
        return self.metric.get_result().current.number_of_missing_values

    def get_description(self, value: Numeric) -> str:
        return f"The number of missing values is {value}. The test threshold is {self.get_condition()}."


@default_renderer(wrap_type=TestNumberOfMissingValues)
class TestNumberOfMissingValuesRenderer(BaseTestMissingValuesRenderer):
    def render_html(self, obj: TestNumberOfMissingValues) -> TestHtmlInfo:
        info = super().render_html(obj)
        metric_result = obj.metric.get_result()
        return self.get_table_with_missing_values_and_percents_by_column(
            info, metric_result, "number_of_missing_values"
        )


class TestShareOfMissingValues(BaseIntegrityMissingValuesValuesTest):
    """Check a share of missing values."""

    name: ClassVar = "Share of Missing Values"

    def get_condition_from_reference(self, reference: Optional[DatasetMissingValues]):
        if reference is not None:
            return TestValueCondition(
                lte=approx(reference.share_of_missing_values, relative=0.1), source=ValueSource.REFERENCE
            )

        return TestValueCondition(eq=0)

    def calculate_value_for_test(self) -> Numeric:
        return self.metric.get_result().current.share_of_missing_values

    def get_description(self, value: Numeric) -> str:
        return f"The share of missing values is {value:.3g}. The test threshold is {self.get_condition()}."


@default_renderer(wrap_type=TestShareOfMissingValues)
class TestShareOfMissingValuesRenderer(BaseTestMissingValuesRenderer):
    def render_html(self, obj: TestNumberOfMissingValues) -> TestHtmlInfo:
        info = super().render_html(obj)
        metric_result = obj.metric.get_result()
        return self.get_table_with_missing_values_and_percents_by_column(info, metric_result, "share_of_missing_values")


class TestNumberOfColumnsWithMissingValues(BaseIntegrityMissingValuesValuesTest):
    """Check a number of columns with a missing value."""

    name: ClassVar = "The Number of Columns With Missing Values"

    def get_condition_from_reference(self, reference: Optional[DatasetMissingValues]):
        if reference is not None:
            return TestValueCondition(lte=reference.number_of_columns_with_missing_values, source=ValueSource.REFERENCE)

        return TestValueCondition(eq=0)

    def calculate_value_for_test(self) -> Numeric:
        return self.metric.get_result().current.number_of_columns_with_missing_values

    def get_description(self, value: Numeric) -> str:
        return (
            f"The number of columns with missing values is {value}. " f"The test threshold is {self.get_condition()}."
        )


@default_renderer(wrap_type=TestNumberOfColumnsWithMissingValues)
class TestNumberOfColumnsWithMissingValuesRenderer(BaseTestMissingValuesRenderer):
    def render_html(self, obj: TestNumberOfMissingValues) -> TestHtmlInfo:
        info = super().render_html(obj)
        metric_result = obj.metric.get_result()
        return self.get_table_with_missing_values_and_percents_by_column(
            info, metric_result, "number_of_columns_with_missing_values"
        )


class TestShareOfColumnsWithMissingValues(BaseIntegrityMissingValuesValuesTest):
    """Check a share of columns with a missing value."""

    name: ClassVar = "The Share of Columns With Missing Values"

    def get_condition_from_reference(self, reference: Optional[DatasetMissingValues]):
        if reference is not None:
            return TestValueCondition(lte=reference.share_of_columns_with_missing_values, source=ValueSource.REFERENCE)

        return TestValueCondition(eq=0)

    def calculate_value_for_test(self) -> Numeric:
        return self.metric.get_result().current.share_of_columns_with_missing_values

    def get_description(self, value: Numeric) -> str:
        return (
            f"The share of columns with missing values is {value:.3g}. "
            f"The test threshold is {self.get_condition()}."
        )


@default_renderer(wrap_type=TestShareOfColumnsWithMissingValues)
class TestShareOfColumnsWithMissingValuesRenderer(BaseTestMissingValuesRenderer):
    def render_html(self, obj: TestNumberOfMissingValues) -> TestHtmlInfo:
        info = super().render_html(obj)
        metric_result = obj.metric.get_result()
        return self.get_table_with_missing_values_and_percents_by_column(
            info, metric_result, "share_of_columns_with_missing_values"
        )


class TestNumberOfRowsWithMissingValues(BaseIntegrityMissingValuesValuesTest):
    """Check a number of rows with a missing value."""

    name: ClassVar = "The Number Of Rows With Missing Values"

    def get_condition_from_reference(self, reference: Optional[DatasetMissingValues]):
        if reference is not None:
            curr_number_of_rows = self.metric.get_result().current.number_of_rows
            ref_number_of_rows = reference.number_of_rows
            mult = curr_number_of_rows / ref_number_of_rows
            return TestValueCondition(
                lte=approx(reference.number_of_rows_with_missing_values * mult, relative=0.1),
                source=ValueSource.REFERENCE,
            )

        return TestValueCondition(eq=0)

    def calculate_value_for_test(self) -> Numeric:
        return self.metric.get_result().current.number_of_rows_with_missing_values

    def get_description(self, value: Numeric) -> str:
        return f"The number of rows with missing values is {value}. " f"The test threshold is {self.get_condition()}."


class TestShareOfRowsWithMissingValues(BaseIntegrityMissingValuesValuesTest):
    """Check a share of rows with a missing value."""

    name: ClassVar = "The Share of Rows With Missing Values"

    def get_condition_from_reference(self, reference: Optional[DatasetMissingValues]):
        if reference is not None:
            return TestValueCondition(
                lte=approx(reference.share_of_rows_with_missing_values, relative=0.1), source=ValueSource.REFERENCE
            )

        return TestValueCondition(eq=0)

    def calculate_value_for_test(self) -> Numeric:
        return self.metric.get_result().current.share_of_rows_with_missing_values

    def get_description(self, value: Numeric) -> str:
        return (
            f"The share of rows with missing values is {value:.3g}. " f"The test threshold is {self.get_condition()}."
        )


class BaseIntegrityColumnMissingValuesTest(ConditionFromReferenceMixin[DatasetMissingValues], ABC):
    group: ClassVar = DATA_INTEGRITY_GROUP.id
    _metric: DatasetMissingValuesMetric
    column_name: str

    def __init__(
        self,
        column_name: str,
        missing_values: Optional[list] = None,
        replace: bool = True,
        eq: Optional[Numeric] = None,
        gt: Optional[Numeric] = None,
        gte: Optional[Numeric] = None,
        is_in: Optional[List[Union[Numeric, str, bool]]] = None,
        lt: Optional[Numeric] = None,
        lte: Optional[Numeric] = None,
        not_eq: Optional[Numeric] = None,
        not_in: Optional[List[Union[Numeric, str, bool]]] = None,
    ):
        self.column_name = column_name
        super().__init__(
            eq=eq,
            gt=gt,
            gte=gte,
            is_in=is_in,
            lt=lt,
            lte=lte,
            not_eq=not_eq,
            not_in=not_in,
        )
        self._metric = DatasetMissingValuesMetric(missing_values=missing_values, replace=replace)


class TestColumnNumberOfDifferentMissingValues(BaseIntegrityColumnMissingValuesTest):
    """Check a number of differently encoded missing values in one column."""

    name: ClassVar = "Different Types of Missing Values in a Column"

    def get_condition_from_reference(self, reference: Optional[DatasetMissingValues]):
        if reference is not None:
            if self.column_name not in reference.number_of_different_missing_values_by_column:
                raise ValueError(
                    f"Cannot define test default conditions: no column '{self.column_name}' in reference dataset."
                )

            ref_value = reference.number_of_different_missing_values_by_column[self.column_name]
            return TestValueCondition(lte=ref_value, source=ValueSource.REFERENCE)

        return TestValueCondition(eq=0)

    def calculate_value_for_test(self) -> Numeric:
        metric_data = self.metric.get_result().current
        return metric_data.number_of_different_missing_values_by_column[self.column_name]

    def get_description(self, value: Numeric) -> str:
        return (
            f"The number of differently encoded types of missing values in the column **{self.column_name}** "
            f"is {value}. The test threshold is {self.get_condition()}."
        )


@default_renderer(wrap_type=TestColumnNumberOfDifferentMissingValues)
class TestColumnNumberOfDifferentMissingValuesRenderer(BaseTestMissingValuesRenderer):
    def render_html(self, obj: TestColumnNumberOfDifferentMissingValues) -> TestHtmlInfo:
        """Get a table with a missing value and number of the value in the dataset"""
        info = super().render_html(obj)
        metric_result = obj.metric.get_result()
        current_missing_values = metric_result.current.different_missing_values_by_column[obj.column_name]

        if metric_result.reference is None:
            reference_missing_values = None

        else:
            reference_missing_values = metric_result.reference.different_missing_values_by_column[obj.column_name]

        return self.get_table_with_number_of_missing_values_by_one_missing_value(
            info,
            current_missing_values,
            reference_missing_values,
            "number_of_different_missing_values",
        )


class TestColumnNumberOfMissingValues(BaseIntegrityColumnMissingValuesTest):
    """Check a number of missing values in one column."""

    name: ClassVar = "The Number of Missing Values in a Column"

    def get_condition_from_reference(self, reference: Optional[DatasetMissingValues]):
        if reference is not None:
            curr_number_of_rows = self.metric.get_result().current.number_of_rows
            ref_number_of_rows = reference.number_of_rows
            mult = curr_number_of_rows / ref_number_of_rows
            ref_value = reference.number_of_missing_values_by_column[self.column_name]
            return TestValueCondition(lte=approx(ref_value * mult, relative=0.1), source=ValueSource.REFERENCE)

        return TestValueCondition(eq=0)

    def calculate_value_for_test(self) -> Numeric:
        return self.metric.get_result().current.number_of_missing_values_by_column[self.column_name]

    def get_description(self, value: Numeric) -> str:
        return (
            f"The number of missing values in the column **{self.column_name}** is {value}. "
            f"The test threshold is {self.get_condition()}."
        )


class TestColumnShareOfMissingValues(BaseIntegrityColumnMissingValuesTest):
    """Check a share of missing values in one column."""

    name: ClassVar = "The Share of Missing Values in a Column"

    def get_condition_from_reference(self, reference: Optional[DatasetMissingValues]):
        if reference is not None:
            ref_value = reference.share_of_missing_values_by_column[self.column_name]
            return TestValueCondition(lte=approx(ref_value, relative=0.1), source=ValueSource.REFERENCE)

        return TestValueCondition(eq=0)

    def calculate_value_for_test(self) -> Numeric:
        return self.metric.get_result().current.share_of_missing_values_by_column[self.column_name]

    def get_description(self, value: Numeric) -> str:
        return (
            f"The share of missing values in the column **{self.column_name}** is {value:.3g}. "
            f"The test threshold is {self.get_condition()}."
        )

    def get_parameters(self):
        return ColumnCheckValueParameters(
            condition=self.get_condition(), value=self._value, column_name=self.column_name
        )


class TestAllColumnsShareOfMissingValues(BaseGenerator):
    columns: Optional[List[str]]

    def __init__(self, columns: Optional[List[str]] = None):
        self.columns = columns

    def generate(self, columns_info: DatasetColumns) -> List[TestColumnShareOfMissingValues]:
        if self.columns is None:
            columns = columns_info.get_all_columns_list()

        else:
            columns = self.columns

        return [TestColumnShareOfMissingValues(column_name=name) for name in columns]


class TestNumberOfConstantColumns(BaseIntegrityValueTest):
    """Number of columns contained only one unique value"""

    name: ClassVar = "Number of Constant Columns"

    def get_condition_from_reference(self, reference: Optional[DatasetSummary]):
        if reference is not None:
            value = reference.number_of_constant_columns
            return TestValueCondition(lte=value, source=ValueSource.REFERENCE)

        return TestValueCondition(eq=0)

    def calculate_value_for_test(self) -> Numeric:
        return self.metric.get_result().current.number_of_constant_columns

    def get_description(self, value: Numeric) -> str:
        return f"The number of constant columns is {value}. The test threshold is {self.get_condition()}."


@default_renderer(wrap_type=TestNumberOfConstantColumns)
class TestNumberOfConstantColumnsRenderer(TestRenderer):
    def render_html(self, obj: TestNumberOfConstantColumns) -> TestHtmlInfo:
        info = super().render_html(obj)
        columns = ["column name", "current nunique"]
        dict_curr = obj.metric.get_result().current.number_uniques_by_columns
        dict_ref = {}
        reference_stats = obj.metric.get_result().reference

        if reference_stats is not None:
            dict_ref = reference_stats.number_uniques_by_columns
            columns = columns + ["reference nunique"]

        additional_plots = plot_dicts_to_table(dict_curr, dict_ref, columns, "number_of_constant_cols", "curr", True)
        info.details = additional_plots
        return info


class TestNumberOfEmptyRows(BaseIntegrityValueTest):
    """Number of rows contained all NAN values"""

    name: ClassVar = "Number of Empty Rows"

    def get_condition_from_reference(self, reference: Optional[DatasetSummary]):
        if reference is not None:
            ref_number_of_empty_rows = reference.number_of_empty_rows
            curr_number_of_rows = self.metric.get_result().current.number_of_rows
            ref_number_of_rows = reference.number_of_rows
            mult = curr_number_of_rows / ref_number_of_rows
            return TestValueCondition(eq=approx(ref_number_of_empty_rows * mult, 0.1), source=ValueSource.REFERENCE)

        return TestValueCondition(eq=0)

    def calculate_value_for_test(self) -> Numeric:
        return self.metric.get_result().current.number_of_empty_rows

    def get_description(self, value: Numeric) -> str:
        return f"Number of Empty Rows is {value}. The test threshold is {self.get_condition()}."


class TestNumberOfEmptyColumns(BaseIntegrityValueTest):
    """Number of columns contained all NAN values"""

    name: ClassVar = "Number of Empty Columns"

    def get_condition_from_reference(self, reference: Optional[DatasetSummary]):
        if reference is not None:
            return TestValueCondition(lte=reference.number_of_empty_columns, source=ValueSource.REFERENCE)

        return TestValueCondition(eq=0)

    def calculate_value_for_test(self) -> Numeric:
        return self.metric.get_result().current.number_of_empty_columns

    def get_description(self, value: Numeric) -> str:
        return f"Number of Empty Columns is {value}. The test threshold is {self.get_condition()}."


@default_renderer(wrap_type=TestNumberOfEmptyColumns)
class TestNumberOfEmptyColumnsRenderer(TestRenderer):
    def render_html(self, obj: TestNumberOfEmptyColumns) -> TestHtmlInfo:
        info = super().render_html(obj)
        columns = ["column name", "current number of NaNs"]
        dict_curr = obj.metric.get_result().current.nans_by_columns
        dict_ref = {}
        reference_stats = obj.metric.get_result().reference

        if reference_stats is not None:
            dict_ref = reference_stats.nans_by_columns
            columns = columns + ["reference number of NaNs"]

        additional_plots = plot_dicts_to_table(dict_curr, dict_ref, columns, "number_of_empty_columns")
        info.details = additional_plots
        return info


class TestNumberOfDuplicatedRows(BaseIntegrityValueTest):
    """How many rows have duplicates in the dataset"""

    name: ClassVar = "Number of Duplicate Rows"

    def get_condition_from_reference(self, reference: Optional[DatasetSummary]):
        if reference is not None:
            ref_num_of_duplicates = reference.number_of_duplicated_rows
            curr_number_of_rows = self.metric.get_result().current.number_of_rows
            ref_number_of_rows = reference.number_of_rows
            mult = curr_number_of_rows / ref_number_of_rows
            return TestValueCondition(eq=approx(ref_num_of_duplicates * mult, 0.1), source=ValueSource.REFERENCE)

        return TestValueCondition(eq=0)

    def calculate_value_for_test(self) -> Numeric:
        return self.metric.get_result().current.number_of_duplicated_rows

    def get_description(self, value: Numeric) -> str:
        return f"The number of duplicate rows is {value}. The test threshold is {self.get_condition()}."


class TestNumberOfDuplicatedColumns(BaseIntegrityValueTest):
    """How many columns have duplicates in the dataset"""

    name: ClassVar = "Number of Duplicate Columns"

    def get_condition_from_reference(self, reference: Optional[DatasetSummary]):
        if reference is not None:
            value = reference.number_of_duplicated_columns
            return TestValueCondition(lte=value, source=ValueSource.REFERENCE)

        return TestValueCondition(eq=0)

    def calculate_value_for_test(self) -> Numeric:
        return self.metric.get_result().current.number_of_duplicated_columns

    def get_description(self, value: Numeric) -> str:
        return f"The number of duplicate columns is {value}. The test threshold is {self.get_condition()}."


class BaseIntegrityByColumnsConditionTest(BaseCheckValueTest, ABC):
    group: ClassVar = DATA_INTEGRITY_GROUP.id
    _data_integrity_metric: ColumnSummaryMetric
    column_name: ColumnName

    def __init__(
        self,
        column_name: Union[str, ColumnName],
        eq: Optional[Numeric] = None,
        gt: Optional[Numeric] = None,
        gte: Optional[Numeric] = None,
        is_in: Optional[List[Union[Numeric, str, bool]]] = None,
        lt: Optional[Numeric] = None,
        lte: Optional[Numeric] = None,
        not_eq: Optional[Numeric] = None,
        not_in: Optional[List[Union[Numeric, str, bool]]] = None,
    ):
        super().__init__(
            eq=eq,
            gt=gt,
            gte=gte,
            is_in=is_in,
            lt=lt,
            lte=lte,
            not_eq=not_eq,
            not_in=not_in,
        )
        self.column_name = ColumnName.from_any(column_name)
        self._data_integrity_metric = ColumnSummaryMetric(column_name=column_name)

    def groups(self) -> Dict[str, str]:
        if self.column_name is not None:
            return {GroupingTypes.ByFeature.id: self.column_name.display_name}
        return {}


class BaseIntegrityOneColumnTest(Test, ABC):
    group: ClassVar = DATA_INTEGRITY_GROUP.id
    _metric: ColumnSummaryMetric
    column_name: ColumnName

    def __init__(self, column_name: Union[str, ColumnName]):
        self.column_name = ColumnName.from_any(column_name)
        super().__init__()
        self._metric = ColumnSummaryMetric(self.column_name)

    @property
    def metric(self):
        return self._metric

    def groups(self) -> Dict[str, str]:
        return {GroupingTypes.ByFeature.id: self.column_name.display_name}


class TestColumnAllConstantValues(BaseIntegrityOneColumnTest):
    """Test that there is only one unique value in a column"""

    name: ClassVar = "All Constant Values in a Column"
    _metric: ColumnSummaryMetric

    def check(self):
        uniques_in_column = self.metric.get_result().current_characteristics.unique
        number_of_rows = self.metric.get_result().current_characteristics.number_of_rows
        column_name = self.column_name

        description = (
            f"The number of the unique values in the column **{column_name}** "
            f"is {uniques_in_column} out of {number_of_rows}"
        )

        if uniques_in_column <= 1:
            status = TestStatus.FAIL

        else:
            status = TestStatus.SUCCESS

        return TestResult(
            name=self.name, description=description, status=status, groups=self.groups(), group=self.group
        )


@default_renderer(wrap_type=TestColumnAllConstantValues)
class TestColumnAllConstantValuesRenderer(TestRenderer):
    def render_html(self, obj: TestColumnAllConstantValues) -> TestHtmlInfo:
        info = super().render_html(obj)
        column_name = obj.column_name
        counts_data = obj.metric.get_result().plot_data.counts_of_values
        if counts_data is not None:
            curr_df = counts_data["current"]
            ref_df = None
            if "reference" in counts_data.keys():
                ref_df = counts_data["reference"]
            additional_plots = plot_value_counts_tables_ref_curr(column_name, curr_df, ref_df, "AllConstantValues")
            info.details = additional_plots
        return info


class TestColumnAllUniqueValues(BaseIntegrityOneColumnTest):
    """Test that there is only uniques values in a column"""

    name: ClassVar = "All Unique Values in a Column"

    def check(self):
        uniques_in_column = self.metric.get_result().current_characteristics.unique
        number_of_rows = self.metric.get_result().current_characteristics.number_of_rows
        nans_in_column = self.metric.get_result().current_characteristics.missing
        column_name = self.column_name

        description = (
            f"The number of the unique values in the column **{column_name}** "
            f"is {uniques_in_column}  out of {number_of_rows}"
        )

        if uniques_in_column != number_of_rows - nans_in_column:
            status = TestStatus.FAIL

        else:
            status = TestStatus.SUCCESS

        return TestResult(
            name=self.name, description=description, status=status, groups=self.groups(), group=self.group
        )


@default_renderer(wrap_type=TestColumnAllUniqueValues)
class TestColumnAllUniqueValuesRenderer(TestRenderer):
    def render_html(self, obj: TestColumnAllUniqueValues) -> TestHtmlInfo:
        info = super().render_html(obj)
        column_name = obj.column_name
        counts_data = obj.metric.get_result().plot_data.counts_of_values
        if counts_data is not None:
            curr_df = counts_data["current"]
            ref_df = None
            if "reference" in counts_data.keys():
                ref_df = counts_data["reference"]
            additional_plots = plot_value_counts_tables_ref_curr(column_name, curr_df, ref_df, "AllUniqueValues")
            info.details = additional_plots
        return info


class ColumnTypeParameter(TestParameters):
    actual_type: str
    column_name: str
    expected_type: str


class ColumnTypesParameter(TestParameters):
    columns: List[ColumnTypeParameter]


class TestColumnsType(Test):
    """This test compares columns type against the specified ones or a reference dataframe"""

    group: ClassVar = DATA_INTEGRITY_GROUP.id
    name: ClassVar = "Column Types"
    columns_type: Optional[dict]
    _metric: DatasetSummaryMetric

    def __init__(self, columns_type: Optional[dict] = None):
        self.columns_type = columns_type
        self._metric = DatasetSummaryMetric()
        super().__init__()

    @property
    def metric(self):
        return self._metric

    def check(self):
        status = TestStatus.SUCCESS
        data_columns_type = self.metric.get_result().current.columns_type

        if self.columns_type is None:
            if self.metric.get_result().reference is None:
                status = TestStatus.ERROR
                description = "Cannot compare column types without conditions or a reference"
                return TestResult(name=self.name, description=description, status=status, group=self.group)

            # get types from reference
            columns_type = self.metric.get_result().reference.columns_type

        else:
            columns_type = self.columns_type

            if not columns_type:
                status = TestStatus.ERROR
                description = "Columns type condition is empty"
                return TestResult(name=self.name, description=description, status=status, group=self.group)

        invalid_types_count = 0
        columns = []

        for column_name, expected_type_object in columns_type.items():
            real_column_type_object = data_columns_type.get(column_name)

            if real_column_type_object is None:
                status = TestStatus.ERROR
                description = f"No column '{column_name}' in the metrics data"
                return TestResult(name=self.name, description=description, status=status, group=self.group)

            expected_type = infer_dtype_from_object(expected_type_object)
            real_column_type = infer_dtype_from_object(real_column_type_object)
            columns.append(
                ColumnTypeParameter(
                    actual_type=real_column_type.__name__, expected_type=expected_type.__name__, column_name=column_name
                )
            )

            if expected_type == real_column_type or issubclass(real_column_type, expected_type):
                # types are matched or expected type is a parent
                continue

            status = TestStatus.FAIL
            invalid_types_count += 1

        return TestResult(
            name=self.name,
            description=f"The number of columns with a type "
            f"mismatch is {invalid_types_count} out of {len(columns_type)}.",
            status=status,
            parameters=ColumnTypesParameter(columns=columns),
            group=self.group,
        )


@default_renderer(wrap_type=TestColumnsType)
class TestColumnsTypeRenderer(TestRenderer):
    def render_html(self, obj: TestColumnsType) -> TestHtmlInfo:
        info = super().render_html(obj)

        parameters = obj.get_result().parameters
        assert isinstance(parameters, ColumnTypesParameter)
        info.details = [
            DetailsInfo(
                title="",
                info=BaseWidgetInfo(
                    title="",
                    type="table",
                    params={
                        "header": ["Column Name", "Actual Type", "Expected Type"],
                        "data": [[c.column_name, c.actual_type, c.expected_type] for c in parameters.columns],
                    },
                    size=2,
                ),
            ),
        ]
        return info


class TestColumnRegExp(BaseCheckValueTest, ABC):
    group: ClassVar = DATA_INTEGRITY_GROUP.id
    name: ClassVar = "RegExp Match"
    _metric: ColumnRegExpMetric
    column_name: str
    reg_exp: str

    def __init__(
        self,
        column_name: str,
        reg_exp: str,
        eq: Optional[Numeric] = None,
        gt: Optional[Numeric] = None,
        gte: Optional[Numeric] = None,
        is_in: Optional[List[Union[Numeric, str, bool]]] = None,
        lt: Optional[Numeric] = None,
        lte: Optional[Numeric] = None,
        not_eq: Optional[Numeric] = None,
        not_in: Optional[List[Union[Numeric, str, bool]]] = None,
    ):
        self.column_name = column_name
<<<<<<< HEAD
=======
        self.reg_exp = reg_exp
>>>>>>> fe8be9bb
        super().__init__(
            eq=eq,
            gt=gt,
            gte=gte,
            is_in=is_in,
            lt=lt,
            lte=lte,
            not_eq=not_eq,
            not_in=not_in,
        )
        self._metric = ColumnRegExpMetric(column_name=column_name, reg_exp=reg_exp)

    @property
    def metric(self):
        return self._metric

    def groups(self) -> Dict[str, str]:
        if self.column_name is not None:
            return {GroupingTypes.ByFeature.id: self.column_name}
        return {}

    def get_condition(self) -> TestValueCondition:
        if self.condition.has_condition():
            return self.condition

        metric_result = self.metric.get_result()

        if metric_result.reference:
            ref_value = metric_result.reference.number_of_not_matched
            mult = metric_result.current.number_of_rows / metric_result.reference.number_of_rows

            if mult is not None:
                return TestValueCondition(eq=approx(ref_value * mult, relative=0.1), source=ValueSource.REFERENCE)

        return TestValueCondition(eq=0)

    def calculate_value_for_test(self) -> Optional[Numeric]:
        return self.metric.get_result().current.number_of_not_matched

    def get_description(self, value: Numeric) -> str:
        return (
            f"The number of the mismatched values in the column **{self.column_name}** is {value}. "
            f"The test threshold is {self.get_condition()}."
        )


@default_renderer(wrap_type=TestColumnRegExp)
class TestColumnRegExpRenderer(TestRenderer):
    def render_html(self, obj: TestColumnRegExp) -> TestHtmlInfo:
        info = super().render_html(obj)
        column_name = obj.column_name
        metric_result = obj.metric.get_result()

        if metric_result.current.table_of_not_matched:
            curr_df = pd.DataFrame(metric_result.current.table_of_not_matched.items())
            curr_df.columns = ["x", "count"]

        else:
            curr_df = pd.DataFrame(columns=["x", "count"])

        ref_df = None

        if metric_result.reference is not None and metric_result.reference.table_of_not_matched:
            ref_df = pd.DataFrame(metric_result.reference.table_of_not_matched.items())
            ref_df.columns = ["x", "count"]

        additional_plots = plot_value_counts_tables_ref_curr(
            column_name, curr_df, ref_df, f"{column_name}_ColumnValueRegExp"
        )
        info.details = additional_plots
        return info<|MERGE_RESOLUTION|>--- conflicted
+++ resolved
@@ -1003,10 +1003,7 @@
         not_in: Optional[List[Union[Numeric, str, bool]]] = None,
     ):
         self.column_name = column_name
-<<<<<<< HEAD
-=======
         self.reg_exp = reg_exp
->>>>>>> fe8be9bb
         super().__init__(
             eq=eq,
             gt=gt,
