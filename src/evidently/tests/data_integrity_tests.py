from abc import ABC
from typing import List
from typing import Dict
from typing import Tuple
from typing import Optional
from typing import Union

import dataclasses
from pandas.core.dtypes.common import infer_dtype_from_object

from evidently.analyzers.utils import DatasetColumns
from evidently.model.widget import BaseWidgetInfo
from evidently.metrics.data_integrity_metrics import DataIntegrityMetrics
from evidently.metrics.data_integrity_metrics import DataIntegrityValueByRegexpMetrics
from evidently.metrics.data_integrity_metrics import DataIntegrityNullValuesMetrics
from evidently.renderers.base_renderer import default_renderer
from evidently.renderers.base_renderer import DetailsInfo
from evidently.renderers.base_renderer import TestRenderer
from evidently.renderers.base_renderer import TestHtmlInfo
from evidently.tests.base_test import BaseCheckValueTest
from evidently.tests.base_test import BaseTestGenerator
from evidently.tests.base_test import GroupingTypes
from evidently.tests.base_test import GroupData
from evidently.tests.base_test import Test
from evidently.tests.base_test import TestResult
from evidently.tests.base_test import TestValueCondition
from evidently.tests.utils import plot_dicts_to_table
from evidently.tests.utils import plot_value_counts_tables_ref_curr
from evidently.tests.utils import approx
from evidently.tests.utils import Numeric


DATA_INTEGRITY_GROUP = GroupData("data_integrity", "Data Integrity", "")
GroupingTypes.TestGroup.add_value(DATA_INTEGRITY_GROUP)


class BaseIntegrityValueTest(BaseCheckValueTest, ABC):
    group = DATA_INTEGRITY_GROUP.id
    data_integrity_metric: DataIntegrityMetrics

    def __init__(
        self,
        eq: Optional[Numeric] = None,
        gt: Optional[Numeric] = None,
        gte: Optional[Numeric] = None,
        is_in: Optional[List[Union[Numeric, str, bool]]] = None,
        lt: Optional[Numeric] = None,
        lte: Optional[Numeric] = None,
        not_eq: Optional[Numeric] = None,
        not_in: Optional[List[Union[Numeric, str, bool]]] = None,
        data_integrity_metric: Optional[DataIntegrityMetrics] = None,
    ):
        super().__init__(eq=eq, gt=gt, gte=gte, is_in=is_in, lt=lt, lte=lte, not_eq=not_eq, not_in=not_in)

        if data_integrity_metric is None:
            self.data_integrity_metric = DataIntegrityMetrics()

        else:
            self.data_integrity_metric = data_integrity_metric


class TestNumberOfColumns(BaseIntegrityValueTest):
    """Number of all columns in the data, including utility columns (id/index, datetime, target, predictions)"""

    name = "Number of Columns"

    def get_condition(self) -> TestValueCondition:
        if self.condition.has_condition():
            return self.condition

        reference_stats = self.data_integrity_metric.get_result().reference_stats

        if reference_stats is not None:
            return TestValueCondition(eq=reference_stats.number_of_columns)

        return TestValueCondition(gt=0)

    def calculate_value_for_test(self) -> Numeric:
        return self.data_integrity_metric.get_result().current_stats.number_of_columns

    def get_description(self, value: Numeric) -> str:
        return f"The number of columns is {value}. The test threshold is {self.get_condition()}."


@default_renderer(test_type=TestNumberOfColumns)
class TestNumberOfColumnsRenderer(TestRenderer):
    def render_json(self, obj: TestNumberOfColumns) -> dict:
        base = super().render_json(obj)
        base["parameters"]["condition"] = obj.get_condition().as_dict()
        base["parameters"]["number_of_columns"] = obj.value
        return base

    def render_html(self, obj: TestNumberOfColumns) -> TestHtmlInfo:
        info = super().render_html(obj)
        columns = ["column name", "current dtype"]
        dict_curr = obj.data_integrity_metric.get_result().current_stats.columns_type
        dict_ref = None
        reference_stats = obj.data_integrity_metric.get_result().reference_stats

        if reference_stats is not None:
            dict_ref = reference_stats.columns_type
            columns = columns + ["reference dtype"]

        additional_plots = plot_dicts_to_table(dict_curr, dict_ref, columns, "number_of_column", "diff")
        info.details = additional_plots
        return info


class TestNumberOfRows(BaseIntegrityValueTest):
    """Number of rows in the data"""

    name = "Number of Rows"

    def get_condition(self) -> TestValueCondition:
        if self.condition.has_condition():
            return self.condition

        reference_stats = self.data_integrity_metric.get_result().reference_stats

        if reference_stats is not None:
            return TestValueCondition(eq=approx(reference_stats.number_of_rows, relative=0.1))

        return TestValueCondition(gt=30)

    def calculate_value_for_test(self) -> Numeric:
        return self.data_integrity_metric.get_result().current_stats.number_of_rows

    def get_description(self, value: Numeric) -> str:
        return f"The number of rows is {value}. The test threshold is {self.get_condition()}."


@default_renderer(test_type=TestNumberOfRows)
class TestNumberOfRowsRenderer(TestRenderer):
    def render_json(self, obj: TestNumberOfRows) -> dict:
        base = super().render_json(obj)
        base["parameters"]["condition"] = obj.get_condition().as_dict()
        base["parameters"]["number_of_rows"] = obj.value
        return base


# class TestNumberOfColumnsWithNANs(BaseIntegrityValueTest):
#     """Number of columns contained at least one NAN value"""
#
#     name = "Number of Columns with NA values"
#
#     def get_condition(self) -> TestValueCondition:
#         if self.condition.has_condition():
#             return self.condition
#
#         reference_stats = self.data_integrity_metric.get_result().reference_stats
#
#         if reference_stats is not None:
#             return TestValueCondition(eq=reference_stats.number_of_columns_with_nans)
#
#         return TestValueCondition(eq=0)
#
#     def calculate_value_for_test(self) -> Numeric:
#         return self.data_integrity_metric.get_result().current_stats.number_of_columns_with_nans
#
#     def get_description(self, value: Numeric) -> str:
#         return f"The number of columns with NA values is {value}. The test threshold is {self.get_condition()}."
#
#
# @default_renderer(test_type=TestNumberOfColumnsWithNANs)
# class TestNumberOfColumnsWithNANsRenderer(TestRenderer):
#     def render_html(self, obj: TestNumberOfColumnsWithNANs) -> TestHtmlInfo:
#         info = super().render_html(obj)
#         columns = ["column name", "current number of NaNs"]
#         dict_curr = obj.data_integrity_metric.get_result().current_stats.nans_by_columns
#         dict_ref = {}
#         reference_stats = obj.data_integrity_metric.get_result().reference_stats
#
#         if reference_stats is not None:
#             dict_ref = reference_stats.nans_by_columns
#             columns = columns + ["reference number of NaNs"]
#
#         additional_plots = plot_dicts_to_table(dict_curr, dict_ref, columns, "number_of_cols_with_nans")
#         info.details = additional_plots
#         return info


class BaseIntegrityNullValuesTest(BaseCheckValueTest, ABC):
    group = DATA_INTEGRITY_GROUP.id
    metric: DataIntegrityNullValuesMetrics

    def __init__(
        self,
        null_values: Optional[list] = None,
        replace: bool = True,
        eq: Optional[Numeric] = None,
        gt: Optional[Numeric] = None,
        gte: Optional[Numeric] = None,
        is_in: Optional[List[Union[Numeric, str, bool]]] = None,
        lt: Optional[Numeric] = None,
        lte: Optional[Numeric] = None,
        not_eq: Optional[Numeric] = None,
        not_in: Optional[List[Union[Numeric, str, bool]]] = None,
        metric: Optional[DataIntegrityNullValuesMetrics] = None,
    ):
        super().__init__(eq=eq, gt=gt, gte=gte, is_in=is_in, lt=lt, lte=lte, not_eq=not_eq, not_in=not_in)

        if metric is None:
            self.metric = DataIntegrityNullValuesMetrics(null_values=null_values, replace=replace)

        else:
            self.metric = metric


class TestNumberOfDifferentNulls(BaseIntegrityNullValuesTest):
    """Check a number of different encoded nulls."""

    name = "Test Number Of Different Nulls"

    def get_condition(self) -> TestValueCondition:
        if self.condition.has_condition():
            return self.condition

        reference_null_values = self.metric.get_result().reference_null_values

        if reference_null_values is not None:
            return TestValueCondition(eq=reference_null_values.number_of_different_nulls)

        raise ValueError("Neither required test parameters nor reference data has been provided.")

    def calculate_value_for_test(self) -> Numeric:
        return self.metric.get_result().current_null_values.number_of_different_nulls

    def get_description(self, value: Numeric) -> str:
        return f"Number of different nulls is {value}"


@default_renderer(test_type=TestNumberOfDifferentNulls)
class TestNumberOfDifferentNullsRenderer(TestRenderer):
    def render_json(self, obj: TestNumberOfDifferentNulls) -> dict:
        base = super().render_json(obj)
        base["parameters"]["condition"] = obj.get_condition().as_dict()
        base["parameters"]["number_of_different_nulls"] = obj.value
        return base


class TestNumberOfNulls(BaseIntegrityNullValuesTest):
    """Check a number of null values."""

    name = "Test Number Of Nulls"

    def get_condition(self) -> TestValueCondition:
        if self.condition.has_condition():
            return self.condition

        reference_null_values = self.metric.get_result().reference_null_values

        if reference_null_values is not None:
            return TestValueCondition(lt=reference_null_values.number_of_nulls)

        raise ValueError("Neither required test parameters nor reference data has been provided.")

    def calculate_value_for_test(self) -> Numeric:
        return self.metric.get_result().current_null_values.number_of_nulls

    def get_description(self, value: Numeric) -> str:
        return f"Number of nulls is {value}"


@default_renderer(test_type=TestNumberOfNulls)
class TestNumberOfNullsRenderer(TestRenderer):
    def render_json(self, obj: TestNumberOfNulls) -> dict:
        base = super().render_json(obj)
        base["parameters"]["condition"] = obj.get_condition().as_dict()
        base["parameters"]["number_of_nulls"] = obj.value
        return base

    def render_html(self, obj: TestNumberOfNulls) -> TestHtmlInfo:
        info = super().render_html(obj)
        columns = ["column name", "current number of nulls"]
        metric_result = obj.metric.get_result()
        dict_curr = metric_result.current_null_values.number_of_nulls_by_column
        dict_ref = {}
        reference_stats = metric_result.reference_null_values

        if reference_stats is not None:
            dict_ref = reference_stats.number_of_nulls_by_column
            columns = columns + ["reference number of nulls"]

        additional_plots = plot_dicts_to_table(dict_curr, dict_ref, columns, "number_of_nulls")
        info.details = additional_plots
        return info


class TestShareOfNulls(BaseIntegrityNullValuesTest):
    """Check a share of null values."""

    name = "Test Share Of Nulls"

    def get_condition(self) -> TestValueCondition:
        if self.condition.has_condition():
            return self.condition

        reference = self.metric.get_result().reference_null_values

        if reference is not None:
            return TestValueCondition(lte=reference.share_of_nulls)

        raise ValueError("Neither required test parameters nor reference data has been provided.")

    def calculate_value_for_test(self) -> Numeric:
        return self.metric.get_result().current_null_values.share_of_nulls

    def get_description(self, value: Numeric) -> str:
        return f"Share of null values is {value}"


@default_renderer(test_type=TestShareOfNulls)
class TestShareOfNullsRenderer(TestRenderer):
    def render_json(self, obj: TestShareOfNulls) -> dict:
        base = super().render_json(obj)
        base["parameters"]["condition"] = obj.get_condition().as_dict()
        base["parameters"]["share_of_nulls"] = obj.value
        return base


class TestNumberOfColumnsWithNulls(BaseIntegrityNullValuesTest):
    """Check a number of columns with a null value."""

    name = "Test Number Of Columns With Nulls"

    def get_condition(self) -> TestValueCondition:
        if self.condition.has_condition():
            return self.condition

        reference = self.metric.get_result().reference_null_values

        if reference is not None:
            return TestValueCondition(lte=approx(reference.number_of_columns_with_nulls, relative=0.1))

        raise ValueError("Neither required test parameters nor reference data has been provided.")

    def calculate_value_for_test(self) -> Numeric:
        return self.metric.get_result().current_null_values.number_of_columns_with_nulls

    def get_description(self, value: Numeric) -> str:
        return f"Number of columns with null values is {value}"


@default_renderer(test_type=TestNumberOfColumnsWithNulls)
class TestNumberOfColumnsWithNullsRenderer(TestRenderer):
    def render_json(self, obj: TestNumberOfColumnsWithNulls) -> dict:
        base = super().render_json(obj)
        base["parameters"]["condition"] = obj.get_condition().as_dict()
        base["parameters"]["number_of_columns_with_nulls"] = obj.value
        return base

    def render_html(self, obj: TestNumberOfColumnsWithNulls) -> TestHtmlInfo:
        info = super().render_html(obj)
        columns = ["column name", "current number of nulls"]
        metric_result = obj.metric.get_result()
        dict_curr = metric_result.current_null_values.number_of_nulls_by_column
        dict_ref = {}
        reference_stats = metric_result.reference_null_values

        if reference_stats is not None:
            dict_ref = reference_stats.number_of_nulls_by_column
            columns = columns + ["reference number of nulls"]

        additional_plots = plot_dicts_to_table(dict_curr, dict_ref, columns, "number_of_cols_with_nulls")
        info.details = additional_plots
        return info


class TestShareOfColumnsWithNulls(BaseIntegrityNullValuesTest):
    """Check a share of columns with a null value."""

    name = "Test Share Of Columns With Nulls"

    def get_condition(self) -> TestValueCondition:
        if self.condition.has_condition():
            return self.condition

        reference = self.metric.get_result().reference_null_values

        if reference is not None:
            return TestValueCondition(lte=approx(reference.share_of_columns_with_nulls, relative=0.1))

        raise ValueError("Neither required test parameters nor reference data has been provided.")

    def calculate_value_for_test(self) -> Numeric:
        return self.metric.get_result().current_null_values.share_of_columns_with_nulls

    def get_description(self, value: Numeric) -> str:
        return f"Share of columns with null values is {value}"


@default_renderer(test_type=TestShareOfColumnsWithNulls)
class TestShareOfColumnsWithNullsRenderer(TestRenderer):
    def render_json(self, obj: TestShareOfColumnsWithNulls) -> dict:
        base = super().render_json(obj)
        base["parameters"]["condition"] = obj.get_condition().as_dict()
        base["parameters"]["share_of_columns_with_nulls"] = obj.value
        return base


class TestNumberOfRowsWithNulls(BaseIntegrityNullValuesTest):
    """Check a number of rows with a null value."""

    name = "Test Number Of Rows With Nulls"

    def get_condition(self) -> TestValueCondition:
        if self.condition.has_condition():
            return self.condition

        reference = self.metric.get_result().reference_null_values

        if reference is not None:
            return TestValueCondition(lte=approx(reference.number_of_rows_with_nulls, relative=0.1))

        raise ValueError("Neither required test parameters nor reference data has been provided.")

    def calculate_value_for_test(self) -> Numeric:
        return self.metric.get_result().current_null_values.number_of_rows_with_nulls

    def get_description(self, value: Numeric) -> str:
        return f"Number of rows with null values is {value}"


@default_renderer(test_type=TestNumberOfRowsWithNulls)
class TestNumberOfRowsWithNullsRenderer(TestRenderer):
    def render_json(self, obj: TestNumberOfRowsWithNulls) -> dict:
        base = super().render_json(obj)
        base["parameters"]["condition"] = obj.get_condition().as_dict()
        base["parameters"]["number_of_rows_with_nulls"] = obj.value
        return base


class TestShareOfRowsWithNulls(BaseIntegrityNullValuesTest):
    """Check a share of rows with a null value."""

    name = "Test Share Of Rows With Nulls"

    def get_condition(self) -> TestValueCondition:
        if self.condition.has_condition():
            return self.condition

        reference = self.metric.get_result().reference_null_values

        if reference is not None:
            return TestValueCondition(lte=approx(reference.share_of_rows_with_nulls, relative=0.1))

        raise ValueError("Neither required test parameters nor reference data has been provided.")

    def calculate_value_for_test(self) -> Numeric:
        return self.metric.get_result().current_null_values.share_of_rows_with_nulls

    def get_description(self, value: Numeric) -> str:
        return f"Share of rows with null values is {value}"


@default_renderer(test_type=TestShareOfRowsWithNulls)
class TestShareOfRowsWithNullsRenderer(TestRenderer):
    def render_json(self, obj: TestShareOfRowsWithNulls) -> dict:
        base = super().render_json(obj)
        base["parameters"]["condition"] = obj.get_condition().as_dict()
        base["parameters"]["share_of_rows_with_nulls"] = obj.value
        return base


class BaseIntegrityColumnNullValuesTest(BaseCheckValueTest, ABC):
    group = DATA_INTEGRITY_GROUP.id
    metric: DataIntegrityNullValuesMetrics
    column_name: str

    def __init__(
        self,
        column_name: str,
        null_values: Optional[list] = None,
        replace: bool = True,
        eq: Optional[Numeric] = None,
        gt: Optional[Numeric] = None,
        gte: Optional[Numeric] = None,
        is_in: Optional[List[Union[Numeric, str, bool]]] = None,
        lt: Optional[Numeric] = None,
        lte: Optional[Numeric] = None,
        not_eq: Optional[Numeric] = None,
        not_in: Optional[List[Union[Numeric, str, bool]]] = None,
        metric: Optional[DataIntegrityNullValuesMetrics] = None,
    ):
        super().__init__(eq=eq, gt=gt, gte=gte, is_in=is_in, lt=lt, lte=lte, not_eq=not_eq, not_in=not_in)
        self.column_name = column_name

        if metric is None:
            self.metric = DataIntegrityNullValuesMetrics(null_values=null_values, replace=replace)

        else:
            self.metric = metric


class TestColumnNumberOfDifferentNulls(BaseIntegrityColumnNullValuesTest):
    """Check a number of differently encoded empty/null values in one column."""

    name = "Test Number Of Different Null Kinds In One Column"

    def get_condition(self) -> TestValueCondition:
        if self.condition.has_condition():
            return self.condition

        reference_null_values = self.metric.get_result().reference_null_values

        if reference_null_values is not None:
            ref_value = len(reference_null_values.different_nulls_by_column[self.column_name])
            return TestValueCondition(lte=ref_value)

        raise ValueError("Neither required test parameters nor reference data has been provided.")

    def calculate_value_for_test(self) -> Numeric:
        metric_data = self.metric.get_result().current_null_values
        return len(metric_data.different_nulls_by_column[self.column_name])

    def get_description(self, value: Numeric) -> str:
        return f"Number of different null kinds in **{self.column_name}** is {value}"


@default_renderer(test_type=TestColumnNumberOfDifferentNulls)
class TestColumnNumberOfDifferentNullsRenderer(TestRenderer):
    def render_json(self, obj: TestColumnNumberOfDifferentNulls) -> dict:
        base = super().render_json(obj)
        base["parameters"]["condition"] = obj.get_condition().as_dict()
        base["parameters"]["number_of_different_nulls"] = obj.value
        base["parameters"]["column_name"] = obj.column_name
        return base


class TestColumnNumberOfNulls(BaseIntegrityColumnNullValuesTest):
    """Check a number of empty/null values in one column."""

    name = "Test Number Of Null Values In Column"

    def get_condition(self) -> TestValueCondition:
        if self.condition.has_condition():
            return self.condition

        reference_null_values = self.metric.get_result().reference_null_values

        if reference_null_values is not None:
            ref_value = reference_null_values.number_of_nulls_by_column[self.column_name]
            return TestValueCondition(lte=ref_value)

        raise ValueError("Neither required test parameters nor reference data has been provided.")

    def calculate_value_for_test(self) -> Numeric:
        return self.metric.get_result().current_null_values.number_of_nulls_by_column[self.column_name]

    def get_description(self, value: Numeric) -> str:
        return f"Number of null values in **{self.column_name}** is {value}"


@default_renderer(test_type=TestColumnNumberOfNulls)
class TestColumnNumberOfNullsRenderer(TestRenderer):
    def render_json(self, obj: TestColumnNumberOfNulls) -> dict:
        base = super().render_json(obj)
        base["parameters"]["condition"] = obj.get_condition().as_dict()
        base["parameters"]["number_of_null_values"] = obj.value
        base["parameters"]["column_name"] = obj.column_name
        return base


class TestColumnShareOfNulls(BaseIntegrityColumnNullValuesTest):
    """Check a share of empty/null values in one column."""

    name = "Test Share Of Null Values In Column"

    def get_condition(self) -> TestValueCondition:
        if self.condition.has_condition():
            return self.condition

        reference = self.metric.get_result().reference_null_values

        if reference is not None:
            ref_value = reference.share_of_nulls_by_column[self.column_name]
            return TestValueCondition(lte=approx(ref_value, relative=0.1))

        raise ValueError("Neither required test parameters nor reference data has been provided.")

    def calculate_value_for_test(self) -> Numeric:
        return self.metric.get_result().current_null_values.share_of_nulls_by_column[self.column_name]

    def get_description(self, value: Numeric) -> str:
        return f"Share of null values in **{self.column_name}** is {value}"


@default_renderer(test_type=TestColumnShareOfNulls)
class TestColumnShareOfNullsRenderer(TestRenderer):
    def render_json(self, obj: TestColumnShareOfNulls) -> dict:
        base = super().render_json(obj)
        base["parameters"]["condition"] = obj.get_condition().as_dict()
        base["parameters"]["share_of_null_values"] = obj.value
        base["parameters"]["column_name"] = obj.column_name
        return base


class TestNumberOfConstantColumns(BaseIntegrityValueTest):
    """Number of columns contained only one unique value"""

    name = "Number of Constant Columns"

    def get_condition(self) -> TestValueCondition:
        if self.condition.has_condition():
            return self.condition

        reference_stats = self.data_integrity_metric.get_result().reference_stats

        if reference_stats is not None:
            value = reference_stats.number_of_constant_columns
            return TestValueCondition(lte=value)

        return TestValueCondition(eq=0)

    def calculate_value_for_test(self) -> Numeric:
        return self.data_integrity_metric.get_result().current_stats.number_of_constant_columns

    def get_description(self, value: Numeric) -> str:
        return f"The number of constant columns is {value}. The test threshold is {self.get_condition()}."


@default_renderer(test_type=TestNumberOfConstantColumns)
class TestNumberOfConstantColumnsRenderer(TestRenderer):
    def render_json(self, obj: TestNumberOfConstantColumns) -> dict:
        base = super().render_json(obj)
        base["parameters"]["condition"] = obj.get_condition().as_dict()
        base["parameters"]["number_of_constant_columns"] = obj.value
        return base

    def render_html(self, obj: TestNumberOfConstantColumns) -> TestHtmlInfo:
        info = super().render_html(obj)
        columns = ["column name", "current nunique"]
        dict_curr = obj.data_integrity_metric.get_result().current_stats.number_uniques_by_columns
        dict_ref = {}
        reference_stats = obj.data_integrity_metric.get_result().reference_stats

        if reference_stats is not None:
            dict_ref = reference_stats.number_uniques_by_columns
            columns = columns + ["reference nunique"]

        additional_plots = plot_dicts_to_table(dict_curr, dict_ref, columns, "number_of_constant_cols", "curr", True)
        info.details = additional_plots
        return info


class TestNumberOfEmptyRows(BaseIntegrityValueTest):
    """Number of rows contained all NAN values"""

    name = "Number of Empty Rows"

    def get_condition(self) -> TestValueCondition:
        if self.condition.has_condition():
            return self.condition

        reference_stats = self.data_integrity_metric.get_result().reference_stats

        if reference_stats is not None:
            ref_number_of_empty_rows = reference_stats.number_of_empty_rows
            curr_number_of_rows = self.data_integrity_metric.get_result().current_stats.number_of_rows
            ref_number_of_rows = reference_stats.number_of_rows
            mult = curr_number_of_rows / ref_number_of_rows
            return TestValueCondition(eq=approx(ref_number_of_empty_rows * mult, 0.1))

        return TestValueCondition(eq=0)

    def calculate_value_for_test(self) -> Numeric:
        return self.data_integrity_metric.get_result().current_stats.number_of_empty_rows

    def get_description(self, value: Numeric) -> str:
        return f"Number of Empty Rows is {value}. Test Threshold is {self.get_condition()}."


class TestNumberOfEmptyColumns(BaseIntegrityValueTest):
    """Number of columns contained all NAN values"""

    name = "Number of Empty Columns"

    def get_condition(self) -> TestValueCondition:
        if self.condition.has_condition():
            return self.condition

        reference_stats = self.data_integrity_metric.get_result().reference_stats

        if reference_stats is not None:
            return TestValueCondition(lte=reference_stats.number_of_empty_columns)

        return TestValueCondition(eq=0)

    def calculate_value_for_test(self) -> Numeric:
        return self.data_integrity_metric.get_result().current_stats.number_of_empty_columns

    def get_description(self, value: Numeric) -> str:
        return f"Number of Empty Columns is {value} Test Threshold is {self.get_condition()}."


@default_renderer(test_type=TestNumberOfEmptyColumns)
class TestNumberOfEmptyColumnsRenderer(TestRenderer):
    def render_html(self, obj: TestNumberOfEmptyColumns) -> TestHtmlInfo:
        info = super().render_html(obj)
        columns = ["column name", "current number of NaNs"]
        dict_curr = obj.data_integrity_metric.get_result().current_stats.nans_by_columns
        dict_ref = {}
        reference_stats = obj.data_integrity_metric.get_result().reference_stats

        if reference_stats is not None:
            dict_ref = reference_stats.nans_by_columns
            columns = columns + ["reference number of NaNs"]

        additional_plots = plot_dicts_to_table(dict_curr, dict_ref, columns, "number_of_empty_columns")
        info.details = additional_plots
        return info


class TestNumberOfDuplicatedRows(BaseIntegrityValueTest):
    """How many rows have duplicates in the dataset"""

    name = "Number of Duplicate Rows"

    def get_condition(self) -> TestValueCondition:
        if self.condition.has_condition():
            return self.condition

        reference_stats = self.data_integrity_metric.get_result().reference_stats

        if reference_stats is not None:
            ref_num_of_duplicates = reference_stats.number_of_duplicated_rows
            curr_number_of_rows = self.data_integrity_metric.get_result().current_stats.number_of_rows
            ref_number_of_rows = reference_stats.number_of_rows
            mult = curr_number_of_rows / ref_number_of_rows
            return TestValueCondition(eq=approx(ref_num_of_duplicates * mult, 0.1))

        return TestValueCondition(eq=0)

    def calculate_value_for_test(self) -> Numeric:
        return self.data_integrity_metric.get_result().current_stats.number_of_duplicated_rows

    def get_description(self, value: Numeric) -> str:
        return f"The number of duplicate rows is {value}. The test threshold is {self.get_condition()}."


@default_renderer(test_type=TestNumberOfDuplicatedRows)
class TestNumberOfDuplicatedRowsRenderer(TestRenderer):
    def render_json(self, obj: TestNumberOfDuplicatedRows) -> dict:
        base = super().render_json(obj)
        base["parameters"]["condition"] = obj.get_condition().as_dict()
        base["parameters"]["number_of_duplicated_rows"] = obj.value
        return base


class TestNumberOfDuplicatedColumns(BaseIntegrityValueTest):
    """How many columns have duplicates in the dataset"""

    name = "Number of Duplicate Columns"

    def get_condition(self) -> TestValueCondition:
        if self.condition.has_condition():
            return self.condition

        reference_stats = self.data_integrity_metric.get_result().reference_stats

        if reference_stats is not None:
            value = reference_stats.number_of_duplicated_columns
            return TestValueCondition(lte=value)

        return TestValueCondition(eq=0)

    def calculate_value_for_test(self) -> Numeric:
        return self.data_integrity_metric.get_result().current_stats.number_of_duplicated_columns

    def get_description(self, value: Numeric) -> str:
        return f"The number of duplicate columns is {value}. The test threshold is {self.get_condition()}."


@default_renderer(test_type=TestNumberOfDuplicatedColumns)
class TestNumberOfDuplicatedColumnsRenderer(TestRenderer):
    def render_json(self, obj: TestNumberOfDuplicatedColumns) -> dict:
        base = super().render_json(obj)
        base["parameters"]["condition"] = obj.get_condition().as_dict()
        base["parameters"]["number_of_duplicated_columns"] = obj.value
        return base


class BaseIntegrityByColumnsConditionTest(BaseCheckValueTest, ABC):
    group = DATA_INTEGRITY_GROUP.id
    data_integrity_metric: DataIntegrityMetrics

    def __init__(
        self,
        column_name: Optional[str] = None,
        eq: Optional[Numeric] = None,
        gt: Optional[Numeric] = None,
        gte: Optional[Numeric] = None,
        is_in: Optional[List[Union[Numeric, str, bool]]] = None,
        lt: Optional[Numeric] = None,
        lte: Optional[Numeric] = None,
        not_eq: Optional[Numeric] = None,
        not_in: Optional[List[Union[Numeric, str, bool]]] = None,
        data_integrity_metric: Optional[DataIntegrityMetrics] = None,
    ):
        super().__init__(eq=eq, gt=gt, gte=gte, is_in=is_in, lt=lt, lte=lte, not_eq=not_eq, not_in=not_in)
        self.column_name = column_name

        if data_integrity_metric is None:
            self.data_integrity_metric = DataIntegrityMetrics()

        else:
            self.data_integrity_metric = data_integrity_metric

    def groups(self) -> Dict[str, str]:
        if self.column_name is not None:
            return {GroupingTypes.ByFeature.id: self.column_name}
        return {}


<<<<<<< HEAD
=======
class TestColumnNANShare(BaseIntegrityByColumnsConditionTest):
    """Test the share of NANs in a column"""

    name = "Share of NA Values"

    def get_condition(self) -> TestValueCondition:
        if self.condition.has_condition():
            return self.condition

        reference_stats = self.data_integrity_metric.get_result().reference_stats

        if reference_stats is not None:
            ref_nans = reference_stats.nans_by_columns[self.column_name]
            ref_num_of_rows = reference_stats.number_of_rows
            return TestValueCondition(eq=approx(ref_nans / ref_num_of_rows, relative=0.1))

        return TestValueCondition(eq=approx(0))

    def calculate_value_for_test(self) -> Numeric:
        nans_by_columns = self.data_integrity_metric.get_result().current_stats.nans_by_columns
        number_of_rows = self.data_integrity_metric.get_result().current_stats.number_of_rows
        return nans_by_columns[self.column_name] / number_of_rows

    def get_description(self, value: Numeric) -> str:
        return (
            f"The share of NA values in the column **{self.column_name}** is {value:.3g}."
            f" The test threshold is {self.get_condition()}."
        )


@default_renderer(test_type=TestColumnNANShare)
class TestColumnNANShareRenderer(TestRenderer):
    def render_json(self, obj: TestColumnNANShare) -> dict:
        base = super().render_json(obj)
        base["parameters"]["condition"] = obj.get_condition().as_dict()
        base["parameters"]["nans_by_columns"] = obj.data_integrity_metric.get_result().current_stats.nans_by_columns
        base["parameters"]["number_of_rows"] = obj.data_integrity_metric.get_result().current_stats.number_of_rows
        base["parameters"]["share_of_nans"] = obj.value
        return base


class TestAllColumnsNANShare(BaseTestGenerator):
    def generate_tests(self, columns_info: DatasetColumns) -> List[TestColumnNANShare]:
        return [TestColumnNANShare(column_name=name) for name in columns_info.get_all_columns_list()]


>>>>>>> b4d88194
class BaseIntegrityOneColumnTest(Test, ABC):
    group = DATA_INTEGRITY_GROUP.id
    data_integrity_metric: DataIntegrityMetrics
    column_name: str

    def __init__(self, column_name: str, data_integrity_metric: Optional[DataIntegrityMetrics] = None):
        self.column_name = column_name

        if data_integrity_metric is None:
            self.data_integrity_metric = DataIntegrityMetrics()

        else:
            self.data_integrity_metric = data_integrity_metric

    def groups(self) -> Dict[str, str]:
        return {GroupingTypes.ByFeature.id: self.column_name}


class TestColumnAllConstantValues(BaseIntegrityOneColumnTest):
    """Test that there is only one unique value in a column"""

    name = "All Constant Values in a Column"
    data_integrity_metric: DataIntegrityMetrics

    def check(self):
        uniques_by_columns = self.data_integrity_metric.get_result().current_stats.number_uniques_by_columns
        number_of_rows = self.data_integrity_metric.get_result().current_stats.number_of_rows
        column_name = self.column_name

        if column_name not in uniques_by_columns:
            status = TestResult.ERROR
            description = f"No column {column_name} in the metrics data"

        else:
            uniques_in_column = uniques_by_columns[self.column_name]

            description = (
                f"The number of the unique values in the column **{column_name}** "
                f"is {uniques_in_column} out of {number_of_rows}"
            )

            if uniques_in_column <= 1:
                status = TestResult.FAIL

            else:
                status = TestResult.SUCCESS

        return TestResult(name=self.name, description=description, status=status, groups=self.groups())


@default_renderer(test_type=TestColumnAllConstantValues)
class TestColumnAllConstantValuesRenderer(TestRenderer):
    def render_html(self, obj: TestColumnAllConstantValues) -> TestHtmlInfo:
        info = super().render_html(obj)
        column_name = obj.column_name
        curr_df = obj.data_integrity_metric.get_result().current_stats.counts_of_values[column_name]
        ref_df = None
        reference_stats = obj.data_integrity_metric.get_result().reference_stats
        if reference_stats is not None:
            ref_df = reference_stats.counts_of_values[column_name]
        additional_plots = plot_value_counts_tables_ref_curr(column_name, curr_df, ref_df, "AllConstantValues")
        info.details = additional_plots
        return info


class TestColumnAllUniqueValues(BaseIntegrityOneColumnTest):
    """Test that there is only uniques values in a column"""

    name = "All Unique Values in a Column"

    def check(self):
        uniques_by_columns = self.data_integrity_metric.get_result().current_stats.number_uniques_by_columns
        number_of_rows = self.data_integrity_metric.get_result().current_stats.number_of_rows
        nans_by_columns = self.data_integrity_metric.get_result().current_stats.nans_by_columns
        column_name = self.column_name

        if column_name not in uniques_by_columns or column_name not in nans_by_columns:
            status = TestResult.ERROR
            description = f"No column {column_name} in the metrics data"

        else:
            uniques_in_column = uniques_by_columns[column_name]
            nans_in_column = nans_by_columns[column_name]

            description = (
                f"The number of the unique values in the column **{column_name}** "
                f"is {uniques_in_column}  out of {number_of_rows}"
            )

            if uniques_in_column != number_of_rows - nans_in_column:
                status = TestResult.FAIL

            else:
                status = TestResult.SUCCESS

        return TestResult(name=self.name, description=description, status=status, groups=self.groups())


@default_renderer(test_type=TestColumnAllUniqueValues)
class TestColumnAllUniqueValuesRenderer(TestRenderer):
    def render_html(self, obj: TestColumnAllUniqueValues) -> TestHtmlInfo:
        info = super().render_html(obj)
        column_name = obj.column_name
        curr_df = obj.data_integrity_metric.get_result().current_stats.counts_of_values[column_name]
        ref_df = None
        reference_stats = obj.data_integrity_metric.get_result().reference_stats
        if reference_stats is not None:
            ref_df = reference_stats.counts_of_values[column_name]
        additional_plots = plot_value_counts_tables_ref_curr(column_name, curr_df, ref_df, "AllUniqueValues")
        info.details = additional_plots
        return info


class TestColumnsType(Test):
    """This test compares columns type against the specified ones or a reference dataframe"""

    group = DATA_INTEGRITY_GROUP.id
    name = "Column Types"
    columns_type: Optional[dict]
    data_integrity_metric: DataIntegrityMetrics

    @dataclasses.dataclass
    class Result(TestResult):
        columns_types: Dict[str, Tuple[str, str]] = dataclasses.field(default_factory=dict)

    def __init__(
        self, columns_type: Optional[dict] = None, data_integrity_metric: Optional[DataIntegrityMetrics] = None
    ):
        self.columns_type = columns_type

        if data_integrity_metric is None:
            self.data_integrity_metric = DataIntegrityMetrics()

        else:
            self.data_integrity_metric = data_integrity_metric

    def check(self):
        status = TestResult.SUCCESS
        data_columns_type = self.data_integrity_metric.get_result().current_stats.columns_type

        if self.columns_type is None:
            if self.data_integrity_metric.get_result().reference_stats is None:
                status = TestResult.ERROR
                description = "Cannot compare column types without conditions or a reference"
                return TestResult(name=self.name, description=description, status=status)

            # get types from reference
            columns_type = self.data_integrity_metric.get_result().reference_stats.columns_type

        else:
            columns_type = self.columns_type

            if not columns_type:
                status = TestResult.ERROR
                description = "Columns type condition is empty"
                return TestResult(name=self.name, description=description, status=status)

        invalid_types_count = 0
        columns_types = {}

        for column_name, expected_type_object in columns_type.items():
            real_column_type_object = data_columns_type.get(column_name)

            if real_column_type_object is None:
                status = TestResult.ERROR
                description = f"No column '{column_name}' in the metrics data"
                return TestResult(name=self.name, description=description, status=status)

            expected_type = infer_dtype_from_object(expected_type_object)
            real_column_type = infer_dtype_from_object(real_column_type_object)
            columns_types[column_name] = (real_column_type.__name__, expected_type.__name__)

            if expected_type == real_column_type or issubclass(real_column_type, expected_type):
                # types are matched or expected type is a parent
                continue

            status = TestResult.FAIL
            invalid_types_count += 1

        return self.Result(
            name=self.name,
            description=f"The number of columns with a type "
                        f"mismatch is {invalid_types_count} out of {len(columns_type)}.",
            status=status,
            columns_types=columns_types,
        )


@default_renderer(test_type=TestColumnsType)
class TestNumberOfDriftedFeaturesRenderer(TestRenderer):
    def render_json(self, obj: TestColumnsType) -> dict:
        base = super().render_json(obj)
        base["parameters"]["columns"] = [
            dict(
                column_name=column_name,
                actual_type=types[0],
                expected_type=types[1],
            )
            for column_name, types in obj.get_result().columns_types.items()
        ]
        return base

    def render_html(self, obj: TestColumnsType) -> TestHtmlInfo:
        info = super().render_html(obj)

        info.details = [
            DetailsInfo(
                id="drift_table",
                title="",
                info=BaseWidgetInfo(
                    title="",
                    type="table",
                    params={
                        "header": ["Column Name", "Actual Type", "Expected Type"],
                        "data": [
                            [column_name, *types] for column_name, types in obj.get_result().columns_types.items()
                        ],
                    },
                    size=2,
                ),
            ),
        ]
        return info


class TestColumnValueRegExp(BaseCheckValueTest, ABC):
    group = DATA_INTEGRITY_GROUP.id
    name = "RegExp Match"
    metric: DataIntegrityValueByRegexpMetrics
    column_name: Optional[str]

    def __init__(
        self,
        column_name: Optional[str] = None,
        reg_exp: Optional[str] = None,
        eq: Optional[Numeric] = None,
        gt: Optional[Numeric] = None,
        gte: Optional[Numeric] = None,
        is_in: Optional[List[Union[Numeric, str, bool]]] = None,
        lt: Optional[Numeric] = None,
        lte: Optional[Numeric] = None,
        not_eq: Optional[Numeric] = None,
        not_in: Optional[List[Union[Numeric, str, bool]]] = None,
        metric: Optional[DataIntegrityValueByRegexpMetrics] = None,
    ):
        super().__init__(eq=eq, gt=gt, gte=gte, is_in=is_in, lt=lt, lte=lte, not_eq=not_eq, not_in=not_in)
        self.column_name = column_name

        if (column_name is None or reg_exp is None) and metric is None:
            raise ValueError("Not enough parameters for the test")

        if metric is None:
            if reg_exp is None:
                raise ValueError("Regexp should be present")

            if column_name is None:
                raise ValueError("Column name should be present")

            self.metric = DataIntegrityValueByRegexpMetrics(column_name=column_name, reg_exp=reg_exp)

        else:
            self.metric = metric

    def groups(self) -> Dict[str, str]:
        if self.column_name is not None:
            return {GroupingTypes.ByFeature.id: self.column_name}
        return {}

    def get_condition(self) -> TestValueCondition:
        if self.condition.has_condition():
            return self.condition

        if "reference" in self.metric.get_result().not_matched_values.keys():
            ref_value = self.metric.get_result().not_matched_values["reference"]
            mult = self.metric.get_result().mult
            if mult is not None:
                return TestValueCondition(eq=approx(ref_value * mult, relative=0.1))

        return TestValueCondition(eq=0)

    def calculate_value_for_test(self) -> Optional[Numeric]:
        return self.metric.get_result().not_matched_values["current"]

    def get_description(self, value: Numeric) -> str:
        return (
            f"The number of the mismatched values in the column **{self.column_name}** is {value}. "
            f"The test threshold is {self.get_condition()}."
        )


@default_renderer(test_type=TestColumnValueRegExp)
class TestColumnValueRegExpRenderer(TestRenderer):
    def render_html(self, obj: TestColumnValueRegExp) -> TestHtmlInfo:
        info = super().render_html(obj)
        column_name = obj.column_name
        curr_df = obj.metric.get_result().not_matched_table["current"]
        ref_df = None
        if "reference" in obj.metric.get_result().not_matched_table.keys():
            ref_df = obj.metric.get_result().not_matched_table["reference"]
        additional_plots = plot_value_counts_tables_ref_curr(
            column_name, curr_df, ref_df, f"{column_name}_ColumnValueRegExp"
        )
        info.details = additional_plots
        return info<|MERGE_RESOLUTION|>--- conflicted
+++ resolved
@@ -812,55 +812,6 @@
         return {}
 
 
-<<<<<<< HEAD
-=======
-class TestColumnNANShare(BaseIntegrityByColumnsConditionTest):
-    """Test the share of NANs in a column"""
-
-    name = "Share of NA Values"
-
-    def get_condition(self) -> TestValueCondition:
-        if self.condition.has_condition():
-            return self.condition
-
-        reference_stats = self.data_integrity_metric.get_result().reference_stats
-
-        if reference_stats is not None:
-            ref_nans = reference_stats.nans_by_columns[self.column_name]
-            ref_num_of_rows = reference_stats.number_of_rows
-            return TestValueCondition(eq=approx(ref_nans / ref_num_of_rows, relative=0.1))
-
-        return TestValueCondition(eq=approx(0))
-
-    def calculate_value_for_test(self) -> Numeric:
-        nans_by_columns = self.data_integrity_metric.get_result().current_stats.nans_by_columns
-        number_of_rows = self.data_integrity_metric.get_result().current_stats.number_of_rows
-        return nans_by_columns[self.column_name] / number_of_rows
-
-    def get_description(self, value: Numeric) -> str:
-        return (
-            f"The share of NA values in the column **{self.column_name}** is {value:.3g}."
-            f" The test threshold is {self.get_condition()}."
-        )
-
-
-@default_renderer(test_type=TestColumnNANShare)
-class TestColumnNANShareRenderer(TestRenderer):
-    def render_json(self, obj: TestColumnNANShare) -> dict:
-        base = super().render_json(obj)
-        base["parameters"]["condition"] = obj.get_condition().as_dict()
-        base["parameters"]["nans_by_columns"] = obj.data_integrity_metric.get_result().current_stats.nans_by_columns
-        base["parameters"]["number_of_rows"] = obj.data_integrity_metric.get_result().current_stats.number_of_rows
-        base["parameters"]["share_of_nans"] = obj.value
-        return base
-
-
-class TestAllColumnsNANShare(BaseTestGenerator):
-    def generate_tests(self, columns_info: DatasetColumns) -> List[TestColumnNANShare]:
-        return [TestColumnNANShare(column_name=name) for name in columns_info.get_all_columns_list()]
-
-
->>>>>>> b4d88194
 class BaseIntegrityOneColumnTest(Test, ABC):
     group = DATA_INTEGRITY_GROUP.id
     data_integrity_metric: DataIntegrityMetrics
