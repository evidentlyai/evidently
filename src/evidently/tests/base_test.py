--- conflicted
+++ resolved
@@ -3,12 +3,9 @@
 
 import dataclasses
 from dataclasses import dataclass
-<<<<<<< HEAD
 from typing import Any
+from typing import Dict
 from typing import Generic
-=======
-from typing import Any, Dict
->>>>>>> 140e2b49
 from typing import List
 from typing import Optional
 from typing import TypeVar
@@ -285,7 +282,7 @@
         except ValueError:
             result.mark_as_error("Cannot calculate the condition")
 
-<<<<<<< HEAD
+        result.groups.update(self.groups())
         return result
 
 
@@ -319,8 +316,4 @@
     """
     @abc.abstractmethod
     def generate_tests(self, columns_info: DatasetColumns) -> List[TTest]:
-        raise NotImplementedError()
-=======
-        result.groups.update(self.groups())
-        return result
->>>>>>> 140e2b49
+        raise NotImplementedError()