from abc import ABC
from typing import Dict
from typing import List
from typing import Optional
from typing import Union

import numpy as np
import pandas as pd

from evidently.metrics import ColumnQuantileMetric
from evidently.metrics import ColumnSummaryMetric
from evidently.metrics import ColumnValueListMetric
from evidently.metrics import ColumnValueRangeMetric
from evidently.metrics import DataQualityStabilityMetric
from evidently.metrics import DatasetCorrelationsMetric
from evidently.metrics.data_integrity.column_summary_metric import NumericCharacteristics
from evidently.renderers.base_renderer import TestHtmlInfo
from evidently.renderers.base_renderer import TestRenderer
from evidently.renderers.base_renderer import default_renderer
from evidently.renderers.html_widgets import plotly_figure
from evidently.renderers.render_utils import get_distribution_plot_figure
from evidently.renderers.render_utils import plot_distr
from evidently.tests.base_test import BaseCheckValueTest
from evidently.tests.base_test import GroupData
from evidently.tests.base_test import GroupingTypes
from evidently.tests.base_test import Test
from evidently.tests.base_test import TestResult
from evidently.tests.base_test import TestValueCondition
from evidently.tests.utils import approx
from evidently.tests.utils import plot_check
from evidently.tests.utils import plot_correlations
from evidently.tests.utils import plot_metric_value
from evidently.tests.utils import plot_value_counts_tables
from evidently.tests.utils import plot_value_counts_tables_ref_curr
from evidently.utils.data_operations import DatasetColumns
from evidently.utils.generators import BaseGenerator
from evidently.utils.types import Numeric

DATA_QUALITY_GROUP = GroupData("data_quality", "Data Quality", "")
GroupingTypes.TestGroup.add_value(DATA_QUALITY_GROUP)


class BaseDataQualityMetricsValueTest(BaseCheckValueTest, ABC):
    group = DATA_QUALITY_GROUP.id
    metric: ColumnSummaryMetric

    def __init__(
        self,
        column_name: str,
        eq: Optional[Numeric] = None,
        gt: Optional[Numeric] = None,
        gte: Optional[Numeric] = None,
        is_in: Optional[List[Union[Numeric, str, bool]]] = None,
        lt: Optional[Numeric] = None,
        lte: Optional[Numeric] = None,
        not_eq: Optional[Numeric] = None,
        not_in: Optional[List[Union[Numeric, str, bool]]] = None,
    ):
        super().__init__(eq=eq, gt=gt, gte=gte, is_in=is_in, lt=lt, lte=lte, not_eq=not_eq, not_in=not_in)
        self.metric = ColumnSummaryMetric(column_name)


class TestConflictTarget(Test):
    group = DATA_QUALITY_GROUP.id
    name = "Test number of conflicts in target"
    metric: DataQualityStabilityMetric

<<<<<<< HEAD
    def __init__(self):
        self.metric = DataQualityStabilityMetrics()
=======
    def __init__(self, metric: Optional[DataQualityStabilityMetric] = None):
        if metric is not None:
            self.metric = metric

        else:
            self.metric = DataQualityStabilityMetric()
>>>>>>> 5e180d16

    def check(self):
        metric_result = self.metric.get_result()

        if metric_result.number_not_stable_target is None:
            test_result = TestResult.ERROR
            description = "No target in the dataset"

        elif metric_result.number_not_stable_target > 0:
            test_result = TestResult.FAIL
            description = f"Not stable target rows count is {metric_result.number_not_stable_target}"

        else:
            test_result = TestResult.SUCCESS
            description = "Target is stable"

        return TestResult(name=self.name, description=description, status=test_result)


class TestConflictPrediction(Test):
    group = DATA_QUALITY_GROUP.id
    name = "Test number of conflicts in prediction"
    metric: DataQualityStabilityMetric

<<<<<<< HEAD
    def __init__(self):
        self.metric = DataQualityStabilityMetrics()
=======
    def __init__(self, metric: Optional[DataQualityStabilityMetric] = None):
        if metric is not None:
            self.metric = metric

        else:
            self.metric = DataQualityStabilityMetric()
>>>>>>> 5e180d16

    def check(self):
        metric_result = self.metric.get_result()

        if metric_result.number_not_stable_prediction is None:
            test_result = TestResult.ERROR
            description = "No prediction in the dataset"

        elif metric_result.number_not_stable_prediction > 0:
            test_result = TestResult.FAIL
            description = f"Not stable prediction rows count is {metric_result.number_not_stable_prediction}"

        else:
            test_result = TestResult.SUCCESS
            description = "Prediction is stable"

        return TestResult(name=self.name, description=description, status=test_result)


class BaseDataQualityCorrelationsMetricsValueTest(BaseCheckValueTest, ABC):
    group = DATA_QUALITY_GROUP.id
    metric: DatasetCorrelationsMetric
    method: str

    def __init__(
        self,
        method: str = "pearson",
        eq: Optional[Numeric] = None,
        gt: Optional[Numeric] = None,
        gte: Optional[Numeric] = None,
        is_in: Optional[List[Union[Numeric, str, bool]]] = None,
        lt: Optional[Numeric] = None,
        lte: Optional[Numeric] = None,
        not_eq: Optional[Numeric] = None,
        not_in: Optional[List[Union[Numeric, str, bool]]] = None,
    ):
        self.method = method
        super().__init__(eq=eq, gt=gt, gte=gte, is_in=is_in, lt=lt, lte=lte, not_eq=not_eq, not_in=not_in)
        self.metric = DatasetCorrelationsMetric()


class TestTargetPredictionCorrelation(BaseDataQualityCorrelationsMetricsValueTest):
    name = "Correlation between Target and Prediction"

    def get_condition(self) -> TestValueCondition:
        if self.condition.has_condition():
            return self.condition

        reference = self.metric.get_result().reference

        if reference is not None:
            value = reference.stats[self.method].target_prediction_correlation

            if value is not None:
                return TestValueCondition(eq=approx(value, absolute=0.25))

        return TestValueCondition(gt=0)

    def calculate_value_for_test(self) -> Optional[Numeric]:
        return self.metric.get_result().current.stats[self.method].target_prediction_correlation

    def get_description(self, value: Numeric) -> str:
        if value is None:
            return "No target or prediction in the dataset."
        return (
            f"The correlation between the target and prediction is {value:.3}. "
            f"The test threshold is {self.get_condition()}."
        )


class TestHighlyCorrelatedColumns(BaseDataQualityCorrelationsMetricsValueTest):
    name = "Highly Correlated Columns"

    def get_condition(self) -> TestValueCondition:
        if self.condition.has_condition():
            return self.condition

        reference_correlation = self.metric.get_result().reference

        if reference_correlation is not None:
            value = reference_correlation.stats[self.method].abs_max_features_correlation

            if value is not None:
                return TestValueCondition(eq=approx(value, relative=0.1))

        return TestValueCondition(lt=0.9)

    def calculate_value_for_test(self) -> Optional[Numeric]:
        return self.metric.get_result().current.stats[self.method].abs_max_features_correlation

    def get_description(self, value: Numeric) -> str:
        return f"The maximum correlation is {value:.3g}. The test threshold is {self.get_condition()}."


@default_renderer(wrap_type=TestHighlyCorrelatedColumns)
class TestHighlyCorrelatedColumnsRenderer(TestRenderer):
    def render_json(self, obj: TestHighlyCorrelatedColumns) -> dict:
        base = super().render_json(obj)
        base["parameters"]["condition"] = obj.get_condition().as_dict()
        base["parameters"]["abs_max_num_features_correlation"] = np.round(obj.value, 3)
        return base

    def render_html(self, obj: TestHighlyCorrelatedColumns) -> TestHtmlInfo:
        info = super().render_html(obj)
        metric_result = obj.metric.get_result()
        current_correlations = metric_result.current.correlation[obj.method]

        if metric_result.reference is not None:
            reference_correlations: Optional[pd.DataFrame] = metric_result.reference.correlation[obj.method]

        else:
            reference_correlations = None

        fig = plot_correlations(current_correlations, reference_correlations)
        info.with_details("Highly Correlated Features", plotly_figure(title="", figure=fig))
        return info


class TestTargetFeaturesCorrelations(BaseDataQualityCorrelationsMetricsValueTest):
    name = "Correlation between Target and Features"

    def get_condition(self) -> TestValueCondition:
        if self.condition.has_condition():
            return self.condition

        reference_correlation = self.metric.get_result().reference

        if reference_correlation is not None:
            value = reference_correlation.stats[self.method].abs_max_target_features_correlation

            if value is not None:
                return TestValueCondition(eq=approx(value, relative=0.1))

        return TestValueCondition(lt=0.9)

    def calculate_value_for_test(self) -> Optional[Numeric]:
        return self.metric.get_result().current.stats[self.method].abs_max_target_features_correlation

    def get_description(self, value: Numeric) -> str:
        if value is None:
            return "No target in the current dataset"

        else:
            return f"The maximum correlation is {value:.3g}. The test threshold is {self.get_condition()}."


@default_renderer(wrap_type=TestTargetFeaturesCorrelations)
class TestTargetFeaturesCorrelationsRenderer(TestRenderer):
    def render_json(self, obj: TestTargetFeaturesCorrelations) -> dict:
        base = super().render_json(obj)
        base["parameters"]["condition"] = obj.get_condition().as_dict()

        if obj.value is not None:
            abs_max_target_features_correlation = np.round(obj.value, 3)

        else:
            abs_max_target_features_correlation = obj.value

        base["parameters"]["abs_max_target_features_correlation"] = abs_max_target_features_correlation
        return base

    def render_html(self, obj: TestTargetFeaturesCorrelations) -> TestHtmlInfo:
        info = super().render_html(obj)
        metric_result = obj.metric.get_result()
        current_correlations = metric_result.current.correlation[obj.method]

        if metric_result.reference is not None:
            reference_correlations: Optional[pd.DataFrame] = metric_result.reference.correlation[obj.method]

        else:
            reference_correlations = None

        fig = plot_correlations(current_correlations, reference_correlations)
        info.with_details("Target Features Correlations", plotly_figure(title="", figure=fig))
        return info


class TestPredictionFeaturesCorrelations(BaseDataQualityCorrelationsMetricsValueTest):
    name = "Correlation between Prediction and Features"

    def get_condition(self) -> TestValueCondition:
        if self.condition.has_condition():
            return self.condition

        reference_correlation = self.metric.get_result().reference

        if reference_correlation is not None:
            value = reference_correlation.stats[self.method].abs_max_prediction_features_correlation

            if value is not None:
                return TestValueCondition(eq=approx(value, relative=0.1))

        return TestValueCondition(lt=0.9)

    def calculate_value_for_test(self) -> Optional[Numeric]:
        return self.metric.get_result().current.stats[self.method].abs_max_prediction_features_correlation

    def get_description(self, value: Numeric) -> str:
        if value is None:
            return "No prediction in the current dataset"

        else:
            return f"The maximum correlation is {value:.3g}. The test threshold is {self.get_condition()}."


@default_renderer(wrap_type=TestPredictionFeaturesCorrelations)
class TestPredictionFeaturesCorrelationsRenderer(TestRenderer):
    def render_json(self, obj: TestPredictionFeaturesCorrelations) -> dict:
        base = super().render_json(obj)
        base["parameters"]["condition"] = obj.get_condition().as_dict()

        if obj.value is not None:
            abs_max_prediction_features_correlation = np.round(obj.value, 3)

        else:
            abs_max_prediction_features_correlation = obj.value

        base["parameters"]["abs_max_prediction_features_correlation"] = abs_max_prediction_features_correlation
        return base

    def render_html(self, obj: TestTargetFeaturesCorrelations) -> TestHtmlInfo:
        info = super().render_html(obj)
        metric_result = obj.metric.get_result()
        current_correlations = metric_result.current.correlation[obj.method]

        if metric_result.reference is not None:
            reference_correlations: Optional[pd.DataFrame] = metric_result.reference.correlation[obj.method]

        else:
            reference_correlations = None

        fig = plot_correlations(current_correlations, reference_correlations)
        info.with_details("Target-Features Correlations", plotly_figure(title="", figure=fig))
        return info


class TestCorrelationChanges(BaseDataQualityCorrelationsMetricsValueTest):
    group = DATA_QUALITY_GROUP.id
    name = "Change in Correlation"
    metric: DatasetCorrelationsMetric
    corr_diff: float

    def __init__(
        self,
        corr_diff: float = 0.25,
        method: str = "pearson",
        eq: Optional[Numeric] = None,
        gt: Optional[Numeric] = None,
        gte: Optional[Numeric] = None,
        is_in: Optional[List[Union[Numeric, str, bool]]] = None,
        lt: Optional[Numeric] = None,
        lte: Optional[Numeric] = None,
        not_eq: Optional[Numeric] = None,
        not_in: Optional[List[Union[Numeric, str, bool]]] = None,
    ):
        super().__init__(
            method=method,
            eq=eq,
            gt=gt,
            gte=gte,
            is_in=is_in,
            lt=lt,
            lte=lte,
            not_eq=not_eq,
            not_in=not_in,
        )
        self.corr_diff = corr_diff

    def get_condition(self) -> TestValueCondition:
        if self.condition.has_condition():
            return self.condition

        return TestValueCondition(eq=0)

    def calculate_value_for_test(self) -> Optional[Numeric]:
        metric_result = self.metric.get_result()

        if metric_result.reference is None:
            raise ValueError("Reference should be present")

        current_correlations = metric_result.current.correlation[self.method]
        reference_correlations: Optional[pd.DataFrame] = metric_result.reference.correlation[self.method]
        diff = reference_correlations - current_correlations
        return (diff.abs() > self.corr_diff).sum().sum() / 2

    def get_description(self, value: Numeric) -> str:
        return f"The number of correlation violations is {value:.3g}. The test threshold is {self.get_condition()}."


@default_renderer(wrap_type=TestCorrelationChanges)
class TestCorrelationChangesRenderer(TestRenderer):
    def render_html(self, obj: TestCorrelationChanges) -> TestHtmlInfo:
        info = super().render_html(obj)
        metric_result = obj.metric.get_result()
        current_correlations = metric_result.current.correlation[obj.method]

        if metric_result.reference is not None:
            reference_correlations: Optional[pd.DataFrame] = metric_result.reference.correlation[obj.method]

        else:
            reference_correlations = None

        fig = plot_correlations(current_correlations, reference_correlations)
        info.with_details("Target-Features Correlations", plotly_figure(title="", figure=fig))
        return info


class BaseFeatureDataQualityMetricsTest(BaseDataQualityMetricsValueTest, ABC):
    column_name: str

    def __init__(
        self,
        column_name: str,
        eq: Optional[Numeric] = None,
        gt: Optional[Numeric] = None,
        gte: Optional[Numeric] = None,
        is_in: Optional[List[Union[Numeric, str, bool]]] = None,
        lt: Optional[Numeric] = None,
        lte: Optional[Numeric] = None,
        not_eq: Optional[Numeric] = None,
        not_in: Optional[List[Union[Numeric, str, bool]]] = None,
    ):
        self.column_name = column_name
        super().__init__(
            column_name=column_name,
            eq=eq,
            gt=gt,
            gte=gte,
            is_in=is_in,
            lt=lt,
            lte=lte,
            not_eq=not_eq,
            not_in=not_in,
        )

    def groups(self) -> Dict[str, str]:
        return {
            GroupingTypes.ByFeature.id: self.column_name,
        }

    def check(self):
        result = TestResult(name=self.name, description="The test was not launched", status=TestResult.SKIPPED)
        # features_stats = self.metric.get_result().features_stats.get_all_features()

        # if self.column_name not in features_stats:
        #     result.mark_as_fail(f"Feature '{self.column_name}' was not found")
        #     return result

        result = super().check()

        if self.value is None:
            result.mark_as_error(f"No value for the feature '{self.column_name}'")
            return result

        return result


class TestColumnValueMin(BaseFeatureDataQualityMetricsTest):
    name = "Min Value"

    def get_condition(self) -> TestValueCondition:
        if self.condition.has_condition():
            return self.condition

        ref_features_stats = self.metric.get_result().reference_characteristics
        if ref_features_stats is not None:
            if not isinstance(ref_features_stats, NumericCharacteristics):
                raise ValueError(f"{self.column_name} should be numerical or bool")
            min_value = ref_features_stats.min
            return TestValueCondition(gte=min_value)
        raise ValueError("Neither required test parameters nor reference data has been provided.")

    def calculate_value_for_test(self) -> Optional[Union[Numeric, bool]]:
        features_stats = self.metric.get_result().current_characteristics
        if not isinstance(features_stats, NumericCharacteristics):
            raise ValueError(f"{self.column_name} should be numerical or bool")
        min_value = features_stats.min
        return min_value

    def get_description(self, value: Numeric) -> str:
        return f"The minimum value of the column **{self.column_name}** is {value} The test threshold is {self.get_condition()}."


@default_renderer(wrap_type=TestColumnValueMin)
class TestColumnValueMinRenderer(TestRenderer):
    def render_html(self, obj: TestColumnValueMin) -> TestHtmlInfo:
        column_name = obj.column_name
        info = super().render_html(obj)
        curr_distr = obj.metric.get_result().plot_data.bins_for_hist["current"]
        ref_distr = None
        if "reference" in obj.metric.get_result().plot_data.bins_for_hist.keys():
            ref_distr = obj.metric.get_result().plot_data.bins_for_hist["reference"]
        fig = plot_distr(hist_curr=curr_distr, hist_ref=ref_distr, color_options=self.color_options)
        fig = plot_check(fig, obj.get_condition(), color_options=self.color_options)
        current_characteristics = obj.metric.get_result().current_characteristics
        if not isinstance(current_characteristics, NumericCharacteristics):
            raise ValueError(f"{column_name} should be numerical or bool")
        min_value = current_characteristics.min

        if min_value is not None:
            fig = plot_metric_value(fig, float(min_value), f"current {column_name} min value")
        info.with_details(f"Min Value {column_name}", plotly_figure(title="", figure=fig))
        return info


class TestColumnValueMax(BaseFeatureDataQualityMetricsTest):
    name = "Max Value"

    def get_condition(self) -> TestValueCondition:
        if self.condition.has_condition():
            return self.condition
        ref_features_stats = self.metric.get_result().reference_characteristics
        if ref_features_stats is not None:
            if not isinstance(ref_features_stats, NumericCharacteristics):
                raise ValueError(f"{self.column_name} should be numerical or bool")
            max_value = ref_features_stats.max
            return TestValueCondition(lte=max_value)
        raise ValueError("Neither required test parameters nor reference data has been provided.")

    def calculate_value_for_test(self) -> Optional[Union[Numeric, bool]]:
        features_stats = self.metric.get_result().current_characteristics
        if not isinstance(features_stats, NumericCharacteristics):
            raise ValueError(f"{self.column_name} should be numerical or bool")
        max_value = features_stats.max
        if isinstance(max_value, str):
            raise ValueError(f"{self.column_name} should be numerical or bool")
        return max_value

    def get_description(self, value: Numeric) -> str:
        return f"The maximum value of the column **{self.column_name}** is {value}. The test threshold is {self.get_condition()}."


@default_renderer(wrap_type=TestColumnValueMax)
class TestColumnValueMaxRenderer(TestRenderer):
    def render_html(self, obj: TestColumnValueMax) -> TestHtmlInfo:
        column_name = obj.column_name
        info = super().render_html(obj)
        curr_distr = obj.metric.get_result().plot_data.bins_for_hist["current"]
        ref_distr = None
        if "reference" in obj.metric.get_result().plot_data.bins_for_hist.keys():
            ref_distr = obj.metric.get_result().plot_data.bins_for_hist["reference"]
        fig = plot_distr(hist_curr=curr_distr, hist_ref=ref_distr, color_options=self.color_options)
        fig = plot_check(fig, obj.get_condition(), color_options=self.color_options)
        current_characteristics = obj.metric.get_result().current_characteristics
        if not isinstance(current_characteristics, NumericCharacteristics):
            raise ValueError(f"{column_name} should be numerical or bool")
        max_value = current_characteristics.max

        if max_value is not None:
            fig = plot_metric_value(fig, float(max_value), f"current {column_name} max value")
        info.with_details(f"Max Value {column_name}", plotly_figure(title="", figure=fig))
        return info


class TestColumnValueMean(BaseFeatureDataQualityMetricsTest):
    name = "Mean Value"

    def get_condition(self) -> TestValueCondition:
        if self.condition.has_condition():
            return self.condition
        ref_features_stats = self.metric.get_result().reference_characteristics
        if ref_features_stats is not None:
            if not isinstance(ref_features_stats, NumericCharacteristics):
                raise ValueError(f"{self.column_name} should be numerical or bool")
            return TestValueCondition(eq=approx(ref_features_stats.mean, 0.1))
        raise ValueError("Neither required test parameters nor reference data has been provided.")

    def calculate_value_for_test(self) -> Optional[Numeric]:
        features_stats = self.metric.get_result().current_characteristics
        if not isinstance(features_stats, NumericCharacteristics):
            raise ValueError(f"{self.column_name} should be numerical or bool")
        return features_stats.mean

    def get_description(self, value: Numeric) -> str:
        return f"The mean value of the column **{self.column_name}** is {value:.3g}. The test threshold is {self.get_condition()}."


@default_renderer(wrap_type=TestColumnValueMean)
class TestColumnValueMeanRenderer(TestRenderer):
    def render_html(self, obj: TestColumnValueMean) -> TestHtmlInfo:
        column_name = obj.column_name
        info = super().render_html(obj)
        curr_distr = obj.metric.get_result().plot_data.bins_for_hist["current"]
        ref_distr = None
        if "reference" in obj.metric.get_result().plot_data.bins_for_hist.keys():
            ref_distr = obj.metric.get_result().plot_data.bins_for_hist["reference"]
        fig = plot_distr(hist_curr=curr_distr, hist_ref=ref_distr, color_options=self.color_options)
        fig = plot_check(fig, obj.get_condition(), color_options=self.color_options)
        current_characteristics = obj.metric.get_result().current_characteristics
        if not isinstance(current_characteristics, NumericCharacteristics):
            raise ValueError(f"{column_name} should be numerical or bool")
        mean_value = current_characteristics.mean

        if mean_value is not None:
            fig = plot_metric_value(fig, mean_value, f"current {column_name} mean value")
        info.with_details(f"Mean Value {column_name}", plotly_figure(title="", figure=fig))
        return info


class TestColumnValueMedian(BaseFeatureDataQualityMetricsTest):
    name = "Median Value"

    def get_condition(self) -> TestValueCondition:
        if self.condition.has_condition():
            return self.condition
        ref_features_stats = self.metric.get_result().reference_characteristics
        if ref_features_stats is not None:
            if not isinstance(ref_features_stats, NumericCharacteristics):
                raise ValueError(f"{self.column_name} should be numerical or bool")
            return TestValueCondition(eq=approx(ref_features_stats.p50, 0.1))
        raise ValueError("Neither required test parameters nor reference data has been provided.")

    def calculate_value_for_test(self) -> Optional[Numeric]:
        features_stats = self.metric.get_result().current_characteristics
        if not isinstance(features_stats, NumericCharacteristics):
            raise ValueError(f"{self.column_name} should be numerical or bool")
        return features_stats.p50

    def get_description(self, value: Numeric) -> str:
        return f"The median value of the column **{self.column_name}** is {value:.3g}. The test threshold is {self.get_condition()}."


@default_renderer(wrap_type=TestColumnValueMedian)
class TestColumnValueMedianRenderer(TestRenderer):
    def render_html(self, obj: TestColumnValueMedian) -> TestHtmlInfo:
        column_name = obj.column_name
        info = super().render_html(obj)
        curr_distr = obj.metric.get_result().plot_data.bins_for_hist["current"]
        ref_distr = None

        if "reference" in obj.metric.get_result().plot_data.bins_for_hist.keys():
            ref_distr = obj.metric.get_result().plot_data.bins_for_hist["reference"]

        fig = plot_distr(hist_curr=curr_distr, hist_ref=ref_distr, color_options=self.color_options)
        fig = plot_check(fig, obj.get_condition(), color_options=self.color_options)
        current_characteristics = obj.metric.get_result().current_characteristics
        if not isinstance(current_characteristics, NumericCharacteristics):
            raise ValueError(f"{column_name} should be numerical or bool")
        percentile_50 = current_characteristics.p50

        if percentile_50 is not None:
            fig = plot_metric_value(fig, percentile_50, f"current {column_name} median value")
        info.with_details(f"Median Value {column_name}", plotly_figure(title="", figure=fig))
        return info


class TestColumnValueStd(BaseFeatureDataQualityMetricsTest):
    name = "Standard Deviation (SD)"

    def get_condition(self) -> TestValueCondition:
        if self.condition.has_condition():
            return self.condition
        ref_features_stats = self.metric.get_result().reference_characteristics
        if ref_features_stats is not None:
            if not isinstance(ref_features_stats, NumericCharacteristics):
                raise ValueError(f"{self.column_name} should be numerical or bool")
            return TestValueCondition(eq=approx(ref_features_stats.std, 0.1))
        raise ValueError("Neither required test parameters nor reference data has been provided.")

    def calculate_value_for_test(self) -> Optional[Numeric]:
        features_stats = self.metric.get_result().current_characteristics
        if not isinstance(features_stats, NumericCharacteristics):
            raise ValueError(f"{self.column_name} should be numerical or bool")
        return features_stats.std

    def get_description(self, value: Numeric) -> str:
        return (
            f"The standard deviation of the column **{self.column_name}** is {value:.3g}. "
            f"The test threshold is {self.get_condition()}."
        )


@default_renderer(wrap_type=TestColumnValueStd)
class TestColumnValueStdRenderer(TestRenderer):
    def render_html(self, obj: TestColumnValueStd) -> TestHtmlInfo:
        column_name = obj.column_name
        info = super().render_html(obj)
        curr_distr = obj.metric.get_result().plot_data.bins_for_hist["current"]
        ref_distr = None
        if "reference" in obj.metric.get_result().plot_data.bins_for_hist.keys():
            ref_distr = obj.metric.get_result().plot_data.bins_for_hist["reference"]
        fig = plot_distr(hist_curr=curr_distr, hist_ref=ref_distr, color_options=self.color_options)
        info.with_details(f"Std Value {column_name}", plotly_figure(title="", figure=fig))
        return info


class TestNumberOfUniqueValues(BaseFeatureDataQualityMetricsTest):
    name = "Number of Unique Values"

    def get_condition(self) -> TestValueCondition:
        if self.condition.has_condition():
            return self.condition

        reference_features_stats = self.metric.get_result().reference_characteristics
        if reference_features_stats is not None:
            unique_count = reference_features_stats.unique
            return TestValueCondition(eq=approx(unique_count, relative=0.1))
        return TestValueCondition(gt=1)

    def calculate_value_for_test(self) -> Optional[Numeric]:
        features_stats = self.metric.get_result().current_characteristics
        return features_stats.unique

    def get_description(self, value: Numeric) -> str:
        return (
            f"The number of the unique values in the column **{self.column_name}** is {value}. "
            f"The test threshold is {self.get_condition()}."
        )


@default_renderer(wrap_type=TestNumberOfUniqueValues)
class TestNumberOfUniqueValuesRenderer(TestRenderer):
    def render_html(self, obj: TestNumberOfUniqueValues) -> TestHtmlInfo:
        info = super().render_html(obj)
        column_name = obj.column_name
        counts_data = obj.metric.get_result().plot_data.counts_of_values
        if counts_data is not None:
            curr_df = counts_data["current"]
            ref_df = None
            if "reference" in counts_data.keys():
                ref_df = counts_data["reference"]
            info.details = plot_value_counts_tables_ref_curr(column_name, curr_df, ref_df, "num_of_unique_vals")

        return info


class TestUniqueValuesShare(BaseFeatureDataQualityMetricsTest):
    name = "Share of Unique Values"

    def get_condition(self) -> TestValueCondition:
        if self.condition.has_condition():
            return self.condition

        reference_features_stats = self.metric.get_result().reference_characteristics
        if reference_features_stats is not None:
            unique_percentage = reference_features_stats.unique_percentage

            if unique_percentage is not None:
                return TestValueCondition(eq=approx(unique_percentage / 100.0, relative=0.1))

        raise ValueError("Neither required test parameters nor reference data has been provided.")

    def calculate_value_for_test(self) -> Optional[Numeric]:
        features_stats = self.metric.get_result().current_characteristics
        unique_percentage = features_stats.unique_percentage

        if unique_percentage is None:
            return None

        return unique_percentage / 100.0

    def get_description(self, value: Numeric) -> str:
        return (
            f"The share of the unique values in the column **{self.column_name}** is {value:.3}. "
            f"The test threshold is {self.get_condition()}."
        )


@default_renderer(wrap_type=TestUniqueValuesShare)
class TestUniqueValuesShareRenderer(TestRenderer):
    def render_html(self, obj: TestUniqueValuesShare) -> TestHtmlInfo:
        info = super().render_html(obj)
        column_name = obj.column_name
        counts_data = obj.metric.get_result().plot_data.counts_of_values
        if counts_data is not None:
            curr_df = counts_data["current"]
            ref_df = None
            if "reference" in counts_data.keys():
                ref_df = counts_data["reference"]
            info.details = plot_value_counts_tables_ref_curr(column_name, curr_df, ref_df, "unique_vals_sare")

        return info


class TestMostCommonValueShare(BaseFeatureDataQualityMetricsTest):
    name = "Share of the Most Common Value"

    def get_condition(self) -> TestValueCondition:
        if self.condition.has_condition():
            return self.condition

        reference_features_stats = self.metric.get_result().reference_characteristics
        if reference_features_stats is not None:
            most_common_percentage = reference_features_stats.most_common_percentage

            if most_common_percentage is not None:
                return TestValueCondition(eq=approx(most_common_percentage / 100.0, relative=0.1))

        return TestValueCondition(lt=0.8)

    def calculate_value_for_test(self) -> Optional[Numeric]:
        features_stats = self.metric.get_result().current_characteristics
        most_common_percentage = features_stats.most_common_percentage

        if most_common_percentage is None:
            return None

        return most_common_percentage / 100.0

    def get_description(self, value: Numeric) -> str:
        counts_data = self.metric.get_result().plot_data.counts_of_values
        if counts_data is None:
            raise ValueError("counts_of_values should be provided")
        most_common_value = counts_data["current"].iloc[0, 0]
        return (
            f"The most common value in the column **{self.column_name}** is {most_common_value}. "
            f"Its share is {value:.3g}. "
            f"The test threshold is {self.get_condition()}."
        )


@default_renderer(wrap_type=TestMostCommonValueShare)
class TestMostCommonValueShareRenderer(TestRenderer):
    def render_json(self, obj: TestMostCommonValueShare) -> dict:
        base = super().render_json(obj)
        base["parameters"]["condition"] = obj.get_condition().as_dict()
        base["parameters"]["column_name"] = obj.column_name
        base["parameters"]["share_most_common_value"] = obj.value
        return base

    def render_html(self, obj: TestMostCommonValueShare) -> TestHtmlInfo:
        info = super().render_html(obj)
        column_name = obj.column_name

        if column_name is None:
            raise ValueError("column_name should be present")

        counts_data = obj.metric.get_result().plot_data.counts_of_values
        if counts_data is not None:
            curr_df = counts_data["current"]
            ref_df = None
            if "reference" in counts_data.keys():
                ref_df = counts_data["reference"]
            additional_plots = plot_value_counts_tables_ref_curr(column_name, curr_df, ref_df, "most_common_value_sare")
            info.details = additional_plots
        return info


class TestAllColumnsMostCommonValueShare(BaseGenerator):
    """Creates most common value share tests for each column in the dataset"""

    def generate(self, columns_info: DatasetColumns) -> List[TestMostCommonValueShare]:
        return [TestMostCommonValueShare(column_name=name) for name in columns_info.get_all_columns_list()]


class TestMeanInNSigmas(Test):
    group = DATA_QUALITY_GROUP.id
    name = "Mean Value Stability"
    metric: ColumnSummaryMetric
    column_name: str
    n_sigmas: int

    def __init__(self, column_name: str, n_sigmas: int = 2):
        self.column_name = column_name
        self.n_sigmas = n_sigmas
        self.metric = ColumnSummaryMetric(column_name)

    def check(self):
        reference_feature_stats = self.metric.get_result().reference_characteristics
        features_stats = self.metric.get_result().current_characteristics

        if reference_feature_stats is None:
            test_result = TestResult.ERROR
            description = "Reference should be present"

        else:
            current_mean = features_stats.mean
            reference_mean = reference_feature_stats.mean
            reference_std = reference_feature_stats.std
            sigmas_value = reference_std * self.n_sigmas
            left_condition = reference_mean - sigmas_value
            right_condition = reference_mean + sigmas_value

            if left_condition < current_mean < right_condition:
                description = (
                    f"The mean value of the column **{self.column_name}** is {current_mean:.3g}."
                    f" The expected range is from {left_condition:.3g} to {right_condition:.3g}"
                )
                test_result = TestResult.SUCCESS

            else:
                description = (
                    f"The mean value of the column **{self.column_name}** is {current_mean:.3g}."
                    f" The expected range is from {left_condition:.3g} to {right_condition:.3g}"
                )
                test_result = TestResult.FAIL

        return TestResult(
            name=self.name,
            description=description,
            status=test_result,
            groups={GroupingTypes.ByFeature.id: self.column_name},
        )


@default_renderer(wrap_type=TestMeanInNSigmas)
class TestMeanInNSigmasRenderer(TestRenderer):
    def render_json(self, obj: TestMeanInNSigmas) -> dict:
        base = super().render_json(obj)
        metric_result = obj.metric.get_result()
        base["parameters"]["column_name"] = obj.column_name
        base["parameters"]["n_sigmas"] = obj.n_sigmas
        if not isinstance(metric_result.current_characteristics, NumericCharacteristics):
            raise ValueError(f"{obj.column_name} should be numerical or bool")
        base["parameters"]["current_mean"] = metric_result.current_characteristics.mean

        if metric_result.reference_characteristics is not None:
            if not isinstance(metric_result.reference_characteristics, NumericCharacteristics):
                raise ValueError(f"{obj.column_name} should be numerical or bool")
            base["parameters"]["reference_mean"] = metric_result.reference_characteristics.mean
            base["parameters"]["reference_std"] = metric_result.reference_characteristics.std
        return base

    def render_html(self, obj: TestMeanInNSigmas) -> TestHtmlInfo:
        column_name = obj.column_name
        metric_result = obj.metric.get_result()
        info = super().render_html(obj)

        if metric_result.reference_characteristics is None:
            return info

        if not isinstance(metric_result.reference_characteristics, NumericCharacteristics):
            raise ValueError(f"{column_name} should be numerical or bool")
        ref_mean = metric_result.reference_characteristics.mean
        ref_std = metric_result.reference_characteristics.std

        if ref_std is None or ref_mean is None:
            raise ValueError("No mean or std for reference")

        gt = ref_mean - obj.n_sigmas * ref_std
        lt = ref_mean + obj.n_sigmas * ref_std
        ref_condition = TestValueCondition(gt=gt, lt=lt)
        curr_distr = metric_result.plot_data.bins_for_hist["current"]
        ref_distr = None

        if "reference" in metric_result.plot_data.bins_for_hist.keys():
            ref_distr = metric_result.plot_data.bins_for_hist["reference"]

        fig = plot_distr(hist_curr=curr_distr, hist_ref=ref_distr, color_options=self.color_options)
        fig = plot_check(fig, ref_condition, color_options=self.color_options)
        if not isinstance(metric_result.current_characteristics, NumericCharacteristics):
            raise ValueError(f"{obj.column_name} should be numerical or bool")
        mean_value = metric_result.current_characteristics.mean

        if mean_value is not None:
            fig = plot_metric_value(fig, mean_value, f"current {column_name} mean value")

        info.with_details("", plotly_figure(title="", figure=fig))
        return info


class TestNumColumnsMeanInNSigmas(BaseGenerator):
    """Create tests of mean for all numeric columns"""

    def generate(self, columns_info: DatasetColumns) -> List[TestMeanInNSigmas]:
        return [TestMeanInNSigmas(column_name=name, n_sigmas=2) for name in columns_info.num_feature_names]


class TestValueRange(Test):
    group = DATA_QUALITY_GROUP.id
    name = "Value Range"
    metric: ColumnValueRangeMetric
    column: str
    left: Optional[float]
    right: Optional[float]

    def __init__(
        self,
        column_name: str,
        left: Optional[float] = None,
        right: Optional[float] = None,
    ):
        self.column_name = column_name
        self.left = left
        self.right = right
        self.metric = ColumnValueRangeMetric(column_name=column_name, left=left, right=right)

    def check(self):
        number_not_in_range = self.metric.get_result().current.number_not_in_range

        if number_not_in_range > 0:
            description = f"The column **{self.column_name}** has values out of range."
            test_result = TestResult.FAIL
        else:
            description = f"All values in the column **{self.column_name}** are within range"
            test_result = TestResult.SUCCESS

        return TestResult(
            name=self.name,
            description=description,
            status=test_result,
            groups={GroupingTypes.ByFeature.id: self.column_name},
        )


@default_renderer(wrap_type=TestValueRange)
class TestValueRangeRenderer(TestRenderer):
    def render_html(self, obj: TestValueRange) -> TestHtmlInfo:
        column_name = obj.column_name
        metric_result = obj.metric.get_result()
        condition_ = TestValueCondition(gt=metric_result.left, lt=metric_result.right)
        info = super().render_html(obj)
        fig = get_distribution_plot_figure(
            current_distribution=metric_result.current_distribution,
            reference_distribution=metric_result.reference_distribution,
            color_options=self.color_options,
        )
        fig = plot_check(fig, condition_, color_options=self.color_options)
        info.with_details(f"Value Range {column_name}", plotly_figure(title="", figure=fig))
        return info


class BaseDataQualityValueRangeMetricsTest(BaseCheckValueTest, ABC):
    group = DATA_QUALITY_GROUP.id
    metric: ColumnValueRangeMetric
    column: str
    left: Optional[float]
    right: Optional[float]

    def __init__(
        self,
        column_name: str,
        left: Optional[float] = None,
        right: Optional[float] = None,
        eq: Optional[Numeric] = None,
        gt: Optional[Numeric] = None,
        gte: Optional[Numeric] = None,
        is_in: Optional[List[Union[Numeric, str, bool]]] = None,
        lt: Optional[Numeric] = None,
        lte: Optional[Numeric] = None,
        not_eq: Optional[Numeric] = None,
        not_in: Optional[List[Union[Numeric, str, bool]]] = None,
    ):
        self.column_name = column_name
        self.left = left
        self.right = right
        self.metric = ColumnValueRangeMetric(column_name=column_name, left=left, right=right)

        super().__init__(eq=eq, gt=gt, gte=gte, is_in=is_in, lt=lt, lte=lte, not_eq=not_eq, not_in=not_in)

    def groups(self) -> Dict[str, str]:
        return {GroupingTypes.ByFeature.id: self.column_name}


class TestNumberOfOutRangeValues(BaseDataQualityValueRangeMetricsTest):
    name = "Number of Out-of-Range Values "

    def get_condition(self) -> TestValueCondition:
        if self.condition.has_condition():
            return self.condition
        return TestValueCondition(eq=approx(0))

    def calculate_value_for_test(self) -> Numeric:
        return self.metric.get_result().current.number_not_in_range

    def get_description(self, value: Numeric) -> str:
        return (
            f"The number of values out of range in the column **{self.column_name}** is {value}. "
            f" The test threshold is {self.get_condition()}."
        )


@default_renderer(wrap_type=TestNumberOfOutRangeValues)
class TestNumberOfOutRangeValuesRenderer(TestRenderer):
    def render_html(self, obj: TestNumberOfOutRangeValues) -> TestHtmlInfo:
        column_name = obj.column_name
        metric_result = obj.metric.get_result()
        info = super().render_html(obj)
        fig = get_distribution_plot_figure(
            current_distribution=metric_result.current_distribution,
            reference_distribution=metric_result.reference_distribution,
            color_options=self.color_options,
        )
        fig = plot_check(fig, obj.condition, color_options=self.color_options)
        info.with_details(f"Number Out of Range for {column_name}", plotly_figure(title="", figure=fig))
        return info


class TestShareOfOutRangeValues(BaseDataQualityValueRangeMetricsTest):
    name = "Share of Out-of-Range Values"

    def get_condition(self) -> TestValueCondition:
        if self.condition.has_condition():
            return self.condition
        return TestValueCondition(eq=approx(0))

    def calculate_value_for_test(self) -> Numeric:
        return self.metric.get_result().current.share_not_in_range

    def get_description(self, value: Numeric) -> str:
        current_result = self.metric.get_result().current
        return (
            f"The share of values out of range in the column **{self.column_name}** is {value:.3g} "
            f"({current_result.number_not_in_range} out of {current_result.number_of_values}). "
            f" The test threshold is {self.get_condition()}."
        )


@default_renderer(wrap_type=TestShareOfOutRangeValues)
class TestShareOfOutRangeValuesRenderer(TestRenderer):
    def render_json(self, obj: TestShareOfOutRangeValues) -> dict:
        base = super().render_json(obj)
        base["parameters"]["condition"] = obj.get_condition().as_dict()
        base["parameters"]["left"] = obj.left
        base["parameters"]["right"] = obj.right
        base["parameters"]["share_not_in_range"] = obj.value
        return base

    def render_html(self, obj: TestShareOfOutRangeValues) -> TestHtmlInfo:
        column_name = obj.column_name
        metric_result = obj.metric.get_result()
        info = super().render_html(obj)
        fig = get_distribution_plot_figure(
            current_distribution=metric_result.current_distribution,
            reference_distribution=metric_result.reference_distribution,
            color_options=self.color_options,
        )
        fig = plot_check(fig, obj.condition, color_options=self.color_options)
        info.with_details(f"Share Out of Range for {column_name}", plotly_figure(title="", figure=fig))
        return info


class TestNumColumnsOutOfRangeValues(BaseGenerator):
    """Creates share of out of range values tests for all numeric columns"""

    def generate(self, columns_info: DatasetColumns) -> List[TestShareOfOutRangeValues]:
        return [TestShareOfOutRangeValues(column_name=name) for name in columns_info.num_feature_names]


class TestValueList(Test):
    group = DATA_QUALITY_GROUP.id
    name = "Out-of-List Values"
    metric: ColumnValueListMetric
    column_name: str
    values: Optional[list]

    def __init__(self, column_name: str, values: Optional[list] = None):
        self.column_name = column_name
        self.values = values
        self.metric = ColumnValueListMetric(column_name=column_name, values=values)

    def check(self):
        metric_result = self.metric.get_result()

        if metric_result.current.number_not_in_list > 0:
            test_result = TestResult.FAIL
            description = f"The column **{self.column_name}** has values out of list."

        else:
            test_result = TestResult.SUCCESS
            description = f"All values in the column **{self.column_name}** are in the list."

        return TestResult(
            name=self.name,
            description=description,
            status=test_result,
            groups={GroupingTypes.ByFeature.id: self.column_name},
        )


@default_renderer(wrap_type=TestValueList)
class TestValueListRenderer(TestRenderer):
    def render_json(self, obj: TestValueList) -> dict:
        base = super().render_json(obj)
        base["parameters"]["column_name"] = obj.column_name
        base["parameters"]["values"] = obj.values
        base["parameters"]["number_not_in_list"] = obj.metric.get_result().current.number_not_in_list
        return base

    def render_html(self, obj: TestValueList) -> TestHtmlInfo:
        info = super().render_html(obj)
        metric_result = obj.metric.get_result()
        column_name = metric_result.column_name
        values = metric_result.values
        curr_df = pd.DataFrame(metric_result.current.values_in_list.items(), columns=["x", "count"])

        if metric_result.reference is not None:
            ref_df = pd.DataFrame(metric_result.reference.values_in_list.items(), columns=["x", "count"])

        else:
            ref_df = None

        additional_plots = plot_value_counts_tables(column_name, values, curr_df, ref_df, "value_list")
        info.details = additional_plots
        return info


class BaseDataQualityValueListMetricsTest(BaseCheckValueTest, ABC):
    group = DATA_QUALITY_GROUP.id
    metric: ColumnValueListMetric
    column_name: str
    values: Optional[list]

    def __init__(
        self,
        column_name: str,
        values: Optional[list] = None,
        eq: Optional[Numeric] = None,
        gt: Optional[Numeric] = None,
        gte: Optional[Numeric] = None,
        is_in: Optional[List[Union[Numeric, str, bool]]] = None,
        lt: Optional[Numeric] = None,
        lte: Optional[Numeric] = None,
        not_eq: Optional[Numeric] = None,
        not_in: Optional[List[Union[Numeric, str, bool]]] = None,
    ):
        self.column_name = column_name
        self.values = values
        super().__init__(eq=eq, gt=gt, gte=gte, is_in=is_in, lt=lt, lte=lte, not_eq=not_eq, not_in=not_in)
        self.metric = ColumnValueListMetric(column_name=column_name, values=values)

    def groups(self) -> Dict[str, str]:
        return {GroupingTypes.ByFeature.id: self.column_name}


class TestNumberOfOutListValues(BaseDataQualityValueListMetricsTest):
    name = "Number Out-of-List Values"

    def get_condition(self) -> TestValueCondition:
        if self.condition.has_condition():
            return self.condition
        return TestValueCondition(eq=approx(0))

    def calculate_value_for_test(self) -> Numeric:
        return self.metric.get_result().current.number_not_in_list

    def get_description(self, value: Numeric) -> str:
        return (
            f"The number of values out of list in the column **{self.column_name}** is {value}. "
            f"The test threshold is {self.get_condition()}."
        )


@default_renderer(wrap_type=TestNumberOfOutListValues)
class TestNumberOfOutListValuesRenderer(TestRenderer):
    def render_html(self, obj: TestNumberOfOutListValues) -> TestHtmlInfo:
        info = super().render_html(obj)
        metric_result = obj.metric.get_result()
        column_name = metric_result.column_name
        values = metric_result.values
        curr_df = pd.DataFrame(metric_result.current.values_in_list.items(), columns=["x", "count"])

        if metric_result.reference is not None:
            ref_df = pd.DataFrame(metric_result.reference.values_in_list.items(), columns=["x", "count"])

        else:
            ref_df = None

        additional_plots = plot_value_counts_tables(column_name, values, curr_df, ref_df, "number_value_list")
        info.details = additional_plots
        return info


class TestShareOfOutListValues(BaseDataQualityValueListMetricsTest):
    name = "Share of Out-of-List Values"

    def get_condition(self) -> TestValueCondition:
        if self.condition.has_condition():
            return self.condition
        return TestValueCondition(eq=approx(0))

    def calculate_value_for_test(self) -> Numeric:
        return self.metric.get_result().current.share_not_in_list

    def get_description(self, value: Numeric) -> str:
        metric_result = self.metric.get_result()
        number_not_in_range = metric_result.current.number_not_in_list
        rows_count = metric_result.current.rows_count
        return (
            f"The share of values out of list in the column **{self.column_name}** is {value:.3g} "
            f"({number_not_in_range} out of {rows_count}). "
            f"The test threshold is {self.get_condition()}."
        )


class TestCatColumnsOutOfListValues(BaseGenerator):
    """Create share of out of list values tests for category columns"""

    def generate(self, columns_info: DatasetColumns) -> List[TestShareOfOutListValues]:
        return [TestShareOfOutListValues(column_name=name) for name in columns_info.cat_feature_names]


class TestValueQuantile(BaseCheckValueTest):
    group = DATA_QUALITY_GROUP.id
    name = "Quantile Value"
    metric: ColumnQuantileMetric
    column_name: str
    quantile: float

    def __init__(
        self,
        column_name: str,
        quantile: float,
        eq: Optional[Numeric] = None,
        gt: Optional[Numeric] = None,
        gte: Optional[Numeric] = None,
        is_in: Optional[List[Union[Numeric, str, bool]]] = None,
        lt: Optional[Numeric] = None,
        lte: Optional[Numeric] = None,
        not_eq: Optional[Numeric] = None,
        not_in: Optional[List[Union[Numeric, str, bool]]] = None,
    ):
        self.column_name = column_name
        self.quantile = quantile
        super().__init__(eq=eq, gt=gt, gte=gte, is_in=is_in, lt=lt, lte=lte, not_eq=not_eq, not_in=not_in)
        self.metric = ColumnQuantileMetric(column_name=column_name, quantile=quantile)

    def groups(self) -> Dict[str, str]:
        return {GroupingTypes.ByFeature.id: self.column_name}

    def get_condition(self) -> TestValueCondition:
        if self.condition.has_condition():
            return self.condition

        reference_value = self.metric.get_result().reference

        if reference_value is not None:
            return TestValueCondition(eq=approx(reference_value, 0.1))

        raise ValueError("Neither required test parameters nor reference data has been provided.")

    def calculate_value_for_test(self) -> Numeric:
        return self.metric.get_result().current

    def get_description(self, value: Numeric) -> str:
        return (
            f"The {self.quantile} quantile value of the column **{self.column_name}** is {value:.3g}. "
            f"The test threshold is {self.get_condition()}."
        )


@default_renderer(wrap_type=TestValueQuantile)
class TestValueQuantileRenderer(TestRenderer):
    def render_html(self, obj: TestValueQuantile) -> TestHtmlInfo:
        info = super().render_html(obj)
        metric_result = obj.metric.get_result()
        column_name = metric_result.column_name
        fig = get_distribution_plot_figure(
            current_distribution=metric_result.current_distribution,
            reference_distribution=metric_result.reference_distribution,
            color_options=self.color_options,
        )
        fig = plot_check(fig, obj.get_condition(), color_options=self.color_options)
        fig = plot_metric_value(
            fig, obj.metric.get_result().current, f"current {column_name} {metric_result.quantile} quantile"
        )
        info.with_details("", plotly_figure(title="", figure=fig))
        return info


@default_renderer(wrap_type=TestShareOfOutListValues)
class TestShareOfOutListValuesRenderer(TestRenderer):
    def render_json(self, obj: TestShareOfOutListValues) -> dict:
        base = super().render_json(obj)
        base["parameters"]["condition"] = obj.get_condition().as_dict()
        base["parameters"]["values"] = obj.values
        base["parameters"]["share_not_in_list"] = obj.value
        return base

    def render_html(self, obj: TestShareOfOutListValues) -> TestHtmlInfo:
        info = super().render_html(obj)
        metric_result = obj.metric.get_result()
        column_name = metric_result.column_name
        values = metric_result.values
        curr_df = pd.DataFrame(metric_result.current.values_in_list.items(), columns=["x", "count"])

        if metric_result.reference is not None:
            ref_df = pd.DataFrame(metric_result.reference.values_in_list.items(), columns=["x", "count"])

        else:
            ref_df = None

        additional_plots = plot_value_counts_tables(column_name, values, curr_df, ref_df, "share_value_list")
        info.details = additional_plots
        return info<|MERGE_RESOLUTION|>--- conflicted
+++ resolved
@@ -65,17 +65,8 @@
     name = "Test number of conflicts in target"
     metric: DataQualityStabilityMetric
 
-<<<<<<< HEAD
     def __init__(self):
         self.metric = DataQualityStabilityMetrics()
-=======
-    def __init__(self, metric: Optional[DataQualityStabilityMetric] = None):
-        if metric is not None:
-            self.metric = metric
-
-        else:
-            self.metric = DataQualityStabilityMetric()
->>>>>>> 5e180d16
 
     def check(self):
         metric_result = self.metric.get_result()
@@ -100,17 +91,8 @@
     name = "Test number of conflicts in prediction"
     metric: DataQualityStabilityMetric
 
-<<<<<<< HEAD
     def __init__(self):
         self.metric = DataQualityStabilityMetrics()
-=======
-    def __init__(self, metric: Optional[DataQualityStabilityMetric] = None):
-        if metric is not None:
-            self.metric = metric
-
-        else:
-            self.metric = DataQualityStabilityMetric()
->>>>>>> 5e180d16
 
     def check(self):
         metric_result = self.metric.get_result()
