--- conflicted
+++ resolved
@@ -484,11 +484,7 @@
     _conf_matrix: ClassificationConfusionMatrix
     label: Label
     probas_threshold: Optional[float] = None
-<<<<<<< HEAD
-    k: Optional[Union[float, int]] = None
-=======
     k: Optional[int] = None
->>>>>>> 4470ecf2
 
     def __init__(
         self,
