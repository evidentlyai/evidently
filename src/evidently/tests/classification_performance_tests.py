import abc
from abc import ABC
from typing import Any
from typing import List
from typing import Optional
from typing import Union

from evidently.calculations.classification_performance import DatasetClassificationQuality
from evidently.metrics.base_metric import Metric
from evidently.metrics.classification_performance.classification_dummy_metric import ClassificationDummyMetric
from evidently.metrics.classification_performance.classification_quality_metric import ClassificationConfusionMatrix
from evidently.metrics.classification_performance.classification_quality_metric import ClassificationQualityMetric
from evidently.metrics.classification_performance.classification_quality_metric import ClassificationQualityMetricResult
from evidently.metrics.classification_performance.quality_by_class_metric import ClassificationQualityByClass
from evidently.metrics.classification_performance.roc_curve_metric import ClassificationRocCurve
from evidently.metrics.classification_performance_metrics import ClassificationPerformanceResults
from evidently.metrics.classification_performance_metrics import DatasetClassificationPerformanceMetrics
from evidently.renderers.base_renderer import TestHtmlInfo
from evidently.renderers.base_renderer import TestRenderer
from evidently.renderers.base_renderer import default_renderer
from evidently.renderers.html_widgets import TabData
from evidently.renderers.html_widgets import get_roc_auc_tab_data
from evidently.renderers.html_widgets import plotly_figure
from evidently.renderers.html_widgets import widget_tabs
from evidently.tests.base_test import BaseCheckValueTest
from evidently.tests.base_test import GroupData
from evidently.tests.base_test import GroupingTypes
from evidently.tests.base_test import TestValueCondition
from evidently.tests.utils import approx
from evidently.tests.utils import plot_boxes
from evidently.tests.utils import plot_conf_mtrx
from evidently.tests.utils import plot_rates
from evidently.utils.types import Numeric

CLASSIFICATION_GROUP = GroupData("classification", "Classification", "")
GroupingTypes.TestGroup.add_value(CLASSIFICATION_GROUP)


class SimpleClassificationTest(BaseCheckValueTest):
    group = CLASSIFICATION_GROUP.id
    name: str
    metric: ClassificationQualityMetric
    dummy_metric: ClassificationDummyMetric

    def __init__(
        self,
        eq: Optional[Numeric] = None,
        gt: Optional[Numeric] = None,
        gte: Optional[Numeric] = None,
        is_in: Optional[List[Union[Numeric, str, bool]]] = None,
        lt: Optional[Numeric] = None,
        lte: Optional[Numeric] = None,
        not_eq: Optional[Numeric] = None,
        not_in: Optional[List[Union[Numeric, str, bool]]] = None,
<<<<<<< HEAD
        metric: Optional[ClassificationQualityMetric] = None,
    ):
        super().__init__(eq=eq, gt=gt, gte=gte, is_in=is_in, lt=lt, lte=lte, not_eq=not_eq, not_in=not_in)
        if metric is None:
            metric = ClassificationQualityMetric()
        self.dummy_metric = ClassificationDummyMetric()
        self.metric = metric
=======
    ):
        super().__init__(eq=eq, gt=gt, gte=gte, is_in=is_in, lt=lt, lte=lte, not_eq=not_eq, not_in=not_in)
        self.metric = ClassificationPerformanceMetrics()
>>>>>>> b8d67497

    def calculate_value_for_test(self) -> Optional[Any]:
        return self.get_value(self.metric.get_result().current)

    def get_condition(self) -> TestValueCondition:
        if self.condition.has_condition():
            return self.condition
        ref_metrics = self.metric.get_result().reference
        if ref_metrics is not None:
            return TestValueCondition(eq=approx(self.get_value(ref_metrics), relative=0.2))
        if self.get_value(self.dummy_metric.get_result().dummy) is None:
            raise ValueError("Neither required test parameters nor reference data has been provided.")
        return TestValueCondition(gt=self.get_value(self.dummy_metric.get_result().dummy))

    @abc.abstractmethod
    def get_value(self, result: DatasetClassificationQuality):
        raise NotImplementedError()


class SimpleClassificationTestTopK(SimpleClassificationTest, ABC):
    metric: ClassificationQualityMetric
    dummy_metric: ClassificationDummyMetric
    conf_matrix: ClassificationConfusionMatrix

    def __init__(
        self,
        threshold: Optional[float] = None,
        k: Optional[Union[float, int]] = None,
        eq: Optional[Numeric] = None,
        gt: Optional[Numeric] = None,
        gte: Optional[Numeric] = None,
        is_in: Optional[List[Union[Numeric, str, bool]]] = None,
        lt: Optional[Numeric] = None,
        lte: Optional[Numeric] = None,
        not_eq: Optional[Numeric] = None,
        not_in: Optional[List[Union[Numeric, str, bool]]] = None,
    ):
        super().__init__(
            eq=eq,
            gt=gt,
            gte=gte,
            is_in=is_in,
            lt=lt,
            lte=lte,
            not_eq=not_eq,
            not_in=not_in,
        )
<<<<<<< HEAD
        if k is not None and classification_threshold is not None:
            raise ValueError("Only one of classification_threshold or k should be given")
        self.k = k
        self.threshold = classification_threshold
        self.dummy_metric = ClassificationDummyMetric(k=self.k, threshold=self.threshold)
        self.metric = ClassificationQualityMetric(k=self.k, threshold=self.threshold)
        self.conf_matrix = ClassificationConfusionMatrix(k=self.k, threshold=self.threshold)
=======
        if k is not None and threshold is not None:
            raise ValueError("Only one of 'threshold' or 'k' should be given")

        if threshold is not None:
            self.metric = ClassificationPerformanceMetricsThreshold(threshold=threshold)

        elif k is not None:
            self.metric = ClassificationPerformanceMetricsTopK(k=k)

        self.k = k
        self.threshold = threshold
>>>>>>> b8d67497

    def calculate_value_for_test(self) -> Optional[Any]:
        return self.get_value(self.metric.get_result().current)

    def get_condition(self) -> TestValueCondition:
        if self.condition.has_condition():
            return self.condition
        result = self.metric.get_result()
        ref_metrics = result.reference
        if ref_metrics is not None:
            return TestValueCondition(eq=approx(self.get_value(ref_metrics), relative=0.2))
        dummy_result = self.dummy_metric.get_result().dummy
        if self.get_value(dummy_result) is None:
            raise ValueError("Neither required test parameters nor reference data has been provided.")
        return TestValueCondition(gt=self.get_value(dummy_result))


class TestAccuracyScore(SimpleClassificationTestTopK):
    name = "Accuracy Score"

    def get_value(self, result: DatasetClassificationQuality):
        return result.accuracy

    def get_description(self, value: Numeric) -> str:
        return f"The Accuracy Score is {value:.3g}. The test threshold is {self.get_condition()}"


@default_renderer(wrap_type=TestAccuracyScore)
class TestAccuracyScoreRenderer(TestRenderer):
    def render_json(self, obj: TestAccuracyScore) -> dict:
        base = super().render_json(obj)
        base["parameters"]["condition"] = obj.get_condition().as_dict()
        base["parameters"]["accuracy"] = obj.value
        return base

    def render_html(self, obj: TestAccuracyScore) -> TestHtmlInfo:
        info = super().render_html(obj)
        curr_matrix = obj.conf_matrix.get_result().current_matrix
        ref_matrix = obj.conf_matrix.get_result().reference_matrix
        fig = plot_conf_mtrx(curr_matrix, ref_matrix)
        info.with_details("Accuracy Score", plotly_figure(figure=fig, title=""))
        return info


class TestPrecisionScore(SimpleClassificationTestTopK):
    name = "Precision Score"

    def get_value(self, result: DatasetClassificationQuality):
        return result.precision

    def get_description(self, value: Numeric) -> str:
        return f"The Precision Score is {value:.3g}. The test threshold is {self.get_condition()}"


@default_renderer(wrap_type=TestPrecisionScore)
class TestPrecisionScoreRenderer(TestRenderer):
    def render_json(self, obj: TestPrecisionScore) -> dict:
        base = super().render_json(obj)
        base["parameters"]["condition"] = obj.get_condition().as_dict()
        base["parameters"]["precision"] = obj.value
        return base

    def render_html(self, obj: TestPrecisionScore) -> TestHtmlInfo:
        info = super().render_html(obj)
        curr_matrix = obj.conf_matrix.get_result().current_matrix
        ref_matrix = obj.conf_matrix.get_result().reference_matrix
        fig = plot_conf_mtrx(curr_matrix, ref_matrix)
        info.with_details("Precision Score", plotly_figure(figure=fig, title=""))
        return info


class TestF1Score(SimpleClassificationTestTopK):
    name = "F1 Score"

    def get_value(self, result: DatasetClassificationQuality):
        return result.f1

    def get_description(self, value: Numeric) -> str:
        return f"The F1 Score is {value:.3g}. The test threshold is {self.get_condition()}"


@default_renderer(wrap_type=TestF1Score)
class TestF1ScoreRenderer(TestRenderer):
    def render_json(self, obj: TestF1Score) -> dict:
        base = super().render_json(obj)
        base["parameters"]["condition"] = obj.get_condition().as_dict()
        base["parameters"]["f1"] = obj.value
        return base

    def render_html(self, obj: TestF1Score) -> TestHtmlInfo:
        info = super().render_html(obj)
        curr_matrix = obj.conf_matrix.get_result().current_matrix
        ref_matrix = obj.conf_matrix.get_result().reference_matrix
        fig = plot_conf_mtrx(curr_matrix, ref_matrix)
        info.with_details("F1 Score", plotly_figure(title="", figure=fig))
        return info


class TestRecallScore(SimpleClassificationTestTopK):
    name = "Recall Score"

    def get_value(self, result: DatasetClassificationQuality):
        return result.recall

    def get_description(self, value: Numeric) -> str:
        return f"The Recall Score is {value:.3g}. The test threshold is {self.get_condition()}"


@default_renderer(wrap_type=TestRecallScore)
class TestRecallScoreRenderer(TestRenderer):
    def render_json(self, obj: TestRecallScore) -> dict:
        base = super().render_json(obj)
        base["parameters"]["condition"] = obj.get_condition().as_dict()
        base["parameters"]["recall"] = obj.value
        return base

    def render_html(self, obj: TestRecallScore) -> TestHtmlInfo:
        info = super().render_html(obj)
        curr_matrix = obj.conf_matrix.get_result().current_matrix
        ref_matrix = obj.conf_matrix.get_result().reference_matrix
        fig = plot_conf_mtrx(curr_matrix, ref_matrix)
        info.with_details("Recall Score", plotly_figure(title="", figure=fig))
        return info


class TestRocAuc(SimpleClassificationTest):
    name = "ROC AUC Score"
    roc_curve: ClassificationRocCurve

    def __init__(
        self,
        eq: Optional[Numeric] = None,
        gt: Optional[Numeric] = None,
        gte: Optional[Numeric] = None,
        is_in: Optional[List[Union[Numeric, str, bool]]] = None,
        lt: Optional[Numeric] = None,
        lte: Optional[Numeric] = None,
        not_eq: Optional[Numeric] = None,
        not_in: Optional[List[Union[Numeric, str, bool]]] = None,
        metric: Optional[ClassificationQualityMetric] = None,
    ):
        super().__init__(
            eq=eq, gt=gt, gte=gte, is_in=is_in, lt=lt, lte=lte, not_eq=not_eq, not_in=not_in, metric=metric
        )
        self.roc_curve = ClassificationRocCurve()

    def get_value(self, result: DatasetClassificationQuality):
        return result.roc_auc

    def get_description(self, value: Numeric) -> str:
        if value is None:
            return "Not enough data to calculate ROC AUC. Consider providing probabilities instead of labels."
        else:
            return f"The ROC AUC Score is {value:.3g}. The test threshold is {self.get_condition()}"


@default_renderer(wrap_type=TestRocAuc)
class TestRocAucRenderer(TestRenderer):
    def render_json(self, obj: TestRocAuc) -> dict:
        base = super().render_json(obj)
        base["parameters"]["condition"] = obj.get_condition().as_dict()
        base["parameters"]["roc_auc"] = obj.value
        return base

    def render_html(self, obj: TestRocAuc) -> TestHtmlInfo:
        info = super().render_html(obj)
        curr_roc_curve = obj.roc_curve.get_result().current_roc_curve
        ref_roc_curve = obj.roc_curve.get_result().reference_roc_curve
        if curr_roc_curve is None:
            return info

        tab_data = get_roc_auc_tab_data(curr_roc_curve, ref_roc_curve, color_options=self.color_options)
        if len(tab_data) == 1:
            return info.with_details("ROC Curve", tab_data[0][1])
        tabs = [TabData(name, widget) for name, widget in tab_data]
        return info.with_details("", widget_tabs(title="", tabs=tabs))


class TestLogLoss(SimpleClassificationTest):
    name = "Logarithmic Loss"

    def get_condition(self) -> TestValueCondition:
        if self.condition.has_condition():
            return self.condition
        ref_metrics = self.metric.get_result().reference
        if ref_metrics is not None:
            return TestValueCondition(eq=approx(self.get_value(ref_metrics), relative=0.2))
        if self.get_value(self.dummy_metric.get_result().dummy) is None:
            raise ValueError("Neither required test parameters nor reference data has been provided.")
        return TestValueCondition(lt=self.get_value(self.dummy_metric.get_result().dummy))

    def get_value(self, result: DatasetClassificationQuality):
        return result.log_loss

    def get_description(self, value: Numeric) -> str:
        if value is None:
            return "Not enough data to calculate Logarithmic Loss. Consider providing probabilities instead of labels."
        else:
            return f"The Logarithmic Loss is {value:.3g}. The test threshold is {self.get_condition()}"


@default_renderer(wrap_type=TestLogLoss)
class TestLogLossRenderer(TestRenderer):
    def render_json(self, obj: TestLogLoss) -> dict:
        base = super().render_json(obj)
        base["parameters"]["condition"] = obj.get_condition().as_dict()
        base["parameters"]["log_loss"] = obj.value
        return base

    def render_html(self, obj: TestLogLoss) -> TestHtmlInfo:
        info = super().render_html(obj)
        result = obj.metric.get_result()

        curr_metrics = result.current.plot_data
        ref_metrics = None if result.reference is None else result.reference.plot_data

        if curr_metrics is not None:
            fig = plot_boxes(curr_for_plots=curr_metrics, ref_for_plots=ref_metrics, color_options=self.color_options)
            info.with_details("Logarithmic Loss", plotly_figure(title="", figure=fig))

        return info


class TestTPR(SimpleClassificationTestTopK):
    name = "True Positive Rate"

    def get_value(self, result: DatasetClassificationQuality):
        return result.tpr

    def get_description(self, value: Numeric) -> str:
        if value is None:
            return "This test is applicable only for binary classification"

        return f"The True Positive Rate is {value:.3g}. The test threshold is {self.get_condition()}"


@default_renderer(wrap_type=TestTPR)
class TestTPRRenderer(TestRenderer):
    def render_json(self, obj: TestTPR) -> dict:
        base = super().render_json(obj)
        base["parameters"]["condition"] = obj.get_condition().as_dict()
        base["parameters"]["tpr"] = obj.value
        return base

    def render_html(self, obj: TestF1Score) -> TestHtmlInfo:
        info = super().render_html(obj)
        curr_metrics = obj.metric.get_result().current
        ref_metrics = obj.metric.get_result().reference
        curr_rate_plots_data = curr_metrics.rate_plots_data
        ref_rate_plots_data = None

        if ref_metrics is not None:
            ref_rate_plots_data = ref_metrics.rate_plots_data

        if curr_rate_plots_data is not None:
            fig = plot_rates(
                curr_rate_plots_data=curr_rate_plots_data,
                ref_rate_plots_data=ref_rate_plots_data,
                color_options=self.color_options,
            )
            info.with_details("TPR", plotly_figure(title="", figure=fig))

        return info


class TestTNR(SimpleClassificationTestTopK):
    name = "True Negative Rate"

    def get_value(self, result: DatasetClassificationQuality):
        return result.tnr

    def get_description(self, value: Numeric) -> str:
        if value is None:
            return "This test is applicable only for binary classification"

        return f"The True Negative Rate is {value:.3g}. The test threshold is {self.get_condition()}"


@default_renderer(wrap_type=TestTNR)
class TestTNRRenderer(TestRenderer):
    def render_json(self, obj: TestTNR) -> dict:
        base = super().render_json(obj)
        base["parameters"]["condition"] = obj.get_condition().as_dict()
        base["parameters"]["tnr"] = obj.value
        return base

    def render_html(self, obj: TestF1Score) -> TestHtmlInfo:
        info = super().render_html(obj)
        curr_metrics = obj.metric.get_result().current
        ref_metrics = obj.metric.get_result().reference
        curr_rate_plots_data = curr_metrics.rate_plots_data
        ref_rate_plots_data = None
        if ref_metrics is not None:
            ref_rate_plots_data = ref_metrics.rate_plots_data
        if curr_rate_plots_data is not None:
            fig = plot_rates(
                curr_rate_plots_data=curr_rate_plots_data,
                ref_rate_plots_data=ref_rate_plots_data,
                color_options=self.color_options,
            )
            info.with_details("TNR", plotly_figure(title="", figure=fig))
        return info


class TestFPR(SimpleClassificationTestTopK):
    name = "False Positive Rate"

    def get_condition(self) -> TestValueCondition:
        if self.condition.has_condition():
            return self.condition
        result = self.metric.get_result()
        ref_metrics = result.reference
        dummy_metrics = self.dummy_metric.get_result().dummy
        if ref_metrics is not None:
            return TestValueCondition(eq=approx(self.get_value(ref_metrics), relative=0.2))
        if self.get_value(dummy_metrics) is None:
            raise ValueError("Neither required test parameters nor reference data has been provided.")
        return TestValueCondition(lt=self.get_value(dummy_metrics))

    def get_value(self, result: DatasetClassificationQuality):
        return result.fpr

    def get_description(self, value: Numeric) -> str:
        if value is None:
            return "This test is applicable only for binary classification"

        return f"The False Positive Rate is {value:.3g}. The test threshold is {self.get_condition()}"


@default_renderer(wrap_type=TestFPR)
class TestFPRRenderer(TestRenderer):
    def render_json(self, obj: TestFPR) -> dict:
        base = super().render_json(obj)
        base["parameters"]["condition"] = obj.get_condition().as_dict()
        base["parameters"]["fpr"] = obj.value
        return base

    def render_html(self, obj: TestF1Score) -> TestHtmlInfo:
        info = super().render_html(obj)
        curr_metrics = obj.metric.get_result().current
        ref_metrics = obj.metric.get_result().reference
        curr_rate_plots_data = curr_metrics.rate_plots_data
        ref_rate_plots_data = None
        if ref_metrics is not None:
            ref_rate_plots_data = ref_metrics.rate_plots_data
        if curr_rate_plots_data is not None:
            fig = plot_rates(
                curr_rate_plots_data=curr_rate_plots_data,
                ref_rate_plots_data=ref_rate_plots_data,
                color_options=self.color_options,
            )
            info.with_details("FPR", plotly_figure(title="", figure=fig))
        return info


class TestFNR(SimpleClassificationTestTopK):
    name = "False Negative Rate"

    def get_condition(self) -> TestValueCondition:
        if self.condition.has_condition():
            return self.condition
        result = self.metric.get_result()
        ref_metrics = result.reference
        dummy_metrics = self.dummy_metric.get_result().dummy
        if ref_metrics is not None:
            return TestValueCondition(eq=approx(self.get_value(ref_metrics), relative=0.2))
        if self.get_value(dummy_metrics) is None:
            raise ValueError("Neither required test parameters nor reference data has been provided.")
        return TestValueCondition(lt=self.get_value(dummy_metrics))

    def get_value(self, result: DatasetClassificationQuality):
        return result.fnr

    def get_description(self, value: Numeric) -> str:
        if value is None:
            return "This test is applicable only for binary classification"

        return f"The False Negative Rate is {value:.3g}. The test threshold is {self.get_condition()}"


@default_renderer(wrap_type=TestFNR)
class TestFNRRenderer(TestRenderer):
    def render_json(self, obj: TestFNR) -> dict:
        base = super().render_json(obj)
        base["parameters"]["condition"] = obj.get_condition().as_dict()
        base["parameters"]["fnr"] = obj.value
        return base

    def render_html(self, obj: TestF1Score) -> TestHtmlInfo:
        info = super().render_html(obj)
        curr_metrics = obj.metric.get_result().current
        ref_metrics = obj.metric.get_result().reference
        curr_rate_plots_data = curr_metrics.rate_plots_data
        ref_rate_plots_data = None
        if ref_metrics is not None:
            ref_rate_plots_data = ref_metrics.rate_plots_data
        if curr_rate_plots_data is not None:
            fig = plot_rates(
                curr_rate_plots_data=curr_rate_plots_data,
                ref_rate_plots_data=ref_rate_plots_data,
                color_options=self.color_options,
            )
            info.with_details("FNR", plotly_figure(title="", figure=fig))
        return info


class ByClassClassificationTest(BaseCheckValueTest, ABC):
    group = CLASSIFICATION_GROUP.id
    metric: ClassificationQualityMetric
    by_class_metric: ClassificationQualityByClass
    dummy_metric: ClassificationDummyMetric
    conf_matrix: ClassificationConfusionMatrix

    def __init__(
        self,
        label: str,
        classification_threshold: Optional[float] = None,
        k: Optional[Union[float, int]] = None,
        eq: Optional[Numeric] = None,
        gt: Optional[Numeric] = None,
        gte: Optional[Numeric] = None,
        is_in: Optional[List[Union[Numeric, str, bool]]] = None,
        lt: Optional[Numeric] = None,
        lte: Optional[Numeric] = None,
        not_eq: Optional[Numeric] = None,
        not_in: Optional[List[Union[Numeric, str, bool]]] = None,
<<<<<<< HEAD
        metric: Optional[ClassificationQualityMetric] = None,
=======
>>>>>>> b8d67497
    ):
        super().__init__(eq=eq, gt=gt, gte=gte, is_in=is_in, lt=lt, lte=lte, not_eq=not_eq, not_in=not_in)
        self.label = label
        self.classification_threshold = classification_threshold
        self.k = k
        if k is not None and classification_threshold is not None:
            raise ValueError("Only one of classification_threshold or k should be given")
        self.k = k
        self.threshold = classification_threshold
        self.metric = ClassificationQualityMetric(k=self.k, threshold=self.threshold)
        self.dummy_metric = ClassificationDummyMetric(k=self.k, threshold=self.threshold)
        self.by_class_metric = ClassificationQualityByClass(k=self.k, threshold=self.threshold)
        self.conf_matrix = ClassificationConfusionMatrix(k=self.k, threshold=self.threshold)

    def calculate_value_for_test(self) -> Optional[Any]:
        return self.get_value(self.by_class_metric.get_result().current_metrics[self.label])

    def get_condition(self) -> TestValueCondition:
        if self.condition.has_condition():
            return self.condition
        result = self.by_class_metric.get_result()
        ref_metrics = result.reference_metrics
        if ref_metrics is not None:
            return TestValueCondition(eq=approx(self.get_value(ref_metrics[self.label]), relative=0.2))
        dummy_result = self.dummy_metric.get_result().metrics_matrix[self.label]
        if self.get_value(dummy_result) is None:
            raise ValueError("Neither required test parameters nor reference data has been provided.")
        return TestValueCondition(gt=self.get_value(dummy_result))

    @abc.abstractmethod
    def get_value(self, result: dict):
        raise NotImplementedError()


class TestPrecisionByClass(ByClassClassificationTest):
    name: str = "Precision Score by Class"

    def get_value(self, result: dict):
        return result["precision"]

    def get_description(self, value: Numeric) -> str:
        return (
            f"The precision score of the label **{self.label}** is {value:.3g}. "
            f"The test threshold is {self.get_condition()}"
        )


@default_renderer(wrap_type=TestPrecisionByClass)
class TestPrecisionByClassRenderer(TestRenderer):
    def render_json(self, obj: TestPrecisionByClass) -> dict:
        base = super().render_json(obj)
        base["parameters"]["condition"] = obj.get_condition().as_dict()
        base["parameters"]["precision"] = obj.value
        base["parameters"]["label"] = obj.label
        return base

    def render_html(self, obj: TestPrecisionByClass) -> TestHtmlInfo:
        info = super().render_html(obj)
        curr_matrix = obj.conf_matrix.get_result().current_matrix
        ref_matrix = obj.conf_matrix.get_result().reference_matrix
        fig = plot_conf_mtrx(curr_matrix, ref_matrix)
        info.with_details("Precision by Class", plotly_figure(title="", figure=fig))
        return info


class TestRecallByClass(ByClassClassificationTest):
    name: str = "Recall Score by Class"

    def get_value(self, result: dict):
        return result["recall"]

    def get_description(self, value: Numeric) -> str:
        return (
            f"The recall score of the label **{self.label}** is {value:.3g}. "
            f"The test threshold is {self.get_condition()}"
        )


@default_renderer(wrap_type=TestRecallByClass)
class TestRecallByClassRenderer(TestRenderer):
    def render_json(self, obj: TestRecallByClass) -> dict:
        base = super().render_json(obj)
        base["parameters"]["condition"] = obj.get_condition().as_dict()
        base["parameters"]["recall"] = obj.value
        base["parameters"]["label"] = obj.label
        return base

    def render_html(self, obj: TestRecallByClass) -> TestHtmlInfo:
        info = super().render_html(obj)
        curr_matrix = obj.conf_matrix.get_result().current_matrix
        ref_matrix = obj.conf_matrix.get_result().reference_matrix
        fig = plot_conf_mtrx(curr_matrix, ref_matrix)
        info.with_details("Recall by Class", plotly_figure(title="", figure=fig))
        return info


class TestF1ByClass(ByClassClassificationTest):
    name: str = "F1 Score by Class"

    def get_value(self, result: dict):
        return result["f1-score"]

    def get_description(self, value: Numeric) -> str:
        return (
            f"The F1 score of the label **{self.label}** is {value:.3g}. The test threshold is {self.get_condition()}"
        )


@default_renderer(wrap_type=TestF1ByClass)
class TestF1ByClassRenderer(TestRenderer):
    def render_json(self, obj: TestF1ByClass) -> dict:
        base = super().render_json(obj)
        base["parameters"]["condition"] = obj.get_condition().as_dict()
        base["parameters"]["f1"] = obj.value
        base["parameters"]["label"] = obj.label
        return base

    def render_html(self, obj: TestF1ByClass) -> TestHtmlInfo:
        info = super().render_html(obj)
        curr_matrix = obj.conf_matrix.get_result().current_matrix
        ref_matrix = obj.conf_matrix.get_result().reference_matrix
        fig = plot_conf_mtrx(curr_matrix, ref_matrix)
        info.with_details("F1 by Class", plotly_figure(title="", figure=fig))
        return info<|MERGE_RESOLUTION|>--- conflicted
+++ resolved
@@ -6,15 +6,11 @@
 from typing import Union
 
 from evidently.calculations.classification_performance import DatasetClassificationQuality
-from evidently.metrics.base_metric import Metric
 from evidently.metrics.classification_performance.classification_dummy_metric import ClassificationDummyMetric
 from evidently.metrics.classification_performance.classification_quality_metric import ClassificationConfusionMatrix
 from evidently.metrics.classification_performance.classification_quality_metric import ClassificationQualityMetric
-from evidently.metrics.classification_performance.classification_quality_metric import ClassificationQualityMetricResult
 from evidently.metrics.classification_performance.quality_by_class_metric import ClassificationQualityByClass
 from evidently.metrics.classification_performance.roc_curve_metric import ClassificationRocCurve
-from evidently.metrics.classification_performance_metrics import ClassificationPerformanceResults
-from evidently.metrics.classification_performance_metrics import DatasetClassificationPerformanceMetrics
 from evidently.renderers.base_renderer import TestHtmlInfo
 from evidently.renderers.base_renderer import TestRenderer
 from evidently.renderers.base_renderer import default_renderer
@@ -52,19 +48,10 @@
         lte: Optional[Numeric] = None,
         not_eq: Optional[Numeric] = None,
         not_in: Optional[List[Union[Numeric, str, bool]]] = None,
-<<<<<<< HEAD
-        metric: Optional[ClassificationQualityMetric] = None,
     ):
         super().__init__(eq=eq, gt=gt, gte=gte, is_in=is_in, lt=lt, lte=lte, not_eq=not_eq, not_in=not_in)
-        if metric is None:
-            metric = ClassificationQualityMetric()
+        self.metric = ClassificationQualityMetric()
         self.dummy_metric = ClassificationDummyMetric()
-        self.metric = metric
-=======
-    ):
-        super().__init__(eq=eq, gt=gt, gte=gte, is_in=is_in, lt=lt, lte=lte, not_eq=not_eq, not_in=not_in)
-        self.metric = ClassificationPerformanceMetrics()
->>>>>>> b8d67497
 
     def calculate_value_for_test(self) -> Optional[Any]:
         return self.get_value(self.metric.get_result().current)
@@ -112,27 +99,13 @@
             not_eq=not_eq,
             not_in=not_in,
         )
-<<<<<<< HEAD
-        if k is not None and classification_threshold is not None:
+        if k is not None and threshold is not None:
             raise ValueError("Only one of classification_threshold or k should be given")
         self.k = k
-        self.threshold = classification_threshold
+        self.threshold = threshold
         self.dummy_metric = ClassificationDummyMetric(k=self.k, threshold=self.threshold)
         self.metric = ClassificationQualityMetric(k=self.k, threshold=self.threshold)
         self.conf_matrix = ClassificationConfusionMatrix(k=self.k, threshold=self.threshold)
-=======
-        if k is not None and threshold is not None:
-            raise ValueError("Only one of 'threshold' or 'k' should be given")
-
-        if threshold is not None:
-            self.metric = ClassificationPerformanceMetricsThreshold(threshold=threshold)
-
-        elif k is not None:
-            self.metric = ClassificationPerformanceMetricsTopK(k=k)
-
-        self.k = k
-        self.threshold = threshold
->>>>>>> b8d67497
 
     def calculate_value_for_test(self) -> Optional[Any]:
         return self.get_value(self.metric.get_result().current)
@@ -272,10 +245,9 @@
         lte: Optional[Numeric] = None,
         not_eq: Optional[Numeric] = None,
         not_in: Optional[List[Union[Numeric, str, bool]]] = None,
-        metric: Optional[ClassificationQualityMetric] = None,
     ):
         super().__init__(
-            eq=eq, gt=gt, gte=gte, is_in=is_in, lt=lt, lte=lte, not_eq=not_eq, not_in=not_in, metric=metric
+            eq=eq, gt=gt, gte=gte, is_in=is_in, lt=lt, lte=lte, not_eq=not_eq, not_in=not_in
         )
         self.roc_curve = ClassificationRocCurve()
 
@@ -559,10 +531,6 @@
         lte: Optional[Numeric] = None,
         not_eq: Optional[Numeric] = None,
         not_in: Optional[List[Union[Numeric, str, bool]]] = None,
-<<<<<<< HEAD
-        metric: Optional[ClassificationQualityMetric] = None,
-=======
->>>>>>> b8d67497
     ):
         super().__init__(eq=eq, gt=gt, gte=gte, is_in=is_in, lt=lt, lte=lte, not_eq=not_eq, not_in=not_in)
         self.label = label
