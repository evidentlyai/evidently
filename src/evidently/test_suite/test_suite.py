import dataclasses
import uuid
from collections import Counter
from datetime import datetime
from typing import Dict
from typing import List
from typing import Optional
from typing import Union

import pandas as pd

from evidently.base_metric import InputData
from evidently.core import IncludeOptions
from evidently.metric_results import DatasetColumns
from evidently.model.dashboard import DashboardInfo
from evidently.model.widget import BaseWidgetInfo
from evidently.options.base import AnyOptions
from evidently.options.base import Options
from evidently.pipeline.column_mapping import ColumnMapping
from evidently.renderers.base_renderer import TestRenderer
from evidently.suite.base_suite import ReportBase
from evidently.suite.base_suite import Snapshot
from evidently.suite.base_suite import Suite
from evidently.suite.base_suite import find_test_renderer
from evidently.test_preset.test_preset import TestPreset
from evidently.tests.base_test import DEFAULT_GROUP
from evidently.tests.base_test import Test
from evidently.tests.base_test import TestStatus
from evidently.utils.data_operations import process_columns
from evidently.utils.data_preprocessing import create_data_definition
from evidently.utils.generators import BaseGenerator


class TestSuite(ReportBase):
    _columns_info: DatasetColumns
    _test_presets: List[TestPreset]
    _test_generators: List[BaseGenerator]
    _tests: List[Test]

    def __init__(
        self,
        tests: Optional[List[Union[Test, TestPreset, BaseGenerator]]],
        options: AnyOptions = None,
        timestamp: Optional[datetime] = None,
        id: Optional[uuid.UUID] = None,
        metadata: Dict[str, str] = None,
        tags: List[str] = None,
    ):
        super().__init__(options, timestamp)
        self._inner_suite = Suite(self.options)
        self.id = id or uuid.uuid4()
        self._test_presets = []
        self._test_generators = []
        self._tests = []
        self.metadata = metadata or {}
        self.tags = tags or []
        for original_test in tests or []:
            if isinstance(original_test, TestPreset):
                self._test_presets.append(original_test)

            elif isinstance(original_test, BaseGenerator):
                self._test_generators.append(original_test)

            else:
                self._tests.append(original_test)

    def _add_tests(self):
        for original_test in self._tests or []:
            self._add_test(original_test)

    def _add_test(self, test: Test):
        new_test = test.copy()  # copy.copy(test)
        self._inner_suite.add_test(new_test)

    def __bool__(self):
        return all(test_result.is_passed() for _, test_result in self._inner_suite.context.test_results.items())

    def _add_tests_from_generator(self, test_generator: BaseGenerator):
        for test_item in test_generator.generate(columns_info=self._columns_info):
            self._add_test(test_item)

    def run(
        self,
        *,
        reference_data: Optional[pd.DataFrame],
        current_data: pd.DataFrame,
        column_mapping: Optional[ColumnMapping] = None,
    ) -> None:
        if column_mapping is None:
            column_mapping = ColumnMapping()

        self._columns_info = process_columns(current_data, column_mapping)
        self._inner_suite.reset()
        self._add_tests()
        data_definition = create_data_definition(reference_data, current_data, column_mapping)
        data = InputData(reference_data, current_data, None, None, column_mapping, data_definition)
        for preset in self._test_presets:
            tests = preset.generate_tests(data, self._columns_info)

            for test in tests:
                if isinstance(test, BaseGenerator):
                    self._add_tests_from_generator(test)
                else:
                    self._add_test(test)

        for test_generator in self._test_generators:
            self._add_tests_from_generator(test_generator)
        self._inner_suite.verify()
        curr_add, ref_add = self._inner_suite.create_additional_features(current_data, reference_data, data_definition)
        data = InputData(reference_data, current_data, ref_add, curr_add, column_mapping, data_definition)

        self._inner_suite.run_calculate(data)
        self._inner_suite.run_checks()

    def json(  # type: ignore[override]
        self,
        include_metrics: bool = False,
        include_render: bool = False,
        include: Dict[str, IncludeOptions] = None,
        exclude: Dict[str, IncludeOptions] = None,
        **kwargs,
    ) -> str:
        return super().json(include_render, include, exclude, include_metrics=include_metrics)

    def as_dict(  # type: ignore[override]
        self,
        include_metrics: bool = False,
        include_render: bool = False,
        include: Dict[str, IncludeOptions] = None,
        exclude: Dict[str, IncludeOptions] = None,
        **kwargs,
    ) -> dict:
        test_results = []
        include = include or {}
        exclude = exclude or {}
        counter = Counter(test_result.status for test_result in self._inner_suite.context.test_results.values())

        for test in self._inner_suite.context.test_results:
            renderer = find_test_renderer(type(test), self._inner_suite.context.renderers)
            test_id = test.get_id()
            try:
                test_data = renderer.render_json(
                    test, include_render=include_render, include=include.get(test_id), exclude=exclude.get(test_id)
                )
                test_results.append(test_data)
            except BaseException as e:
                test_data = TestRenderer.render_json(renderer, test)
                test_data["status"] = TestStatus.ERROR
                test_data["description"] = f"Test failed with exception: {e}"
                test_results.append(test_data)

        total_tests = len(self._inner_suite.context.test_results)

        result = {
            "tests": test_results,
            "summary": {
                "all_passed": bool(self),
                "total_tests": total_tests,
                "success_tests": counter[TestStatus.SUCCESS] + counter[TestStatus.WARNING],
                "failed_tests": counter[TestStatus.FAIL],
                "by_status": {k.value: v for k, v in counter.items()},
            },
        }
        if include_metrics:
            from evidently.report import Report

            report = Report([])
            report._first_level_metrics = self._inner_suite.context.metrics
            report._inner_suite.context = self._inner_suite.context
            result["metric_results"] = report.as_dict(include_render=include_render, include=include, exclude=exclude)[
                "metrics"
            ]
        return result

    def _build_dashboard_info(self):
        test_results = []
        total_tests = len(self._inner_suite.context.test_results)
        by_status = {}
        color_options = self.options.color_options

        for test, test_result in self._inner_suite.context.test_results.items():
            renderer = find_test_renderer(type(test), self._inner_suite.context.renderers)
            renderer.color_options = color_options
            by_status[test_result.status] = by_status.get(test_result.status, 0) + 1
            test_results.append(renderer.render_html(test))

        summary_widget = BaseWidgetInfo(
            title="",
            size=2,
            type="counter",
            params={
                "counters": [{"value": f"{total_tests}", "label": "Tests"}]
                + [
                    {"value": f"{by_status.get(status, 0)}", "label": f"{status.value.title()}"}
                    for status in [TestStatus.SUCCESS, TestStatus.WARNING, TestStatus.FAIL, TestStatus.ERROR]
                ]
            },
        )
        test_suite_widget = BaseWidgetInfo(
            title="",
            type="test_suite",
            size=2,
            params={
                "tests": [
                    dict(
                        title=test_info.name,
                        description=test_info.description,
                        state=test_info.status.lower(),
                        details=dict(
                            parts=[dict(id=item.id, title=item.title, type="widget") for item in test_info.details]
                        ),
                        groups=test_info.groups,
                    )
                    for idx, test_info in enumerate(test_results)
                ],
                "testGroupTypes": DEFAULT_GROUP,
            },
            additionalGraphs=[],
        )
        return (
            "evidently_dashboard_" + str(uuid.uuid4()).replace("-", ""),
            DashboardInfo("Test Suite", widgets=[summary_widget, test_suite_widget]),
            {item.id: dataclasses.asdict(item.info) for idx, info in enumerate(test_results) for item in info.details},
        )

<<<<<<< HEAD
    def _get_snapshot(self) -> Snapshot:
        snapshot = super()._get_snapshot()
        snapshot.test_ids = list(range(len(snapshot.suite.tests)))
        return snapshot

    @classmethod
    def _parse_snapshot(cls, snapshot: Snapshot) -> "TestSuite":
        ctx = snapshot.suite.to_context()
        suite = TestSuite(
            tests=None, timestamp=snapshot.timestamp, id=snapshot.id, metadata=snapshot.metadata, tags=snapshot.tags
        )
        suite._inner_suite.context = ctx
=======
    def _get_payload(self) -> BaseModel:
        return _TestSuitePayload(
            id=self.id,
            suite=ContextPayload.from_context(self._inner_suite.context),
            timestamp=self.timestamp,
            options=self.options,
        )

    @classmethod
    def _parse_payload(cls, payload: Dict) -> "TestSuite":
        return parse_obj_as(_TestSuitePayload, payload).load()


class _TestSuitePayload(BaseModel):
    id: uuid.UUID
    suite: ContextPayload
    timestamp: datetime
    options: Options

    def load(self):
        suite = TestSuite(tests=None, timestamp=self.timestamp, id=self.id, options=self.options)
        suite._inner_suite.context = self.suite.to_context()
>>>>>>> 545064f3
        return suite<|MERGE_RESOLUTION|>--- conflicted
+++ resolved
@@ -223,7 +223,6 @@
             {item.id: dataclasses.asdict(item.info) for idx, info in enumerate(test_results) for item in info.details},
         )
 
-<<<<<<< HEAD
     def _get_snapshot(self) -> Snapshot:
         snapshot = super()._get_snapshot()
         snapshot.test_ids = list(range(len(snapshot.suite.tests)))
@@ -233,31 +232,7 @@
     def _parse_snapshot(cls, snapshot: Snapshot) -> "TestSuite":
         ctx = snapshot.suite.to_context()
         suite = TestSuite(
-            tests=None, timestamp=snapshot.timestamp, id=snapshot.id, metadata=snapshot.metadata, tags=snapshot.tags
+            tests=None, timestamp=snapshot.timestamp, id=snapshot.id, metadata=snapshot.metadata, tags=snapshot.tags, options=snapshot.options
         )
         suite._inner_suite.context = ctx
-=======
-    def _get_payload(self) -> BaseModel:
-        return _TestSuitePayload(
-            id=self.id,
-            suite=ContextPayload.from_context(self._inner_suite.context),
-            timestamp=self.timestamp,
-            options=self.options,
-        )
-
-    @classmethod
-    def _parse_payload(cls, payload: Dict) -> "TestSuite":
-        return parse_obj_as(_TestSuitePayload, payload).load()
-
-
-class _TestSuitePayload(BaseModel):
-    id: uuid.UUID
-    suite: ContextPayload
-    timestamp: datetime
-    options: Options
-
-    def load(self):
-        suite = TestSuite(tests=None, timestamp=self.timestamp, id=self.id, options=self.options)
-        suite._inner_suite.context = self.suite.to_context()
->>>>>>> 545064f3
         return suite