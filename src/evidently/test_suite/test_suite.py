import dataclasses
import uuid
from collections import Counter
from datetime import datetime
from typing import Dict
from typing import List
from typing import Optional
from typing import Type
from typing import Union

import pandas as pd

from evidently.base_metric import GenericInputData
from evidently.calculation_engine.engine import Engine
from evidently.calculation_engine.python_engine import PythonEngine
from evidently.core import IncludeOptions
from evidently.model.dashboard import DashboardInfo
from evidently.model.widget import BaseWidgetInfo
from evidently.options.base import AnyOptions
from evidently.pipeline.column_mapping import ColumnMapping
from evidently.renderers.base_renderer import TestRenderer
from evidently.suite.base_suite import MetadataValueType
from evidently.suite.base_suite import ReportBase
from evidently.suite.base_suite import Snapshot
from evidently.suite.base_suite import Suite
from evidently.suite.base_suite import find_test_renderer
from evidently.test_preset.test_preset import TestPreset
from evidently.tests.base_test import DEFAULT_GROUP
from evidently.tests.base_test import Test
from evidently.tests.base_test import TestStatus
from evidently.utils.data_preprocessing import DataDefinition
from evidently.utils.generators import BaseGenerator

TEST_GENERATORS = "test_generators"
TEST_PRESETS = "test_presets"


class TestSuite(ReportBase):
    _data_definition: DataDefinition
    _test_presets: List[TestPreset]
    _test_generators: List[BaseGenerator]
    _tests: List[Test]

    def __init__(
        self,
        tests: Optional[List[Union[Test, TestPreset, BaseGenerator]]],
        options: AnyOptions = None,
        timestamp: Optional[datetime] = None,
        id: Optional[uuid.UUID] = None,
        metadata: Dict[str, MetadataValueType] = None,
        tags: List[str] = None,
    ):
        super().__init__(options, timestamp)
        self._inner_suite = Suite(self.options)
        self.id = id or uuid.uuid4()
        self._test_presets = []
        self._test_generators = []
        self._tests = []
        self.metadata = metadata or {}
        self.tags = tags or []
        for original_test in tests or []:
            if isinstance(original_test, TestPreset):
                self._test_presets.append(original_test)
                if TEST_PRESETS not in self.metadata:
                    self.metadata[TEST_PRESETS] = []
                self.metadata[TEST_PRESETS].append(original_test.__class__.__name__)  # type: ignore[union-attr]
            elif isinstance(original_test, BaseGenerator):
                self._test_generators.append(original_test)

                if TEST_GENERATORS not in self.metadata:
                    self.metadata[TEST_GENERATORS] = []
                self.metadata[TEST_GENERATORS].append(original_test.__class__.__name__)  # type: ignore[union-attr]
            else:
                self._tests.append(original_test)

    def _add_tests(self):
        for original_test in self._tests or []:
            self._add_test(original_test)

    def _add_test(self, test: Test):
        new_test = test.copy()  # copy.copy(test)
        self._inner_suite.add_test(new_test)

    def __bool__(self):
        return all(test_result.is_passed() for _, test_result in self._inner_suite.context.test_results.items())

    def _add_tests_from_generator(self, test_generator: BaseGenerator):
        for test_item in test_generator.generate(self._data_definition):
            self._add_test(test_item)

    def run(
        self,
        *,
        reference_data: Optional[pd.DataFrame],
        current_data: pd.DataFrame,
        column_mapping: Optional[ColumnMapping] = None,
        engine: Optional[Type[Engine]] = None,
    ) -> None:
        if column_mapping is None:
            column_mapping = ColumnMapping()

        self._inner_suite.reset()
        self._inner_suite.set_engine(PythonEngine() if engine is None else engine())
        self._add_tests()
        if self._inner_suite.context.engine is None:
            raise ValueError("Engine is not set")
        self._data_definition = self._inner_suite.context.engine.get_data_definition(
            current_data,
            reference_data,
            column_mapping,
        )
        for preset in self._test_presets:
            tests = preset.generate_tests(self._data_definition)

            for test in tests:
                if isinstance(test, BaseGenerator):
                    self._add_tests_from_generator(test)
                else:
                    self._add_test(test)

        for test_generator in self._test_generators:
            self._add_tests_from_generator(test_generator)
        self._inner_suite.verify()
<<<<<<< HEAD
        curr_add, ref_add = self._inner_suite.create_additional_features(current_data, reference_data, data_definition)
        data = InputData(
            reference_data,
            current_data,
            ref_add,
            curr_add,
            column_mapping,
            data_definition,
        )
=======
        data = GenericInputData(reference_data, current_data, column_mapping, self._data_definition)
>>>>>>> 83e25a4b

        self._inner_suite.run_calculate(data)
        self._inner_suite.run_checks()

    def json(  # type: ignore[override]
        self,
        include_metrics: bool = False,
        include_render: bool = False,
        include: Dict[str, IncludeOptions] = None,
        exclude: Dict[str, IncludeOptions] = None,
        **kwargs,
    ) -> str:
        return super().json(include_render, include, exclude, include_metrics=include_metrics)

    def as_dict(  # type: ignore[override]
        self,
        include_metrics: bool = False,
        include_render: bool = False,
        include: Dict[str, IncludeOptions] = None,
        exclude: Dict[str, IncludeOptions] = None,
        **kwargs,
    ) -> dict:
        test_results = []
        include = include or {}
        exclude = exclude or {}
        counter = Counter(test_result.status for test_result in self._inner_suite.context.test_results.values())

        for test in self._inner_suite.context.test_results:
            renderer = find_test_renderer(type(test), self._inner_suite.context.renderers)
            test_id = test.get_id()
            try:
                test_data = renderer.render_json(
                    test,
                    include_render=include_render,
                    include=include.get(test_id),
                    exclude=exclude.get(test_id),
                )
                test_results.append(test_data)
            except BaseException as e:
                test_data = TestRenderer.render_json(renderer, test)
                test_data["status"] = TestStatus.ERROR
                test_data["description"] = f"Test failed with exception: {e}"
                test_results.append(test_data)

        total_tests = len(self._inner_suite.context.test_results)

        result = {
            "tests": test_results,
            "summary": {
                "all_passed": bool(self),
                "total_tests": total_tests,
                "success_tests": counter[TestStatus.SUCCESS] + counter[TestStatus.WARNING],
                "failed_tests": counter[TestStatus.FAIL],
                "by_status": {k.value: v for k, v in counter.items()},
            },
        }
        if include_metrics:
            from evidently.report import Report

            report = Report([])
            report._first_level_metrics = self._inner_suite.context.metrics
            report._inner_suite.context = self._inner_suite.context
            result["metric_results"] = report.as_dict(include_render=include_render, include=include, exclude=exclude)[
                "metrics"
            ]
        return result

    def _build_dashboard_info(self):
        test_results = []
        total_tests = len(self._inner_suite.context.test_results)
        by_status = {}
        color_options = self.options.color_options

        for test, test_result in self._inner_suite.context.test_results.items():
            renderer = find_test_renderer(type(test), self._inner_suite.context.renderers)
            renderer.color_options = color_options
            by_status[test_result.status] = by_status.get(test_result.status, 0) + 1
            test_results.append(renderer.render_html(test))

        summary_widget = BaseWidgetInfo(
            title="",
            size=2,
            type="counter",
            params={
                "counters": [{"value": f"{total_tests}", "label": "Tests"}]
                + [
                    {
                        "value": f"{by_status.get(status, 0)}",
                        "label": f"{status.value.title()}",
                    }
                    for status in [
                        TestStatus.SUCCESS,
                        TestStatus.WARNING,
                        TestStatus.FAIL,
                        TestStatus.ERROR,
                    ]
                ]
            },
        )
        test_suite_widget = BaseWidgetInfo(
            title="",
            type="test_suite",
            size=2,
            params={
                "tests": [
                    dict(
                        title=test_info.name,
                        description=test_info.description,
                        state=test_info.status.lower(),
                        details=dict(
                            parts=[dict(id=item.id, title=item.title, type="widget") for item in test_info.details]
                        ),
                        groups=test_info.groups,
                    )
                    for idx, test_info in enumerate(test_results)
                ],
                "testGroupTypes": DEFAULT_GROUP,
            },
            additionalGraphs=[],
        )
        return (
            "evidently_dashboard_" + str(uuid.uuid4()).replace("-", ""),
            DashboardInfo("Test Suite", widgets=[summary_widget, test_suite_widget]),
            {item.id: dataclasses.asdict(item.info) for idx, info in enumerate(test_results) for item in info.details},
        )

    def _get_snapshot(self) -> Snapshot:
        snapshot = super()._get_snapshot()
        snapshot.test_ids = list(range(len(snapshot.suite.tests)))
        return snapshot

    @classmethod
    def _parse_snapshot(cls, snapshot: Snapshot) -> "TestSuite":
        ctx = snapshot.suite.to_context()
        suite = TestSuite(
            tests=None,
            timestamp=snapshot.timestamp,
            id=snapshot.id,
            metadata=snapshot.metadata,
            tags=snapshot.tags,
            options=snapshot.options,
        )
        suite._inner_suite.context = ctx
        return suite<|MERGE_RESOLUTION|>--- conflicted
+++ resolved
@@ -121,19 +121,8 @@
         for test_generator in self._test_generators:
             self._add_tests_from_generator(test_generator)
         self._inner_suite.verify()
-<<<<<<< HEAD
-        curr_add, ref_add = self._inner_suite.create_additional_features(current_data, reference_data, data_definition)
-        data = InputData(
-            reference_data,
-            current_data,
-            ref_add,
-            curr_add,
-            column_mapping,
-            data_definition,
-        )
-=======
+
         data = GenericInputData(reference_data, current_data, column_mapping, self._data_definition)
->>>>>>> 83e25a4b
 
         self._inner_suite.run_calculate(data)
         self._inner_suite.run_checks()
