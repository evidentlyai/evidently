--- conflicted
+++ resolved
@@ -82,12 +82,7 @@
             description=self.html_description(obj),
             status=result.status.value,
             details=[],
-<<<<<<< HEAD
             groups=obj.get_groups(),
-            graph_id_generator=self.graph_id_generator,
-=======
-            groups=result.groups,
->>>>>>> 62e1a1c7
         )
 
     def render_json(
