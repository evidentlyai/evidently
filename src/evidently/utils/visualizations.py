--- conflicted
+++ resolved
@@ -1,14 +1,6 @@
-<<<<<<< HEAD
-import json
-from typing import Dict, Optional, Union
-
-import pandas as pd
-import numpy as np
-=======
 from typing import Dict
 from typing import Optional
 from typing import Tuple
->>>>>>> 9dcef0d2
 
 import numpy as np
 import pandas as pd
@@ -148,7 +140,6 @@
             )
         )
 
-<<<<<<< HEAD
     fig.update_layout(yaxis_title="Mean " + feature_name + " per " + freq)
     feature_in_time_figure = json.loads(fig.to_json())
     return feature_in_time_figure
@@ -329,7 +320,6 @@
     fig.update_layout(yaxis_title=target_name, legend={"itemsizing": "constant"})
     fig.update_traces(marker_size=4)
     fig = json.loads(fig.to_json())
-=======
     return fig
 
 
@@ -444,5 +434,4 @@
             ),
         ],
     )
->>>>>>> 9dcef0d2
     return fig