--- conflicted
+++ resolved
@@ -15,7 +15,6 @@
 
 def plot_distr(hist_curr, hist_ref=None, orientation="v", color_options: Optional[ColorOptions] = None):
     color_options = color_options or ColorOptions()
-
     fig = go.Figure()
 
     fig.add_trace(
@@ -129,6 +128,38 @@
     return fig
 
 
+def plot_distr_subplots(
+    hist_curr, hist_ref=None, xaxis_name: str = "", yaxis_name: str = "", same_color: Optional[str] = None
+):
+    color_options = ColorOptions()
+    if same_color is None:
+        curr_color = color_options.get_current_data_color()
+        ref_color = color_options.get_reference_data_color()
+    else:
+        curr_color = same_color
+        ref_color = same_color
+
+    cols = 1
+    subplot_titles: Union[list, str] = ""
+
+    if hist_ref is not None:
+        cols = 2
+        subplot_titles = ["current", "reference"]
+
+    fig = make_subplots(rows=1, cols=cols, shared_yaxes=True, subplot_titles=subplot_titles)
+    trace = go.Bar(x=hist_curr["x"], y=hist_curr["count"], marker_color=curr_color, showlegend=False)
+    fig.append_trace(trace, 1, 1)
+    fig.update_xaxes(title_text=xaxis_name, row=1, col=1)
+
+    if hist_ref is not None:
+        trace = go.Bar(x=hist_ref["x"], y=hist_ref["count"], marker_color=ref_color, showlegend=False)
+        fig.append_trace(trace, 1, 2)
+        fig.update_xaxes(title_text=xaxis_name, row=1, col=2)
+    fig.update_layout(yaxis_title=yaxis_name)
+    fig = json.loads(fig.to_json())
+    return fig
+
+
 def plot_num_feature_in_time(
     curr_data: pd.DataFrame,
     ref_data: Optional[pd.DataFrame],
@@ -192,36 +223,6 @@
     return fig
 
 
-<<<<<<< HEAD
-def plot_distr_subplots(
-    hist_curr, hist_ref=None, xaxis_name: str = "", yaxis_name: str = "", same_color: Optional[str] = None
-):
-    color_options = ColorOptions()
-    if same_color is None:
-        curr_color = color_options.get_current_data_color()
-        ref_color = color_options.get_reference_data_color()
-    else:
-        curr_color = same_color
-        ref_color = same_color
-
-    cols = 1
-    subplot_titles: Union[list, str] = ""
-
-    if hist_ref is not None:
-        cols = 2
-        subplot_titles = ["current", "reference"]
-
-    fig = make_subplots(rows=1, cols=cols, shared_yaxes=True, subplot_titles=subplot_titles)
-    trace = go.Bar(x=hist_curr["x"], y=hist_curr["count"], marker_color=curr_color, showlegend=False)
-    fig.append_trace(trace, 1, 1)
-    fig.update_xaxes(title_text=xaxis_name, row=1, col=1)
-
-    if hist_ref is not None:
-        trace = go.Bar(x=hist_ref["x"], y=hist_ref["count"], marker_color=ref_color, showlegend=False)
-        fig.append_trace(trace, 1, 2)
-        fig.update_xaxes(title_text=xaxis_name, row=1, col=2)
-    fig.update_layout(yaxis_title=yaxis_name)
-=======
 def plot_cat_feature_in_time(
     curr_data: pd.DataFrame,
     ref_data: Optional[pd.DataFrame],
@@ -372,16 +373,11 @@
         fig.update_xaxes(title_text=column_name, row=1, col=2)
     fig.update_layout(yaxis_title=target_name, legend={"itemsizing": "constant"})
     fig.update_traces(marker_size=4)
->>>>>>> 64023d78
-    fig = json.loads(fig.to_json())
-    return fig
-
-
-<<<<<<< HEAD
-def make_hist_for_num_plot(curr: pd.Series, ref: pd.Series = None):
-=======
+    fig = json.loads(fig.to_json())
+    return fig
+
+
 def make_hist_for_num_plot(curr: pd.Series, ref: pd.Series = None) -> Dict[str, pd.DataFrame]:
->>>>>>> 64023d78
     result = {}
     if ref is not None:
         ref = ref.dropna()
