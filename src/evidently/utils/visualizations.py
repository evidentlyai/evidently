import json
from typing import Dict
from typing import Optional
from typing import Tuple
from typing import Union

import dataclasses
import numpy as np
import pandas as pd
from plotly import graph_objs as go
from plotly.subplots import make_subplots

from evidently.options.color_scheme import ColorOptions


<<<<<<< HEAD
@dataclasses.dataclass
class Distribution:
    x: Union[np.array, list]
    y: Union[np.array, list]


def make_hist_for_num_plot(curr: pd.Series, ref: pd.Series = None) -> Dict[str, pd.DataFrame]:
=======
def plot_distr(hist_curr, hist_ref=None, orientation="v", color_options: Optional[ColorOptions] = None):
    color_options = color_options or ColorOptions()
    fig = go.Figure()

    fig.add_trace(
        go.Bar(
            name="current",
            x=hist_curr["x"],
            y=hist_curr["count"],
            marker_color=color_options.get_current_data_color(),
            orientation=orientation,
        )
    )
    cats = list(hist_curr["x"])
    if hist_ref is not None:
        fig.add_trace(
            go.Bar(
                name="reference",
                x=hist_ref["x"],
                y=hist_ref["count"],
                marker_color=color_options.get_reference_data_color(),
                orientation=orientation,
            )
        )
        cats = cats + list(np.setdiff1d(hist_ref["x"], cats))
    if "other" in cats:
        cats.remove("other")
        cats = cats + ["other"]
        fig.update_xaxes(categoryorder="array", categoryarray=cats)

    return fig


def plot_distr_with_log_button(
    curr_data: pd.DataFrame,
    curr_data_log: pd.DataFrame,
    ref_data: Optional[pd.DataFrame],
    ref_data_log: Optional[pd.DataFrame],
):
    color_options = ColorOptions()
    traces = []
    visible = [True, False]
    traces.append(
        go.Bar(
            x=curr_data["x"],
            y=curr_data["count"],
            marker_color=color_options.get_current_data_color(),
            name="current",
        )
    )
    traces.append(
        go.Bar(
            x=curr_data_log["x"],
            y=curr_data_log["count"],
            visible=False,
            marker_color=color_options.get_current_data_color(),
            name="current",
        )
    )
    if ref_data is not None:
        traces.append(
            go.Bar(
                x=ref_data["x"],
                y=ref_data["count"],
                marker_color=color_options.get_reference_data_color(),
                name="reference",
            )
        )
        visible.append(True)
        if ref_data_log is not None:
            traces.append(
                go.Bar(
                    x=ref_data_log["x"],
                    y=ref_data_log["count"],
                    visible=False,
                    marker_color=color_options.get_reference_data_color(),
                    name="reference",
                )
            )
            visible.append(False)

    updatemenus = [
        dict(
            type="buttons",
            direction="right",
            x=1.0,
            yanchor="top",
            buttons=list(
                [
                    dict(
                        label="Linear Scale",
                        method="update",
                        args=[{"visible": visible}],
                    ),
                    dict(
                        label="Log Scale",
                        method="update",
                        args=[{"visible": [not x for x in visible]}],
                    ),
                ]
            ),
        )
    ]
    layout = dict(updatemenus=updatemenus)

    fig = go.Figure(data=traces, layout=layout)
    fig.update_layout(legend=dict(orientation="h", yanchor="bottom", y=1.02, xanchor="right", x=1))
    fig = json.loads(fig.to_json())
    return fig


def plot_num_feature_in_time(
    curr_data: pd.DataFrame,
    ref_data: Optional[pd.DataFrame],
    feature_name: str,
    datetime_name: str,
    freq: str,
):
    """
    Accepts current and reference data as pandas dataframes with two columns: datetime_name and feature_name.
    """
    color_options = ColorOptions()
    fig = go.Figure()
    fig.add_trace(
        go.Scatter(
            x=curr_data.sort_values(datetime_name)[datetime_name],
            y=curr_data.sort_values(datetime_name)[feature_name],
            line=dict(color=color_options.get_current_data_color(), shape="spline"),
            name="current",
        )
    )
    if ref_data is not None:
        fig.add_trace(
            go.Scatter(
                x=ref_data.sort_values(datetime_name)[datetime_name],
                y=ref_data.sort_values(datetime_name)[feature_name],
                line=dict(color=color_options.get_reference_data_color(), shape="spline"),
                name="reference",
            )
        )

    fig.update_layout(yaxis_title="Mean " + feature_name + " per " + freq)
    feature_in_time_figure = json.loads(fig.to_json())
    return feature_in_time_figure


def plot_time_feature_distr(curr_data: pd.DataFrame, ref_data: Optional[pd.DataFrame], feature_name: str):
    """
    Accepts current and reference data as pandas dataframes with two columns: feature_name, "number_of_items"
    """
    color_options = ColorOptions()
    fig = go.Figure()
    fig.add_trace(
        go.Scatter(
            x=curr_data.sort_values(feature_name)[feature_name],
            y=curr_data.sort_values(feature_name)["number_of_items"],
            line=dict(color=color_options.get_current_data_color(), shape="spline"),
            name="current",
        )
    )
    if ref_data is not None:
        fig.add_trace(
            go.Scatter(
                x=ref_data.sort_values(feature_name)[feature_name],
                y=ref_data.sort_values(feature_name)["number_of_items"],
                line=dict(color=color_options.get_reference_data_color(), shape="spline"),
                name="reference",
            )
        )
    fig.update_layout(legend=dict(orientation="h", yanchor="bottom", y=1.02, xanchor="right", x=1))
    fig = json.loads(fig.to_json())
    return fig


def plot_cat_feature_in_time(
    curr_data: pd.DataFrame,
    ref_data: Optional[pd.DataFrame],
    feature_name: str,
    datetime_name: str,
    freq: str,
):
    """
    Accepts current and reference data as pandas dataframes with two columns: datetime_name and feature_name.
    """
    color_options = ColorOptions()
    title = "current"
    fig = go.Figure()
    values = curr_data[feature_name].astype(str).unique()
    if ref_data is not None:
        values = np.union1d(curr_data[feature_name].astype(str).unique(), ref_data[feature_name].astype(str).unique())
    for i, val in enumerate(values):
        fig.add_trace(
            go.Bar(
                x=curr_data.loc[curr_data[feature_name].astype(str) == val, datetime_name],
                y=curr_data.loc[curr_data[feature_name].astype(str) == val, "num"],
                name=str(val),
                marker_color=color_options.color_sequence[i],
                legendgroup=str(val),
            )
        )
        if ref_data is not None:
            title = "reference/current"
            fig.add_trace(
                go.Bar(
                    x=ref_data.loc[ref_data[feature_name].astype(str) == val, datetime_name],
                    y=ref_data.loc[ref_data[feature_name].astype(str) == val, "num"],
                    name=str(val),
                    marker_color=color_options.color_sequence[i],
                    # showlegend=False,
                    legendgroup=str(val),
                    opacity=0.6,
                )
            )
    fig.update_traces(marker_line_width=0.01)
    fig.update_layout(
        barmode="stack",
        bargap=0,
        yaxis_title="count category values per " + freq,
        title=title,
    )
    feature_in_time_figure = json.loads(fig.to_json())
    return feature_in_time_figure


def plot_boxes(curr_for_plots: dict, ref_for_plots: Optional[dict], yaxis_title: str, xaxis_title: str):
    """
    Accepts current and reference data as dicts with box parameters ("mins", "lowers", "uppers", "means", "maxs")
    and name of boxes parameter - "values"
    """
    color_options = ColorOptions()
    fig = go.Figure()
    trace = go.Box(
        lowerfence=curr_for_plots["mins"],
        q1=curr_for_plots["lowers"],
        q3=curr_for_plots["uppers"],
        median=curr_for_plots["means"],
        upperfence=curr_for_plots["maxs"],
        x=curr_for_plots["values"],
        name="current",
        marker_color=color_options.get_current_data_color(),
    )
    fig.add_trace(trace)
    if ref_for_plots is not None:
        trace = go.Box(
            lowerfence=curr_for_plots["mins"],
            q1=ref_for_plots["lowers"],
            q3=ref_for_plots["uppers"],
            median=ref_for_plots["means"],
            upperfence=ref_for_plots["maxs"],
            x=ref_for_plots["values"],
            name="reference",
            marker_color=color_options.get_reference_data_color(),
        )
        fig.add_trace(trace)
        fig.update_layout(boxmode="group")
    fig.update_layout(yaxis_title=yaxis_title, xaxis_title=xaxis_title, boxmode="group")
    fig = json.loads(fig.to_json())
    return fig


def plot_cat_cat_rel(curr: pd.DataFrame, ref: pd.DataFrame, target_name: str, feature_name: str):
    """
    Accepts current and reference data as pandas dataframes with two columns: feature_name and "count_objects".
    """
    color_options = ColorOptions()
    cols = 1
    subplot_titles: Union[list, str] = ""
    if ref is not None:
        cols = 2
        subplot_titles = ["current", "reference"]
    fig = make_subplots(rows=1, cols=cols, shared_yaxes=True, subplot_titles=subplot_titles)
    for i, val in enumerate(curr[target_name].astype(str).unique()):
        trace = go.Bar(
            x=curr.loc[curr[target_name] == val, feature_name],
            y=curr.loc[curr[target_name] == val, "count_objects"],
            marker_color=color_options.color_sequence[i],
            name=str(val),
            legendgroup=str(val),
        )
        fig.append_trace(trace, 1, 1)

    if ref is not None:
        for i, val in enumerate(ref[target_name].astype(str).unique()):
            trace = go.Bar(
                x=ref.loc[ref[target_name] == val, feature_name],
                y=ref.loc[ref[target_name] == val, "count_objects"],
                marker_color=color_options.color_sequence[i],
                opacity=0.6,
                name=str(val),
                legendgroup=str(val),
            )
            fig.append_trace(trace, 1, 2)
    fig.update_layout(yaxis_title="count")
    fig = json.loads(fig.to_json())
    return fig


def plot_num_num_rel(curr: Dict[str, list], ref: Optional[Dict[str, list]], target_name: str, column_name: str):
    color_options = ColorOptions()
    cols = 1
    if ref is not None:
        cols = 2
    fig = make_subplots(rows=1, cols=cols, shared_yaxes=True)
    trace = go.Scatter(
        x=curr[column_name],
        y=curr[target_name],
        mode="markers",
        marker_color=color_options.get_current_data_color(),
        name="current",
    )
    fig.append_trace(trace, 1, 1)
    fig.update_xaxes(title_text=column_name, row=1, col=1)
    if ref is not None:
        trace = go.Scatter(
            x=ref[column_name],
            y=ref[target_name],
            mode="markers",
            marker_color=color_options.get_reference_data_color(),
            name="reference",
        )
        fig.append_trace(trace, 1, 2)
        fig.update_xaxes(title_text=column_name, row=1, col=2)
    fig.update_layout(yaxis_title=target_name, legend={"itemsizing": "constant"})
    fig.update_traces(marker_size=4)
    fig = json.loads(fig.to_json())
    return fig


def make_hist_for_num_plot(curr: pd.Series, ref: pd.Series = None):
>>>>>>> b3287a74
    result = {}
    if ref is not None:
        ref = ref.dropna()
    bins = np.histogram_bin_edges(pd.concat([curr.dropna(), ref]), bins="doane")
    curr_hist = np.histogram(curr, bins=bins)
    result["current"] = make_hist_df(curr_hist)
    if ref is not None:
        ref_hist = np.histogram(ref, bins=bins)
        result["reference"] = make_hist_df(ref_hist)
    return result


<<<<<<< HEAD
def make_hist_for_cat_plot(curr: pd.Series, ref: pd.Series = None, normalize: bool = False) -> Dict[str, pd.Series]:
=======
def make_hist_for_cat_plot(curr: pd.Series, ref: pd.Series = None, normalize: bool = False, dropna=False):
>>>>>>> b3287a74
    result = {}
    hist_df = curr.astype(str).value_counts(normalize=normalize, dropna=dropna).reset_index()
    hist_df.columns = ["x", "count"]
    result["current"] = hist_df
    if ref is not None:
        hist_df = ref.astype(str).value_counts(normalize=normalize, dropna=dropna).reset_index()
        hist_df.columns = ["x", "count"]
        result["reference"] = hist_df
    return result


def get_distribution_for_category_column(column: pd.Series, normalize: bool = False) -> Distribution:
    value_counts = column.value_counts(normalize=normalize, dropna=False)
    return Distribution(
        x=value_counts.index.values,
        y=value_counts.values,
    )


def get_distribution_for_numerical_column(
    column: pd.Series,
    bins: Optional[Union[list, np.array]] = None,
) -> Distribution:
    if bins is None:
        bins = np.histogram_bin_edges(column, bins="doane")

    histogram = np.histogram(column, bins=bins)
    return Distribution(
        x=histogram[1],
        y=histogram[0],
    )


def get_distribution_for_column(
    *, column_type: str, current: pd.Series, reference: Optional[pd.Series] = None
) -> Tuple[Distribution, Optional[Distribution]]:
    reference_distribution: Optional[Distribution] = None

    if column_type == "cat":
        current_distribution = get_distribution_for_category_column(current)

        if reference is not None:
            reference_distribution = get_distribution_for_category_column(reference)

    elif column_type == "num":
        if reference is not None:
            bins = np.histogram_bin_edges(pd.concat([current.dropna(), reference.dropna()]), bins="doane")
            reference_distribution = get_distribution_for_numerical_column(reference, bins)

        else:
            bins = np.histogram_bin_edges(current.dropna(), bins="doane")

        current_distribution = get_distribution_for_numerical_column(current, bins)

    else:
        raise ValueError(f"Cannot get distribution for a column with type {column_type}")

    return current_distribution, reference_distribution


def make_hist_df(hist: Tuple[np.array, np.array]) -> pd.DataFrame:
    hist_df = pd.DataFrame(
        np.array([hist[1][:-1], hist[0], [f"{x[0]}-{x[1]}" for x in zip(hist[1][:-1], hist[1][1:])]]).T,
        columns=["x", "count", "range"],
    )

    hist_df["x"] = hist_df["x"].astype(float)
    hist_df["count"] = hist_df["count"].astype(int)
    return hist_df


def plot_scatter_for_data_drift(curr_y: list, curr_x: list, y0: float, y1: float, y_name: str, x_name: str):
    color_options = ColorOptions()

    fig = go.Figure()

    fig.add_trace(
        go.Scattergl(
            x=curr_x,
            y=curr_y,
            mode="markers",
            name="Current",
            marker=dict(size=6, color=color_options.get_current_data_color()),
        )
    )

    x0 = np.max(curr_x)

    fig.add_trace(
        go.Scattergl(
            x=[x0, x0],
            y=[y0, y1],
            mode="markers",
            name="Current",
            marker=dict(size=0.01, color=color_options.non_visible_color, opacity=0.005),
            showlegend=False,
        )
    )

    fig.update_layout(
        xaxis_title=x_name,
        yaxis_title=y_name,
        showlegend=True,
        legend=dict(orientation="h", yanchor="bottom", y=1.02, xanchor="right", x=1),
        shapes=[
            dict(
                type="rect",
                # x-reference is assigned to the x-values
                xref="paper",
                # y-reference is assigned to the plot paper [0,1]
                yref="y",
                x0=0,
                y0=y0,
                x1=1,
                y1=y1,
                fillcolor=color_options.fill_color,
                opacity=0.5,
                layer="below",
                line_width=0,
            ),
            dict(
                type="line",
                name="Reference",
                xref="paper",
                yref="y",
                x0=0,  # min(testset_agg_by_date.index),
                y0=(y0 + y1) / 2,
                x1=1,  # max(testset_agg_by_date.index),
                y1=(y0 + y1) / 2,
                line=dict(color=color_options.zero_line_color, width=3),
            ),
        ],
    )
    return fig<|MERGE_RESOLUTION|>--- conflicted
+++ resolved
@@ -13,15 +13,6 @@
 from evidently.options.color_scheme import ColorOptions
 
 
-<<<<<<< HEAD
-@dataclasses.dataclass
-class Distribution:
-    x: Union[np.array, list]
-    y: Union[np.array, list]
-
-
-def make_hist_for_num_plot(curr: pd.Series, ref: pd.Series = None) -> Dict[str, pd.DataFrame]:
-=======
 def plot_distr(hist_curr, hist_ref=None, orientation="v", color_options: Optional[ColorOptions] = None):
     color_options = color_options or ColorOptions()
     fig = go.Figure()
@@ -51,8 +42,11 @@
         cats.remove("other")
         cats = cats + ["other"]
         fig.update_xaxes(categoryorder="array", categoryarray=cats)
-
-    return fig
+@dataclasses.dataclass
+class Distribution:
+    x: Union[np.array, list]
+    y: Union[np.array, list]
+
 
 
 def plot_distr_with_log_button(
@@ -350,8 +344,7 @@
     return fig
 
 
-def make_hist_for_num_plot(curr: pd.Series, ref: pd.Series = None):
->>>>>>> b3287a74
+def make_hist_for_num_plot(curr: pd.Series, ref: pd.Series = None) -> Dict[str, pd.DataFrame]:
     result = {}
     if ref is not None:
         ref = ref.dropna()
@@ -364,11 +357,7 @@
     return result
 
 
-<<<<<<< HEAD
-def make_hist_for_cat_plot(curr: pd.Series, ref: pd.Series = None, normalize: bool = False) -> Dict[str, pd.Series]:
-=======
-def make_hist_for_cat_plot(curr: pd.Series, ref: pd.Series = None, normalize: bool = False, dropna=False):
->>>>>>> b3287a74
+def make_hist_for_cat_plot(curr: pd.Series, ref: pd.Series = None, normalize: bool = False, dropna=False) -> Dict[str, pd.Series]:
     result = {}
     hist_df = curr.astype(str).value_counts(normalize=normalize, dropna=dropna).reset_index()
     hist_df.columns = ["x", "count"]
