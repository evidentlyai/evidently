--- conflicted
+++ resolved
@@ -25,10 +25,7 @@
     ((pd.DataFrame,), lambda obj: obj.to_dict()),
     ((frozenset,), lambda obj: list(obj)),
     ((uuid.UUID,), lambda obj: str(obj)),
-<<<<<<< HEAD
-=======
     ((ColumnType,), lambda obj: obj.value),
->>>>>>> 4470ecf2
 )
 
 
