--- conflicted
+++ resolved
@@ -23,11 +23,8 @@
 from evidently.pipeline.column_mapping import ColumnMapping
 from evidently.pydantic_utils import EnumValueMixin
 from evidently.pydantic_utils import EvidentlyBaseModel
-<<<<<<< HEAD
-=======
 from evidently.pydantic_utils import FieldPath
 from evidently.pydantic_utils import FrozenBaseMeta
->>>>>>> 4470ecf2
 from evidently.pydantic_utils import PolymorphicModel
 from evidently.pydantic_utils import WithTestAndMetricDependencies
 from evidently.utils.data_preprocessing import DataDefinition
@@ -36,16 +33,10 @@
     from evidently.suite.base_suite import Context
 
 
-<<<<<<< HEAD
-class MetricResult(PolymorphicModel, BaseResult):  # type: ignore[misc] # pydantic Config
-    class Config:
-        field_tags = {"type": {IncludeTags.TypeField}}
-=======
 class WithFieldsPathMetaclass(ModelMetaclass):
     @property
     def fields(cls) -> FieldPath:
         return FieldPath([], cls)
->>>>>>> 4470ecf2
 
 
 class MetricResult(PolymorphicModel, BaseResult, metaclass=WithFieldsPathMetaclass):  # type: ignore[misc] # pydantic Config
@@ -180,9 +171,6 @@
 TResult = TypeVar("TResult", bound=MetricResult)
 
 
-<<<<<<< HEAD
-class Metric(WithTestAndMetricDependencies, Generic[TResult]):
-=======
 class WithResultFieldPathMetaclass(FrozenBaseMeta):
     def result_type(cls) -> Type[MetricResult]:
         return cls.__orig_bases__[0].__args__[0]  # type: ignore[attr-defined]
@@ -193,7 +181,6 @@
 
 
 class Metric(WithTestAndMetricDependencies, Generic[TResult], metaclass=WithResultFieldPathMetaclass):
->>>>>>> 4470ecf2
     _context: Optional["Context"] = None
 
     # TODO: if we want metric-specific options
@@ -271,11 +258,7 @@
 ColumnTResult = TypeVar("ColumnTResult", bound=ColumnMetricResult)
 
 
-<<<<<<< HEAD
-class ColumnMetric(Metric, Generic[ColumnTResult], abc.ABC):
-=======
 class ColumnMetric(Metric[ColumnTResult], Generic[ColumnTResult], abc.ABC):
->>>>>>> 4470ecf2
     column_name: ColumnName
 
     def __init__(self, column_name: Union[ColumnName, str], options: AnyOptions = None):
