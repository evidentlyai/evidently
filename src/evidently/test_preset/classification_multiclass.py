--- conflicted
+++ resolved
@@ -50,13 +50,9 @@
             *[TestPrecisionByClass(str(label)) for label in labels],
             *[TestRecallByClass(str(label)) for label in labels],
             TestNumberOfRows(),
-<<<<<<< HEAD
-            TestColumnValueDrift(
+            TestColumnDrift(
                 column_name=target, stattest=self.stattest, stattest_threshold=self.stattest_threshold
             ),
-=======
-            TestColumnDrift(column_name=target, stattest=self.stattest, threshold=self.threshold),
->>>>>>> 8c3cc9a7
         ]
 
         if self.prediction_type == "labels":
