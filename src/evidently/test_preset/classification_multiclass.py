--- conflicted
+++ resolved
@@ -66,11 +66,8 @@
             *[TestRecallByClass(label) for label in labels],
             TestNumberOfRows(),
             TestColumnDrift(
-<<<<<<< HEAD
                 column_name=target,
-=======
                 column_name=target.column_name,
->>>>>>> 83e25a4b
                 stattest=self.stattest,
                 stattest_threshold=self.stattest_threshold,
             ),
