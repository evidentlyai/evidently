from typing import Optional

from evidently.calculations.stattests import PossibleStatTestType
from evidently.test_preset.test_preset import TestPreset
from evidently.tests import TestAccuracyScore
from evidently.tests import TestColumnDrift
from evidently.tests import TestF1Score
from evidently.tests import TestPrecisionScore
from evidently.tests import TestRecallScore
from evidently.tests import TestRocAuc
from evidently.utils.data_preprocessing import DataDefinition


class BinaryClassificationTestPreset(TestPreset):
    """
    Binary Classification Tests.
    Args:
        stattest: statistical test for target drift test.
        stattest_threshold: threshold for statistical test for target drift test.
        probas_threshold: threshold for label calculation for prediction.

    Contains:
    - `TestColumnValueDrift` for target
    - `TestPrecisionScore`
    - `TestRecallScore`
    - `TestF1Score`
    - `TestAccuracyScore`
    """

    def __init__(
        self,
        stattest: Optional[PossibleStatTestType] = None,
        stattest_threshold: Optional[float] = None,
        probas_threshold: Optional[float] = None,
    ):
        super().__init__()
        self.stattest = stattest
        self.stattest_threshold = stattest_threshold
        self.probas_threshold = probas_threshold

    def generate_tests(self, data_definition: DataDefinition):
        target = data_definition.get_target_column()

        if target is None:
            raise ValueError("Target column should be set in mapping and be present in data")
        prediction_columns = data_definition.get_prediction_columns()
        is_probas_present = prediction_columns is not None and prediction_columns.prediction_probas is not None
        if not is_probas_present:
            return [
                TestColumnDrift(
<<<<<<< HEAD
                    column_name=target,
=======
                    column_name=target.column_name,
>>>>>>> 83e25a4b
                    stattest=self.stattest,
                    stattest_threshold=self.stattest_threshold,
                ),
                TestPrecisionScore(probas_threshold=self.probas_threshold),
                TestRecallScore(probas_threshold=self.probas_threshold),
                TestF1Score(probas_threshold=self.probas_threshold),
                TestAccuracyScore(probas_threshold=self.probas_threshold),
            ]

        return [
            TestColumnDrift(
<<<<<<< HEAD
                column_name=target,
=======
                column_name=target.column_name,
>>>>>>> 83e25a4b
                stattest=self.stattest,
                stattest_threshold=self.stattest_threshold,
            ),
            TestRocAuc(),
            TestPrecisionScore(probas_threshold=self.probas_threshold),
            TestRecallScore(probas_threshold=self.probas_threshold),
            TestAccuracyScore(probas_threshold=self.probas_threshold),
            TestF1Score(probas_threshold=self.probas_threshold),
        ]<|MERGE_RESOLUTION|>--- conflicted
+++ resolved
@@ -48,11 +48,9 @@
         if not is_probas_present:
             return [
                 TestColumnDrift(
-<<<<<<< HEAD
-                    column_name=target,
-=======
+
                     column_name=target.column_name,
->>>>>>> 83e25a4b
+
                     stattest=self.stattest,
                     stattest_threshold=self.stattest_threshold,
                 ),
@@ -64,11 +62,7 @@
 
         return [
             TestColumnDrift(
-<<<<<<< HEAD
-                column_name=target,
-=======
                 column_name=target.column_name,
->>>>>>> 83e25a4b
                 stattest=self.stattest,
                 stattest_threshold=self.stattest_threshold,
             ),
