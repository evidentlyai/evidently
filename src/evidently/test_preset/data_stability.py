from typing import List

from evidently.analyzers.utils import DatasetColumns
from evidently.metrics.base_metric import InputData
from evidently.test_preset.test_preset import TestPreset
from evidently.tests import TestNumberOfRows
from evidently.tests import TestNumberOfColumns
from evidently.tests import TestColumnsType
<<<<<<< HEAD
from evidently.tests import TestColumnShareOfNulls
from evidently.tests import TestShareOfOutRangeValues
from evidently.tests import TestShareOfOutListValues
from evidently.tests import TestMeanInNSigmas
=======
from evidently.tests import TestAllColumnsNANShare
from evidently.tests import TestNumColumnsOutOfRangeValues
from evidently.tests import TestCatColumnsOutOfListValues
from evidently.tests import TestNumColumnsMeanInNSigmas
>>>>>>> b4d88194


class DataStability(TestPreset):
    def generate_tests(self, data: InputData, columns: DatasetColumns):
        return [
            TestNumberOfRows(),
            TestNumberOfColumns(),
            TestColumnsType(),
<<<<<<< HEAD
            *[TestColumnShareOfNulls(column_name=name) for name in all_columns],
            *[TestShareOfOutRangeValues(column_name=name) for name in columns.num_feature_names],
            *[TestShareOfOutListValues(column_name=name) for name in columns.cat_feature_names],
            *[TestMeanInNSigmas(column_name=name, n_sigmas=2) for name in columns.num_feature_names],
=======
            TestAllColumnsNANShare(),
            TestNumColumnsOutOfRangeValues(),
            TestCatColumnsOutOfListValues(),
            TestNumColumnsMeanInNSigmas(),
>>>>>>> b4d88194
        ]<|MERGE_RESOLUTION|>--- conflicted
+++ resolved
@@ -6,17 +6,10 @@
 from evidently.tests import TestNumberOfRows
 from evidently.tests import TestNumberOfColumns
 from evidently.tests import TestColumnsType
-<<<<<<< HEAD
 from evidently.tests import TestColumnShareOfNulls
-from evidently.tests import TestShareOfOutRangeValues
-from evidently.tests import TestShareOfOutListValues
-from evidently.tests import TestMeanInNSigmas
-=======
-from evidently.tests import TestAllColumnsNANShare
 from evidently.tests import TestNumColumnsOutOfRangeValues
 from evidently.tests import TestCatColumnsOutOfListValues
 from evidently.tests import TestNumColumnsMeanInNSigmas
->>>>>>> b4d88194
 
 
 class DataStability(TestPreset):
@@ -25,15 +18,8 @@
             TestNumberOfRows(),
             TestNumberOfColumns(),
             TestColumnsType(),
-<<<<<<< HEAD
-            *[TestColumnShareOfNulls(column_name=name) for name in all_columns],
-            *[TestShareOfOutRangeValues(column_name=name) for name in columns.num_feature_names],
-            *[TestShareOfOutListValues(column_name=name) for name in columns.cat_feature_names],
-            *[TestMeanInNSigmas(column_name=name, n_sigmas=2) for name in columns.num_feature_names],
-=======
-            TestAllColumnsNANShare(),
+            TestColumnShareOfNulls(),
             TestNumColumnsOutOfRangeValues(),
             TestCatColumnsOutOfListValues(),
             TestNumColumnsMeanInNSigmas(),
->>>>>>> b4d88194
         ]