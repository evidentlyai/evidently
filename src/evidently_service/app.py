--- conflicted
+++ resolved
@@ -14,20 +14,12 @@
 from starlette.staticfiles import StaticFiles
 
 from evidently.utils import NumpyEncoder
-<<<<<<< HEAD
 from evidently_service.dashboards import DashboardConfig
+from evidently_service.models import TestSuiteModel
 from evidently_service.models import DashboardInfoModel
 from evidently_service.models import ProjectModel
 from evidently_service.models import ReportModel
 from evidently_service.workspace import Workspace
-=======
-from evidently_service.models import TestSuiteModel
-
-from .models import DashboardInfoModel
-from .models import ProjectModel
-from .models import ReportModel
-from .workspace import Workspace
->>>>>>> 5f0aab55
 
 
 @asynccontextmanager
@@ -37,15 +29,10 @@
     """
     app.state.workspace = Workspace(app.state.workspace_path)
     yield
-    """ Run on shutdown
+    ''' Run on shutdown
         Close the connection
         Clear variables and release the resources
-<<<<<<< HEAD
-    """
-    app.state.n_client.close()
-=======
     '''
->>>>>>> 5f0aab55
 
 
 app = FastAPI(lifespan=lifespan)
@@ -143,7 +130,6 @@
     json_str = json.dumps(info.dict(), cls=NumpyEncoder).encode("utf-8")
     return Response(media_type="application/json", content=json_str)
 
-<<<<<<< HEAD
 
 @api_router.get("/projects/{project_id}/dashboards")
 async def list_project_dashboards(
@@ -174,9 +160,6 @@
     json_str = json.dumps(info.dict(), cls=NumpyEncoder).encode("utf-8")
     return Response(media_type="application/json", content=json_str)
 
-
-=======
->>>>>>> 5f0aab55
 app.include_router(api_router)
 
 
