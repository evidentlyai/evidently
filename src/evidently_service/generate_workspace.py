<<<<<<< HEAD
import datetime
=======
>>>>>>> 5f0aab55
import json
import os
import uuid

import numpy as np
from sklearn import datasets

from evidently.metric_preset import DataDriftPreset
from evidently.metrics import DatasetCorrelationsMetric
from evidently.report import Report
from evidently.test_suite import TestSuite
from evidently.tests import TestNumberOfDriftedColumns
from evidently.tests import TestShareOfDriftedColumns
from evidently.utils import NumpyEncoder
from evidently_service.dashboards import DashboardConfig
from evidently_service.dashboards import DashboardValue
from evidently_service.dashboards import ReportFilter

adult_data = datasets.fetch_openml(name="adult", version=2, as_frame="auto")
adult = adult_data.frame

adult_ref = adult[~adult.education.isin(["Some-college", "HS-grad", "Bachelors"])]
adult_cur = adult[adult.education.isin(["Some-college", "HS-grad", "Bachelors"])]

adult_cur.iloc[:2000, 3:5] = np.nan


def create_report(metric, date: datetime.datetime):
    data_drift_report = Report(metrics=[metric], metadata={"type": metric.__class__.__name__}, timestamp=date)

    data_drift_report.run(reference_data=adult_ref, current_data=adult_cur)
    data_drift_report._save(f"workspace/project1/{uuid.uuid4()}")
    # report_dashboard_id, report_dashboard_info, report_graphs = data_drift_report._build_dashboard_info()


<<<<<<< HEAD
def create_test_suite():
    data_drift_dataset_tests = TestSuite(
        tests=[
            TestNumberOfDriftedColumns(),
            TestShareOfDriftedColumns(),
        ]
    )

    data_drift_dataset_tests.run(reference_data=adult_ref, current_data=adult_cur)
    data_drift_dataset_tests._save(f"workspace/project1/ts_{uuid.uuid4()}.json")


def create_dashboard_config():
    conf = DashboardConfig(
        id=uuid.uuid4(),
        name="sample_dashboard",
        filter=ReportFilter(metadata_values={"type": "DataDriftPreset"}),
        value=DashboardValue(metric_id="DataDriftTableResults", field_path="share_of_drifted_columns"),
    )
    with open("workspace/project1.dashboards.json", "w") as f:
        json.dump({str(conf.id): conf.dict()}, f, cls=NumpyEncoder)


def main():
    if not os.path.exists("workspace"):
        os.mkdir("workspace")
        os.mkdir("workspace/project1")

    for d in range(1, 10):
        ts = datetime.datetime.combine(datetime.date.today() + datetime.timedelta(days=d), datetime.time())
        create_report(
            DataDriftPreset(
                num_stattest="ks", cat_stattest="psi", num_stattest_threshold=0.2, cat_stattest_threshold=0.2
            ),
            ts,
        )
        create_report(DatasetCorrelationsMetric(), ts)

    create_test_suite()
    create_dashboard_config()


if __name__ == "__main__":
    main()
=======
if not os.path.exists("workspace"):
    os.mkdir("workspace")
    os.mkdir("workspace/project1")
    os.mkdir("workspace/project1/reports")
    os.mkdir("workspace/project1/test_suites")

data_drift_report._save(f"workspace/project1/reports/{data_drift_report.id}")
data_drift_dataset_tests._save(f"workspace/project1/test_suites/{data_drift_dataset_tests.id}")


project_dashboard_data = {
  "name": "Report",
  "widgets": [
    {
      "type": "counter",
      "title": "",
      "size": 2,
      "id": "69e09b1f-9576-4eb3-8ba9-ff1d9ed09a90",
      "details": "",
      "params": {
        "counters": [
          {
            "value": "Project Dashboard",
            "label": "This is sample project dashboard"
          }
        ]
      },
      "insights": [],
      "alerts": [],
      "tabs": [],
      "widgets": [],
      "pageSize": 5
    },
    {
      "type": "counter",
      "title": "",
      "size": 2,
      "id": "3bf77e34-b4e8-491d-99b5-7e7ecd8c44ed",
      "details": "",
      "params": {
        "counters": [
          {
            "value": "15",
            "label": "Metrics count"
          },
          {
            "value": "6",
            "label": "Reports count"
          }
        ]
      },
      "insights": [],
      "alerts": [],
      "tabs": [],
      "widgets": [],
      "pageSize": 5
    }
  ]
}

with open("workspace/project1/dashboard.json", "w") as f:
    json.dump(project_dashboard_data, f)
>>>>>>> 5f0aab55
<|MERGE_RESOLUTION|>--- conflicted
+++ resolved
@@ -1,7 +1,4 @@
-<<<<<<< HEAD
 import datetime
-=======
->>>>>>> 5f0aab55
 import json
 import os
 import uuid
@@ -37,7 +34,6 @@
     # report_dashboard_id, report_dashboard_info, report_graphs = data_drift_report._build_dashboard_info()
 
 
-<<<<<<< HEAD
 def create_test_suite():
     data_drift_dataset_tests = TestSuite(
         tests=[
@@ -65,6 +61,8 @@
     if not os.path.exists("workspace"):
         os.mkdir("workspace")
         os.mkdir("workspace/project1")
+        os.mkdir("workspace/project1/reports")
+        os.mkdir("workspace/project1/test_suites")
 
     for d in range(1, 10):
         ts = datetime.datetime.combine(datetime.date.today() + datetime.timedelta(days=d), datetime.time())
@@ -82,67 +80,3 @@
 
 if __name__ == "__main__":
     main()
-=======
-if not os.path.exists("workspace"):
-    os.mkdir("workspace")
-    os.mkdir("workspace/project1")
-    os.mkdir("workspace/project1/reports")
-    os.mkdir("workspace/project1/test_suites")
-
-data_drift_report._save(f"workspace/project1/reports/{data_drift_report.id}")
-data_drift_dataset_tests._save(f"workspace/project1/test_suites/{data_drift_dataset_tests.id}")
-
-
-project_dashboard_data = {
-  "name": "Report",
-  "widgets": [
-    {
-      "type": "counter",
-      "title": "",
-      "size": 2,
-      "id": "69e09b1f-9576-4eb3-8ba9-ff1d9ed09a90",
-      "details": "",
-      "params": {
-        "counters": [
-          {
-            "value": "Project Dashboard",
-            "label": "This is sample project dashboard"
-          }
-        ]
-      },
-      "insights": [],
-      "alerts": [],
-      "tabs": [],
-      "widgets": [],
-      "pageSize": 5
-    },
-    {
-      "type": "counter",
-      "title": "",
-      "size": 2,
-      "id": "3bf77e34-b4e8-491d-99b5-7e7ecd8c44ed",
-      "details": "",
-      "params": {
-        "counters": [
-          {
-            "value": "15",
-            "label": "Metrics count"
-          },
-          {
-            "value": "6",
-            "label": "Reports count"
-          }
-        ]
-      },
-      "insights": [],
-      "alerts": [],
-      "tabs": [],
-      "widgets": [],
-      "pageSize": 5
-    }
-  ]
-}
-
-with open("workspace/project1/dashboard.json", "w") as f:
-    json.dump(project_dashboard_data, f)
->>>>>>> 5f0aab55
